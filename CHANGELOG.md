# Changelog

All notable changes to the PyGraphistry are documented in this file. The PyGraphistry client and other Graphistry components are tracked in the main [Graphistry major release history documentation](https://graphistry.zendesk.com/hc/en-us/articles/360033184174-Enterprise-Release-List-Downloads).

The changelog format is based on [Keep a Changelog](https://keepachangelog.com/en/1.0.0/).
This project adheres to [Semantic Versioning](https://semver.org/spec/v2.0.0.html) and all PyGraphistry-specific breaking changes are explictly noted here.

## [Development]

<<<<<<< HEAD
### Breaking 🔥

* `_table_to_arrow()` for `cudf`: Updated for RAPIDS 2022.02+ to handle deprecation of `cudf.DataFrame.hash_columns()` in favor of new `cudf.DataFrame.hash_values()`

### Added

* `materialize_nodes()`: Supports `cudf`, materializing a `cudf.DataFrame` nodes table when `._edges` is an instance of `cudf.DataFrame`

### Changed

* Infra: Update GPU test env settings

### Fixed

* `hypergraph()` in dask handles failing metadata type inference
* tests: gpu env tweaks
* tests: umap logging was throwing warnings
=======
## [0.26.0 - 2022-06-03]

### Added
* `g.transform()`
* `g.transform_umap()`
* `g.scale()`
* Memoization on UMAP and Featurize calls
* Adds **kwargs and propagates them through to different function calls (featurize, umap, scale, etc)

### Breaking 🔥

* Final deprecation of `register(api=2)` protobuf/vgraph mode - also works around need for protobuf test upgrades

## [0.25.3 - 2022-06-22]

### Added

* `register(..., org_name='my_org')`: Optionally upload into an organization
* `g.privacy(mode='organization')`: Optionally limit sharing to within your organization

### Changed

* docs: `org_name` in `README.md` and sharing tutorial
>>>>>>> 139666e1

## [0.25.2 - 2022-05-11]

### Added

* `compute_igraph()`
* `layout_igraph()`
* `scene_settings()`

### Fixed

* `from_igraph` uses `g._node` instead of `'name'` in more cases 

## [0.25.1 - 2022-05-08]

### Fixed

* `g.from_igraph(ig)` will use IDs (ex: strings) for src/dst values instead of igraph indexes

## [0.25.0 - 2022-05-01]

Major version bump due to breaking igraph change

### Added

* igraph handlers: `graphistry.from_igraph`, `g.from_igraph`, `g.to_igraph`
* docs: README.md examples of using new igraph methods

### Changed

* Deprecation warnings in old igraph methods: `g.graph(ig)`, `igraph2pandas`, `pandas2igraph`
* Internal igraph handlers upgraded to use new igraph methods 

### Breaking 🔥

* `network2igraph` and `igraph2pandas` renamed output node ID column to `_n_implicit` (`constants.NODE`)

## [0.24.1 - 2022-04-29]

### Fixed

* Expose symbols for `.chain()` predicates as top-level: previous `ast` export was incorrect

## [0.24.0 - 2022-04-29]

Major version bump due to large dependency increases for kitchen-sink installs and overall sizeable new feature

### Added

* Use buildkit with pip install caching for test dockerfiles
* Graph AI branch: Autoencoding via dirty_cat and sentence_transformers (`g.featurize()`)
* Graph AI branch: UMAP via umap_learn (`g.umap()`)
* Graph AI branch: GNNs via DGL (`g.build_dgl_graph()`)
* `g.reset_caches()` to clear upload and compute caches (last 100)
* Central `setup_logger()`
* Official Python 3.10 support

### Changed

* Logging: Refactor to `setup_logger(__name__)`

### Fixed

* hypergraph: use default logger instead of DEBUG

## [0.23.3 - 2022-04-23]

### Added

* `g.collapse(node='root_id', column='some_col', attribute='some_val')

## [0.23.2 - 2022-04-11]

### Fixed

* Avoid runtime import exn when on GPU-less systems with cudf/dask_cudf installed

## [0.23.1 - 2022-04-08]

### Added

* Docs: `readme.md` digest of compute methods

### Fixed

* Docs: `get_degree()` -> `get_degrees()` (https://github.com/graphistry/pygraphistry/issues/330)
* Upload memoization handles column renames (https://github.com/graphistry/pygraphistry/issues/326)

## [0.23.0 - 2022-04-08]

### Breaking 🔥

* `g.edges()` now takes an optional 4th named parameter `edge` ID

Code that looks like `g.edges(some_fn, None, None, some_arg)` should now be like `g.edges(some_fn, None, None, None, some_arg)`

* Similar new optional `edge` ID parameter in `g.bind()`

### Changed

* `g.hop()` now takes optional `return_as_wave_front=False`, primarily for internal use by `chain()`

### Added

* `g.chain([...])` with `graphistry.ast.{n, e_forward, e_reverse, e_undirected}`

## [0.22.0 - 2022-04-06]

### Added

* Node dictionary-based filtering: `g.filter_nodes_by_dict({"some": "value", "another": 2})`
* Edge dictionary-based filtering: `g.filter_edges_by_dict({"some": "value", "another": 2})`
* Hops support edge filtering: `g.hop(hops=2, edge_match={"type": "transaction"})`
* Hops support pre-node filtering: `g.hop(hops=2, source_node_match={"type": "account"})`
* Hops support post-node filtering: `g.hop(hops=2, destination_node_match={"type": "wallet"})`
* Hops defaults to full graph if no initial nodes specified: `g.hop(hops=2, edge_match={"type": "transaction"})`

## [0.21.4 - 2022-03-30]

### Added

* Horizontal and radial axis using `.encode_axis(rows=[...])`

### Fixed

* Docs: Work around https://github.com/sphinx-doc/sphinx/issues/10291

## [0.21.0 - 2022-03-13]

### Added

* Better implementation of `.tree_layout(...)` using Sugiyama; good for small/medium DAGs
* Layout rotation method `.rotate(degree)`
* Compute method `.hops(nodes, hops, to_fixed_point, direction)`

### Changed

* Infra: `test-cpu-local-minimum.sh` accepts params

## [0.20.6 - 2022-03-12]

### Fixed

* Docs: Point color encodings

## [0.20.5 - 2021-12-06]

### Changed

* Unpin Networkx

### Fixed

* Docs: Removed deprecated `api=1`, `api=2` registration calls (#280 by @pradkrish)
* Docs: Fixed bug in honeypot nb (#279 by @pradkrish)
* Tests: Networkx test version sniffing

## [0.20.3 - 2021-11-21]

### Added

* Databricks notebook connector ([PR](https://github.com/graphistry/pygraphistry/pull/277))
* Databricks notebook + dashboard example ([PR](https://github.com/graphistry/pygraphistry/pull/277), [ipynb](https://github.com/graphistry/pygraphistry/blob/ad31a227136430bcd578feac1c18e90920ab4f00/demos/demos_databases_apis/databricks_pyspark/graphistry-notebook-dashboard.ipynb))

## [0.20.2 - 2021-10-18]

### Added

* Docs: [umap_learn tutorial notebook](https://github.com/graphistry/pygraphistry/blob/master/demos/demos_databases_apis/umap_learn/umap_learn.ipynb)

## [0.20.1 - 2021-08-24]

### Added

* Docs: Sharing control [demos/more_examples/graphistry_features/sharing_tutorial.ipynb](https://github.com/graphistry/pygraphistry/blob/master/demos/more_examples/graphistry_features/sharing_tutorial.ipynb)

## [0.20.0 - 2021-08-24]

### Added
* Feature: global `graphistry.privacy()` and compositional `Plotter.privacy()`
* Docs: How to use `privacy()`

### Changed

* Docs: Start removing deprecated 1.0 API docs

## [0.19.6 - 2021-08-15]

### Fixed

* Fix: NetworkX 2.5+ support - accept minor version tags

## [0.19.5 - 2021-08-15]

### Fixed

* Fix: igraph `.plot()` arrow coercion syntax error (https://github.com/graphistry/pygraphistry/issues/257)
* Fix: Lint duplicate import warning

### Changed

* CI: Treat lint warnings as CI failures


## [0.19.4 - 2021-07-22]

### Added
* Infra: Add CI stage that installs and tests with minimal core deps (https://github.com/graphistry/pygraphistry/issues/254)

### Fixed
* Fix: Core tests pass with minimal install dependencies (https://github.com/graphistry/pygraphistry/issues/253, https://github.com/graphistry/pygraphistry/issues/254)

## [0.19.3 - 2021-07-16]

### Added
* Feature: Compute methods `materialize_nodes`, `get_degrees`, `drop_nodes`, `get_topological_levels`
* Feature: Layout methods `tree_layout`, `layout_settings`
* Docs: New compute and layout methods

## [0.19.2 - 2021-07-14]

### Added
* Feature: `g.fetch_edges()` for neptune/gremlin edge attributes

### Fixed
* Fix: `g.fetch_nodes()` for neptune/gremlin node attrbutes

## [0.19.1 - 2021-07-09]

### Added
* Docs: [demos/demos_databases_apis/neptune/neptune_tutorial.ipynb](https://github.com/graphistry/pygraphistry/blob/master/demos/demos_databases_apis/neptune/neptune_tutorial.ipynb)

### Changed
* Docs: Updated [demos/for_analysis.ipynb](https://github.com/graphistry/pygraphistry/blob/master/demos/for_analysis.ipynb) to `api=3`

### Fixed
* Fix: Gremlin (Neptune) connector deduplicates nodes/edges

## [0.19.0 - 2021-07-09]

### Added
* Feature: Gremlin connector (GraphSONSerializersV2d0)
* Feature: Cosmos connector
* Feature: Neptune connector
* Feature: Chained composition operators:
  * `g.pipe((lambda g, a1, ...: g2), a1, ...)`
  * `g.edges((lambda g, a1, ...: df), None, None, a1, ...)`
  * `g.nodes((lambda g, a1, ...: df), None, a1, ...)`
* Feature: plotter::infer_labels: Guess node label names when not set, instead of defaulting to node_id. Runs during plots.
* Infra: Jupyter notebook: `cd docker && docker-compose build jupyter && docker-compose up jupyter`
* Docs: Neptune, Cosmos, chained composition

### Changed
* Refactor: Split out PlotterBase, interface Plottable

### Fixed
* Fix: Plotter has `hypergraph()`

## [0.18.2 - 2021-04-29]

### Added
* Docs: security.md

### Fixed

* Hypergraphs - detect and handle mismatching types across partitions

### Changed

* Infra: Speedup testing containers via incrementalization and docker settings
* Infra: Update testing container base builds

## [0.18.1 - 2021-03-26]

### Added

* Feature: Hypergraphs in dask, dask_cudf modes. Mixed nan support. (https://github.com/graphistry/pygraphistry/pull/225)
* Feature: Dask/dask_cuda frames can be passed in, which will be .computed(), memoized, and converted to arrow (https://github.com/graphistry/pygraphistry/pull/225)
* Infra: Test env var controls - WITH_LINT=1, WITH_TYPECHECK=1, WITH_BUILD=1 (https://github.com/graphistry/pygraphistry/pull/225)
* Docs: Inline hypergraph examples  (https://github.com/graphistry/pygraphistry/pull/225)

### Changed
* CI: Disable seccomp during test (docker perf) (https://github.com/graphistry/pygraphistry/pull/225)

## [0.18.0 - 2021-03-21]

### Added

* Feature: cudf mode for hypergraph (https://github.com/graphistry/pygraphistry/pull/224)
* Feature: pandas mode for hypergraph uses all-vectorized operations (https://github.com/graphistry/pygraphistry/pull/224)
* Infra: Engine class for picking dataframe engine - pandas/cudf/dask/dask_cudf (https://github.com/graphistry/pygraphistry/pull/224)
* CI: mypy type checking (https://github.com/graphistry/pygraphistry/pull/222)
* CI: GPU test harness (https://github.com/graphistry/pygraphistry/pull/223)

### Changed

* Hypergraph: Uses new pandas/cudf implementations (https://github.com/graphistry/pygraphistry/pull/224)

### Added

* Infra: Issue templates for bugs and feature requests

## [0.17.0 - 2021-02-08]

### Added

* Docs: Overhaul Sphinx docs - Update, clean all warnings, add to CI, reject commits that fail
* Docs: Setup.py (pypi) now includes full README.md
* Docs: Added ARCHITECTURE, CONTRIBUTE, and expanded DEVELOP
* Garden: DRY for CI + local dev via shared bin/ scripts
* Docker: Downgrade local dev 3.7 -> 3.6 to more quickly catch minimum version errors
* CI: Now tests building docs (fail on warnings), pypi wheels distro, and neo4j connector

### Breaking 🔥

* Changes in setup.py extras_require: 'all' installs more

## [0.16.3 - 2021-02-08]

### Added

* Docs: ARCHITECTURE.md and CONTRIBUTE.md

### Changed
* Quieted memoization fail warning
* CI: Removed TravisCI in favor of GHA
* CD: GHA now handles PyPI publish on tag push
* Docs: Readme install clarifies Python 3.6+
* Docs: Update DEVELOP.md dev flow

## [0.16.2 - 2021-02-08]

### Added

* Friendlier error message for calling .cypher(...) without setting BOLT auth/driver (https://github.com/graphistry/pygraphistry/issues/204) 
* CI: Run containerized neo4j connector tests
* Infrastructure: Set Python 3.9 support metadata

### Fixed

* Memoization: When memoize hashes throw exceptions, emit warning and fallback to unmemoized (b7a25c74e)

## [0.16.1] - 2021-02-07

### Added

* Friendlier error message for api=1, 2 server non-json responses (https://github.com/graphistry/pygraphistry/pull/187)
* CI: Moved to GitHub Actions for CI + optional manual publish
* CI: Added Python 3.9 to test matrix
* Infrastructure: Upgraded Versioneer to 0.19
* Infrastructure: Fewer warnings and enforce flake8 CI checks

### Breaking 🔥

* None known; many small changes to fix warnings so version bump out of caution

## [0.15.0] - 2021-01-11

### Added
* File API: Enable via `.plot(as_files=True)`. By default, auto-skips file re-uploads (disable via `.plot(memoize=False)`) for tables with same hash as those already uploaded in the same session. Use with `.register(api=3)` clients on Graphistry `2.34`+ servers. More details at  (https://github.com/graphistry/pygraphistry/pull/195) .
* Dev: More docs and logging as part of https://github.com/graphistry/pygraphistry/pull/195
* Auth service account docs in README.md (12.2.2020)

## [0.14.1] - 2020-11-16

### Added
* Examples for icons, badges, and new node/edge bindings
* graph-app-kit links
* Slack link

### Fixed
* Python test matrix: Removed 3.9
* Propagate misformatted etl1/2 server errors 

## [0.14.0] - 2020-10-12

### Breaking 🔥
* Warnings: Standardizing on Python's warnings.warn

### Fixed
* Neo4j: Improve handling of empty query results (https://github.com/graphistry/pygraphistry/issues/178)

### Added
* Icons: Add new as_text, blend_mode, border, and style options (Graphistry 2.32+)
* Badges: Add new badge encodings (Graphistry 2.32.+)
* Python 3.8, 3.9 in test matrix
* New binding shortcuts `g.nodes(df, col)` and `g.nodes(df, src_col, dst_col)`

### Changed
* Python 2.7: Removed __future__ (Python 2.7 has already been EOL so not breaking)
* Redid ipython detection
* Imports: Refactoring for more expected style
* Testing: Fixed most warnings in preperation for treating them as errors
* Testing: Integration tests against self-contained neo4j instance

## [0.13.0] - 2020-09-17

### Added

- Chainable methods `.addStyle()` and `.style()` in `api=3` for controlling foreground, background, logo, and page metadata. Requires Graphistry 2.31.10+ [08eddb8](https://github.com/graphistry/pygraphistry/pull/175/commits/08eddb8fe3ce8ebe66ad2773fc8ee57dfad2dc58)
- Chainable methods `.encode_[point|edge]_[color|icon|size]()` for more powerful *complex* encodings, and underlying generic handler `__encode()`. Requires Graphistry 2.31.10+ [f370ca8](https://github.com/graphistry/pygraphistry/pull/175/commits/f370ca82931e8fb61e40d62ba397b95e0d474f7f)
- More usage examples in README.md

### Changed

- Split `ArrowLoader::*encoding*`methods to `*binding*` vs. `*encoding*` ones to more precisely reflect the protocol. Not considered breaking as an internal method.

## [0.12.0] - 2020-09-08

### Added

- Neo4j 4 temporal and spatial type support - [#172](https://github.com/graphistry/pygraphistry/pull/172)
- CHANGELOG.md

### Changed
- Removed deprecated docker test harness in favor of `docker/` - [#172](https://github.com/graphistry/pygraphistry/pull/172)<|MERGE_RESOLUTION|>--- conflicted
+++ resolved
@@ -7,7 +7,6 @@
 
 ## [Development]
 
-<<<<<<< HEAD
 ### Breaking 🔥
 
 * `_table_to_arrow()` for `cudf`: Updated for RAPIDS 2022.02+ to handle deprecation of `cudf.DataFrame.hash_columns()` in favor of new `cudf.DataFrame.hash_values()`
@@ -25,7 +24,7 @@
 * `hypergraph()` in dask handles failing metadata type inference
 * tests: gpu env tweaks
 * tests: umap logging was throwing warnings
-=======
+
 ## [0.26.0 - 2022-06-03]
 
 ### Added
@@ -49,7 +48,6 @@
 ### Changed
 
 * docs: `org_name` in `README.md` and sharing tutorial
->>>>>>> 139666e1
 
 ## [0.25.2 - 2022-05-11]
 
