--- conflicted
+++ resolved
@@ -19,7 +19,6 @@
 * GFQL: Fix hypergraph typing - add method to Plottable Protocol, resolve circular import
 
 ### Added
-<<<<<<< HEAD
 * GFQL: Let bindings now accept ASTNode/ASTEdge matchers directly (#751)
   * Direct syntax: `let({'persons': n({'type': 'person'})})` without Chain wrapper
   * Auto-converts list syntax to Chain for backward compatibility
@@ -29,7 +28,6 @@
   * `./bin/pytest.sh` - Runs tests with highest available Python (3.8-3.14)
   * `./bin/mypy.sh` - Type checking without Docker overhead
   * `./bin/flake8.sh` - Linting with auto-detection of Python version
-=======
 * GFQL: Add hypergraph transformation support for creating entity relationships from event data
   * Simple transformation: `g.gfql(hypergraph(entity_types=['user', 'product']))`
   * Typed builder with IDE support: `from graphistry.compute import hypergraph`
@@ -39,7 +37,6 @@
   * Safelist validation for all hypergraph parameters
   * Enhanced `opts` parameter validation for nested structures (CATEGORIES, EDGES, SKIP)
   * 19 unit tests including mocked remote execution
->>>>>>> f68b01f3
 * GFQL: Add comprehensive validation framework with detailed error reporting
   * Built-in validation: `Chain()` constructor validates syntax automatically
   * Schema validation: `validate_chain_schema()` validates queries against DataFrame schemas
