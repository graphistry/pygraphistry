# Changelog

All notable changes to the PyGraphistry are documented in this file. The PyGraphistry client and other Graphistry components are tracked in the main [Graphistry major release history documentation](https://graphistry.zendesk.com/hc/en-us/articles/360033184174-Enterprise-Release-List-Downloads).

The changelog format is based on [Keep a Changelog](https://keepachangelog.com/en/1.0.0/).
This project adheres to [Semantic Versioning](https://semver.org/spec/v2.0.0.html) and all PyGraphistry-specific breaking changes are explictly noted here.

## [Development]

<<<<<<< HEAD
## [0.35.3 - 2024-12-13]

### Docs

* Rename CONTRIBUTE.md to CONTRIBUTING.md to match OSS standards (snyk)
* setup.py: add project_urls
* Add FUNDING.md
* Add CODE_OF_CONDUCT.md

## [0.35.2 - 2024-12-13]
=======
### Feat

* GFQL chain edge AST node deserialization as more precise `ASTEdge` subclasses

### Fixes

* Hop: Detect #614 of node id column name colliding with edge src/dst id column name and raise `NotImplementedError`
* MyPy: Remove explicit type annotation from Engine
>>>>>>> 501e51de

### Docs

* Python remote mode notebook: Fixed engine results
* Python remote mode: Add JSON example

## [0.35.1 - 2024-12-11]

### Fixes

* Fix broken imports in new GFQL remote mode

## [0.35.0 - 2024-12-10]

### Docs

* New tutorial on GPU memory management and capacity planning in the GPU section
* New tutorial on remote-mode GFQL
* New tutorial on remote-mode Python

### Feat

* `plot(render=)` supports literal-typed mode values: `"auto"`, `"g"`, `"url"`, `"ipython"`, `"databricks"`, where `"g"` is a new Plottable
* Remote metadata: Expose and track uploaded `._dataset_id`, `._url`, `._nodes_file_id`, and `._edges_file_id`
* Remote upload: Factor out explicit upload method `g2 = g1.upload(); assert all([g2._dataset_id, g2._nodes_file_id, g2._edges_file_id])` from plot interface
* Remote dataset: Remote dataset binding via `g1 = graphistry.bind(dataset_id='abc123')`
* Remote GFQL: Remote GFQL calls via `g2 = g1.chain_remote([...])` and `meta_df = g1.chain_remote_shape([...])`
* Remote GPU Python: Remote Python calls via `g2 = g1.python_remote_g(...)`, `python_remote_table()`, and `python_remote_json()` for different return types

### Changed

* `plot(render=)` now `Union[bool, RenderMode]`, not just `bool` 

## [0.34.17 - 2024-10-20]

### Added

* Layout: `circle_layout()` that moves points to one or more rings based on an ordinal field such as degree
* Layout: `fa2_layout()` that uses the ForceAtlas2 algorithm to lay out the graph, with some extensions.
* Layout: `group_in_a_box_layout()` is significantly faster in CPU and GPU mode
* Layout: `group_in_a_box_layout()` exposes attribute `_partition_offsets`
* Compute methods `g.to_pandas()` and `g.to_cudf()`

### Fix

* cugraph methods now handle numerically-typed node/edge index columns
* repeat calls to `fa2_layout` and `group_in_a_box_layout` now work as expected

### Docs

* Add group-in-a-box layout tutorial

### Infra

* Expose `scene_settings` in `Plottable`

## [0.34.16 - 2024-10-13]

### Docs

* Update and streamline readme.md
* Add quicksheet for overall
* More crosslinking

### Infra

* Add markdown support to docsite
* ReadTheDocs homepage reuses github README.md
* Docs pip install caches
* Drop SVGs and external images during latexpdf generation

### Changed

* Treemap import `squarify` deferred to use to allow core import without squarify installed, such as in `--no-deps`

## [0.34.15 - 2024-10-11]

### Docs

* Improve GFQL translation doc
* Add examples and API links: Shaping, Hypergraphs, AI & ML
* Add performance docs
* Add AI examples

## [0.34.14 - 2024-10-09]

### Added

* HTTP responses with error status codes log an `logging.ERROR`-level message of the status code and response body

## [0.34.13 - 2024-10-07]

### Docs

* Add more GFQL cross-references

## [0.34.12 - 2024-10-07]

### Docs

* Fix ipynb examples in ReadTheDocs distribution

## [0.34.11 - 2024-10-07]

### Fix

* Types

### Infra

* Enable more Python version checks

## [0.34.10 - 2024-10-07]

### Fix

* Docs: Notebook builds

### Docs

* More links, especially around plugins
* Update color theme to match Graphistry branding

## [0.34.9 - 2024-10-07]

### Fix

* Docs: 10 Minutes to PyGraphistry links

## [0.34.8 - 2024-10-06]

### Fix

* Docs: PDF support
* Docs: Links

### Docs

* More accessible theme

## [0.34.7 - 2024-10-06]

### Docs

* RTD: Added notebook tutorials 
* RTD: Added various guides
* RTD: Added cross-references
* RTD: Cleaner navigation

### Infra

* Python: Add Python 12 to CI and document support
* Docs: Udated dependencies - Sphinx 8, Python 12, and various related
* Docs: Added nbsphinx - hub url grounding, ...
* Docs: Redo as a docker compose flow with incremental builds (docker, sphinx)
* Docs: Updated instructions for new flow

### Fix

* Docs: 2024
* Notebooks: Compatibility with nbsphinx - exactly one title heading, no uncommented `!`, correct references, ...

## [0.34.6 - 2024-10-04]

### Added

* Plugins: graphviz bindings, such as `g.layout_graphviz("dot")`

### Docs

* Reorganized readthedocs
* Added intro tutorials: `10 Minutes to PyGraphistry`, `10 Minutes to GFQL`, `Login and Sharing`

## [0.34.5 - 2024-09-23]

### Fixed

* GFQL: Fix `chain()` regression around an incorrectly disabled check manifesting as https://github.com/graphistry/pygraphistry/issues/583
* GFQL: Fix `chain()`, `hop()` traverse filtering logic for a multi-hop edge scenarios
* GFQL: Fix `hop()` predicate handling in multihop scenarios

### Infra

* GFQL: Expand test suite around multihop edge predicates in `hop()` and `chain()`

## [0.34.4 - 2024-09-20]

### Added

* UMAP: Optional kwargs passthrough to umap library constructor, fit, and transform methods: `g.umap(..., umap_kwargs={...}, umap_fit_kwargs={...}, umap_transform_kwargs={...})`
* Additional GPU support in featurize paths

### Changed

* Replace `verbose` with `logging`

### Refactor

* Narrow `use_scaler` and `use_scaler_target` typing to `ScalerType` (`Literal[...]`) vs `str`
* Rename `featurize_or_get_nodes_dataframe_if_X_is_None` (and edges variant) as non-private due to being shared

### Fixed

* get_indegrees: Fix warning https://github.com/graphistry/pygraphistry/issues/587

## [0.34.3 - 2024-08-03]

### Added

* Layout `modularity_weighted_layout` that uses edge weights to more strongly emphasize community structure

### Docs

* Tutorial for `modularity_weighted_layout`

### Infra

* Upgrade tests to`docker compose` from `docker-compose` 
* Remove deprecated `version` to address warnings

## [0.34.2 - 2024-07-22]

### Fixed

* Graceful CPU fallbacks: When lazy GPU dependency imports throw `ImportError`, commonly seen due to broken CUDA environments or having CUDA libraries but no GPU, warn and fall back to CPU.

* Ring layouts now support filtered inputs, giving expected positions

* `encode_axis()` updates are now functional, not inplace

### Changed

* Centralize lazy imports into `graphistry.utils.lazy_import`
* Lazy imports distinguish `ModuleNotFound` (=> `False`) from `ImportError` (warn + `False`)

## [0.34.1 - 2024-07-17]

### Infra

* Upgrade pypi automation to py3.8

## [0.34.0 - 2024-07-17]

### Added

* Ring layouts: `ring_categorical_layout()`, `ring_continuous_layout()`, `time_ring_layout()`
* Plottable interface includes `encode_axis()`, `settings()`
* Minimal global config manager

### Infra

* Test GPU infra updated to Graphistry 2.41 (RAPIDS 23.10, CUDA 11.8)
* Faster test preamble
* More aggressive low-memory support in GPU UMAP unit tests 

### Fixed

* cudf materialize nodes auto inference
* workaround feature_utils typecheck fail 

### Docs

* Ring layouts

### Breaking 🔥

* Dropping support for Python 3.7 (EOL)

## [0.33.9 - 2024-07-04]

### Added

* Added `personalized_pagerank` to the list of supported `compute_igraph` algorithms.

## [0.33.8 - 2024-04-30]

### Fixed

* Fix from_json when json object contains predicates.

## [0.33.7 - 2024-04-06]

### Fixed

* Fix refresh() for SSO

## [0.33.6 - 2024-04-05]

### Added

* `featurize()`, on error, coerces `object` dtype cols to `.astype(str)` and retries

## [0.33.5 - 2024-03-11]

### Fixed

* Fix upload-time validation rejecting graphs without a nodes table

## [0.33.4 - 2024-02-29]

### Added

* Fix validations import.

## [0.33.3 - 2024-02-28]

### Added

* Validations for dataset encodings.

## [0.33.2 - 2024-02-24]

### Added

* GFQL: Export shorter alias `e` for `e_undirected`
* Featurize: More auto-dropping of non-numerics when no `dirty_cat`

### Fixed

* GFQL: `hop()` defaults to `debugging_hop=False`
* GFQL: Edge cases around shortest-path multi-hop queries failing to enrich against target nodes during backwards pass

### Infra

* Pin test env to work around test fails: `'test': ['flake8>=5.0', 'mock', 'mypy', 'pytest'] + stubs + test_workarounds,` +  `test_workarounds = ['scikit-learn<=1.3.2']`
* Skip dbscan tests that require umap when it is not available

## [0.33.0 - 2023-12-26]

### Added

* GFQL: GPU acceleration of `chain`, `hop`, `filter_by_dict`
* `AbstractEngine`  to `engine.py::Engine` enum
* `compute.typing.DataFrameT` to centralize df-lib-agnostic type checking

### Refactor

* GFQL and more of compute uses generic dataframe methods and threads through engine

### Infra

* GPU tester threads through LOG_LEVEL

## [0.32.0 - 2023-12-22]

### Added

* GFQL `Chain` AST object
* GFQL query serialization - `Chain`, `ASTObject`, and `ASTPredict` implement `ASTSerializable`
  - Ex:`Chain.from_json(Chain([n(), e(), n()]).to_json())`
* GFQL predicate `is_year_end`

### Docs

* GFQL in readme.md

### Changes

* Refactor `ASTEdge`, `ASTNode` field naming convention to match other `ASTSerializable`s

### Breaking 🔥

* GFQL `e()` now aliases `e_undirected` instead of the base class `ASTEdge`

## [0.31.1 - 2023-12-05]

### Docs

* Update readthedocs yml to work around ReadTheDocs v2 yml interpretation regressions
* Make README.md pass markdownlint
* Switch markdownlint docker channel to official and pin

## [0.30.0 - 2023-12-04]

### Added

* Neptune: Can now use PyGraphistry OpenCypher/BOLT bindings with Neptune, in addition to existing Gremlin bindings
* chain/hop: `is_in()` membership predicate, `.chain([ n({'type': is_in(['a', 'b'])}) ])`
* hop: optional df queries - `hop(..., source_node_query='...', edge_query='...', destination_node_query='...')`
* chain: optional df queries:
  - `chain([n(query='...')])`
  - `chain([e_forward(..., source_node_query='...', edge_query='...', destination_node_query='...')])`
* `ASTPredicate` base class for filter matching
* Additional predicates for hop and chain match expressions:
  - categorical: is_in (example above), duplicated
  - temporal: is_month_start, is_month_end, is_quarter_start, is_quarter_end, is_year_start, is_year_end, is_leap_year
  - numeric: gt, lt, ge, le, eq, ne, between, isna, notna
  - str: contains, startswith, endswith, match, isnumeric, isalpha, isdigit, islower, isupper, isspace, isalnum, isdecimal, istitle, isnull, notnull

### Fixed

* chain/hop: source_node_match was being mishandled when multiple node attributes exist
* chain: backwards validation pass was too permissive; add `target_wave_front` check`
* hop: multi-hops with `source_node_match` specified was not checking intermediate hops
* hop: multi-hops reverse validation was mishandling intermediate nodes
* compute logging no longer default-overrides level to DEBUG

### Infra

* Docker tests support LOG_LEVEL

### Changed

* refactor: move `is_in`, `IsIn` implementations to `graphistry.ast.predicates`; old imports preserved
* `IsIn` now implements `ASTPredicate`
* Refactor: use `setup_logger(__name__)` more consistently instead of `logging.getLogger(__name__)`
* Refactor: drop unused imports
* Redo `setup_logger()` to activate formatted stream handler iff verbose / LOG_LEVEL

### Docs

* hop/chain: new query and predicate forms
* hop/chain graph pattern mining tutorial: [ipynb demo](demos/more_examples/graphistry_features/hop_and_chain_graph_pattern_mining.ipynb)
* Neptune: Initial tutorial for using PyGraphistry with Amazon Neptune's OpenCypher/BOLT bindings

## [0.29.7 - 2023-11-02]

### Added

* igraph: support `compute_igraph('community_optimal_modularity')`
* igraph: `compute_igraph('articulation_points')` labels nodes that are articulation points

### Fixed

* Type error in arrow uploader exception handler
* igraph: default coerce Graph-type node labels to strings, enabling plotting of g.compute_igraph('k_core')
* igraph: fix coercions when using numeric IDs that were confused by igraph swizzling

### Infra

* dask: Fixed parsing error in hypergraph dask tests
* igraph: Ensure in compute_igraph tests that default mode results coerce to arrow tables
* igraph: Test chaining
* tests: mount source folders to enable dev iterations without rebuilding

## [0.29.6 - 2023-10-23]

### Docs

* Memgraph: Add tutorial (https://github.com/graphistry/pygraphistry/pull/507 by https://github.com/karmenrabar)

### Fixed

* Guard against potential `requests`` null dereference in uploader error handling

### Security

* Add control `register(..., sso_opt_into_type='browser' | 'display' | None)`
* Fix display of SSO URL

## [0.29.5 - 2023-08-23]

### Fixed

* Lint: Update flake8 in test
* AI: UMAP ignores reserved columns and fewer exceptions on low dimensionaltiy

## [0.29.4 - 2023-08-22]

### Fixed

* Lint: Dynamic type checks

### Infra

* Adding Python 3.10, 3.11 to more of test matrix
* Unpin `setuptools` and `pandas`
* Fix tests that were breaking on pandas 2+

## [0.29.3 - 2023-07-19]

### Changed

* igraph: Change dependency to new package name before old deprecates (https://github.com/graphistry/pygraphistry/pull/494)

## [0.29.2 - 2023-07-10]

### Fixed

* Security: Allow token register without org
* Security: Refresh logic

## [0.29.1 - 2023-05-03]

### Fixed 

* AI: cuml OOM fix [#482](https://github.com/graphistry/pygraphistry/pull/482)

## [0.29.0 - 2023-05-01]

### Breaking 🔥
* AI: moves public `g.g_dgl` from KG `embed` method to private method `g._kg_dgl`
* AI: moves public `g.DGL_graph` to private attribute `g._dgl_graph`
* AI: To return matrices during transform, set the flag:  `X, y = g.transform(df, return_graph=False)` default behavior is ~ `g2 = g.transform(df)` returning a `Plottable` instance. 

## [0.28.7 - 2022-12-22]

### Added
* AI: all `transform_*` methods return graphistry Plottable instances, using an infer_graph method. To return matrices, set the `return_graph=False` flag. 
* AI: adds `g.get_matrix(**kwargs)` general method to retrieve (sub)-feature/target matrices
* AI: DBSCAN -- `g.featurize().dbscan()` and `g.umap().dbscan()` with options to use UMAP embedding, feature matrix, or subset of feature matrix via `g.dbscan(cols=[...])`
* AI: Demo cleanup using ModelDict & new features, refactoring demos using `dbscan` and `transform` methods.
* Tests: dbscan tests
* AI: Easy import of featurization kwargs for `g.umap(**kwargs)` and `g.featurize(**kwargs)`
* AI: `g.get_features_by_cols` returns featurized submatrix with `col_part` in their columns
* AI: `g.conditional_graph` and `g.conditional_probs` assessing conditional probs and graph
* AI Demos folder: OSINT, CYBER demos
* AI: Full text & semantic search (`g.search(..)` and `g.search_graph(..).plot()`)
* AI: Featurization: support for dataframe columns that are list of lists -> multilabel targets
                  set using `g.featurize(y=['list_of_lists_column'], multilabel=True,...)`
* AI: `g.embed(..)` code for fast knowledge graph embedding (2-layer RGCN) and its usage for link scoring and prediction
* AI: Exposes public methods `g.predict_links(..)` and `g.predict_links_all()`
* AI: automatic naming of graphistry objects during `g.search_graph(query)` -> `g._name = query`
* AI: RGCN demos - Infosec Jupyterthon 2022, SSH anomaly detection

### Fixed

* GIB: Add missing import during group-in-a-box cudf layout of 0-degree nodes
* Tests: SSO login tests catch more unexpected exns

## [0.28.6 - 2022-11-29]


### Added

* Personal keys: `register(personal_key_id=..., personal_key_secret=...)`
* SSO: `register()` (no user/pass), `register(idp_name=...)` (org-specific IDP)

### Fixed

* Type errors

## [0.28.4 - 2022-10-22]

### Added

* AI: `umap(engine='cuml')` now supports older RAPIDS versions via knn fallback for edge creation. Also: `"umap_learn"`, defaults to `"auto"`
* `prune_self_edges()` to drop any edges where the source and destination are the same

### Fixed

* Infra: Updated github actions versions and Ubuntu environment for publishing 

## [0.28.3 - 2022-10-12]

### Added

* AI: full text & semantic search (`g.search(..)` and `g.search_graph(..).plot()`)
* Featurization: support for dataframe columns that are list of lists -> multilabel targets
                  set using `g.featurize(y=['list_of_lists_column'], multilabel=True,...)`
                  Only supports single-column data targets


## [0.28.2 - 2022-10-11]

### Changed

* Infra: Updated github actions

### Fixed

* `encode_axis()` now correctly sets axis
* work around mypy mistyping operator & on pandas series 

## [0.28.1 - 2022-10-06]

### Changed

* Speed up `g.umap()` >100x by using cuML UMAP engine
* Drop official support for Python 3.6 - its LTS security support stopped 9mo ago
* neo4j: v5 support - backwards-compatible changing derefs from id to element_id

### Added

* umap: Optional `engine` parameter (default `cuml`) for `UMAP()`
* ipynb: UMAP purpose, functionality and parameter details, with general UMAP notebook planned in future (features folder)

### Fixed

* has_umap: removed as no longer necessary

## [0.28.0 - 2022-09-23]

### Added

* neo4j: v5 support (experimental)

### Changed

* Infra: suppress igraph pandas FutureWarnings

## [0.27.3 - 2022-09-07]

### Changed

* Infra: Remove heavy AI dependencies from `pip install graphistry[dev]`

### Added

* igraph: Optional `use_vids` parameter (default `False`) for `to_igraph()` and its callers (`layout_igraph`, `compute_graph`)
* igraph: add `coreness` and `harmonic_centrality` to `compute_igraph`

### Fixed

* igraph: CI errors around igraph
* igraph: Tolerate deprecation warning of `clustering`
* Docs: Typos and updates - thanks @gadde5300 + @szhorvat !

## [0.27.2 - 2022-09-02]

### Changed

* Speed up `import graphistry` 10X+ by lazily importing AI dependencies. Use of `pygraphistry[ai]` features will still trigger slow upstream dependency initialization times upon first use.

### Fixed

* Docs: Update Labs references to Hub

## [0.27.1 - 2022-07-25]

### Fixed

* `group_in_a_box_layout()`: Remove verbose output
* `group_in_a_box_layout()`: Remove synthesized edge weight

## [0.27.0 - 2022-07-25]

### Breaking 🔥

* Types: Switch `materialize_nodes` engine param to explicitly using`Engine` typing (no change to untyped user code)

### Added

* `g.keep_nodes(List or Series)`
* `g.group_in_a_box_layout(...)`: Both CPU (pandas/igraph) and (cudf/cugraph) versions, and various partitioning/layout/styling settings
* Internal clientside Brewer palettes helper for categorical point coloring

### Changed

* Infra: CI early fail on deeper lint
* Infra: Move Python 3.6 from core to minimal tests due to sklearn 1.0 incompatibility

### Fixed

* lint
* suppress known dgl bindings test type bug

## [0.26.1 - 2022-07-01]

### Breaking 🔥

* `_table_to_arrow()` for `cudf`: Updated for RAPIDS 2022.02+ to handle deprecation of `cudf.DataFrame.hash_columns()` in favor of new `cudf.DataFrame.hash_values()`

### Added

* `materialize_nodes()`: Supports `cudf`, materializing a `cudf.DataFrame` nodes table when `._edges` is an instance of `cudf.DataFrame`
* `to_cugraph()`, `from_cugraph()`, `compute_cugraph()`, `layout_cugraph()`
* docs: [cugraph demo notebook](demos/demos_databases_apis/gpu_rapids/cugraph.ipynb)

### Changed

* Infra: Update GPU test env settings
* `materialize_nodes`: Return regular index

### Fixed

* `hypergraph()` in dask handles failing metadata type inference
* tests: gpu env tweaks
* tests: umap logging was throwing warnings

## [0.26.0 - 2022-06-03]

### Added
* `g.transform()`
* `g.transform_umap()`
* `g.scale()`
* Memoization on UMAP and Featurize calls
* Adds **kwargs and propagates them through to different function calls (featurize, umap, scale, etc)

### Breaking 🔥

* Final deprecation of `register(api=2)` protobuf/vgraph mode - also works around need for protobuf test upgrades

## [0.25.3 - 2022-06-22]

### Added

* `register(..., org_name='my_org')`: Optionally upload into an organization
* `g.privacy(mode='organization')`: Optionally limit sharing to within your organization

### Changed

* docs: `org_name` in `README.md` and sharing tutorial

## [0.25.2 - 2022-05-11]

### Added

* `compute_igraph()`
* `layout_igraph()`
* `scene_settings()`

### Fixed

* `from_igraph` uses `g._node` instead of `'name'` in more cases 

## [0.25.1 - 2022-05-08]

### Fixed

* `g.from_igraph(ig)` will use IDs (ex: strings) for src/dst values instead of igraph indexes

## [0.25.0 - 2022-05-01]

Major version bump due to breaking igraph change

### Added

* igraph handlers: `graphistry.from_igraph`, `g.from_igraph`, `g.to_igraph`
* docs: README.md examples of using new igraph methods

### Changed

* Deprecation warnings in old igraph methods: `g.graph(ig)`, `igraph2pandas`, `pandas2igraph`
* Internal igraph handlers upgraded to use new igraph methods 

### Breaking 🔥

* `network2igraph` and `igraph2pandas` renamed output node ID column to `_n_implicit` (`constants.NODE`)

## [0.24.1 - 2022-04-29]

### Fixed

* Expose symbols for `.chain()` predicates as top-level: previous `ast` export was incorrect

## [0.24.0 - 2022-04-29]

Major version bump due to large dependency increases for kitchen-sink installs and overall sizeable new feature

### Added

* Use buildkit with pip install caching for test dockerfiles
* Graph AI branch: Autoencoding via dirty_cat and sentence_transformers (`g.featurize()`)
* Graph AI branch: UMAP via umap_learn (`g.umap()`)
* Graph AI branch: GNNs via DGL (`g.build_dgl_graph()`)
* `g.reset_caches()` to clear upload and compute caches (last 100)
* Central `setup_logger()`
* Official Python 3.10 support

### Changed

* Logging: Refactor to `setup_logger(__name__)`

### Fixed

* hypergraph: use default logger instead of DEBUG

## [0.23.3 - 2022-04-23]

### Added

* `g.collapse(node='root_id', column='some_col', attribute='some_val')

## [0.23.2 - 2022-04-11]

### Fixed

* Avoid runtime import exn when on GPU-less systems with cudf/dask_cudf installed

## [0.23.1 - 2022-04-08]

### Added

* Docs: `readme.md` digest of compute methods

### Fixed

* Docs: `get_degree()` -> `get_degrees()` (https://github.com/graphistry/pygraphistry/issues/330)
* Upload memoization handles column renames (https://github.com/graphistry/pygraphistry/issues/326)

## [0.23.0 - 2022-04-08]

### Breaking 🔥

* `g.edges()` now takes an optional 4th named parameter `edge` ID

Code that looks like `g.edges(some_fn, None, None, some_arg)` should now be like `g.edges(some_fn, None, None, None, some_arg)`

* Similar new optional `edge` ID parameter in `g.bind()`

### Changed

* `g.hop()` now takes optional `return_as_wave_front=False`, primarily for internal use by `chain()`

### Added

* `g.chain([...])` with `graphistry.ast.{n, e_forward, e_reverse, e_undirected}`

## [0.22.0 - 2022-04-06]

### Added

* Node dictionary-based filtering: `g.filter_nodes_by_dict({"some": "value", "another": 2})`
* Edge dictionary-based filtering: `g.filter_edges_by_dict({"some": "value", "another": 2})`
* Hops support edge filtering: `g.hop(hops=2, edge_match={"type": "transaction"})`
* Hops support pre-node filtering: `g.hop(hops=2, source_node_match={"type": "account"})`
* Hops support post-node filtering: `g.hop(hops=2, destination_node_match={"type": "wallet"})`
* Hops defaults to full graph if no initial nodes specified: `g.hop(hops=2, edge_match={"type": "transaction"})`

## [0.21.4 - 2022-03-30]

### Added

* Horizontal and radial axis using `.encode_axis(rows=[...])`

### Fixed

* Docs: Work around https://github.com/sphinx-doc/sphinx/issues/10291

## [0.21.0 - 2022-03-13]

### Added

* Better implementation of `.tree_layout(...)` using Sugiyama; good for small/medium DAGs
* Layout rotation method `.rotate(degree)`
* Compute method `.hops(nodes, hops, to_fixed_point, direction)`

### Changed

* Infra: `test-cpu-local-minimum.sh` accepts params

## [0.20.6 - 2022-03-12]

### Fixed

* Docs: Point color encodings

## [0.20.5 - 2021-12-06]

### Changed

* Unpin Networkx

### Fixed

* Docs: Removed deprecated `api=1`, `api=2` registration calls (#280 by @pradkrish)
* Docs: Fixed bug in honeypot nb (#279 by @pradkrish)
* Tests: Networkx test version sniffing

## [0.20.3 - 2021-11-21]

### Added

* Databricks notebook connector ([PR](https://github.com/graphistry/pygraphistry/pull/277))
* Databricks notebook + dashboard example ([PR](https://github.com/graphistry/pygraphistry/pull/277), [ipynb](https://github.com/graphistry/pygraphistry/blob/ad31a227136430bcd578feac1c18e90920ab4f00/demos/demos_databases_apis/databricks_pyspark/graphistry-notebook-dashboard.ipynb))

## [0.20.2 - 2021-10-18]

### Added

* Docs: [umap_learn tutorial notebook](https://github.com/graphistry/pygraphistry/blob/master/demos/demos_databases_apis/umap_learn/umap_learn.ipynb)

## [0.20.1 - 2021-08-24]

### Added

* Docs: Sharing control [demos/more_examples/graphistry_features/sharing_tutorial.ipynb](https://github.com/graphistry/pygraphistry/blob/master/demos/more_examples/graphistry_features/sharing_tutorial.ipynb)

## [0.20.0 - 2021-08-24]

### Added
* Feature: global `graphistry.privacy()` and compositional `Plotter.privacy()`
* Docs: How to use `privacy()`

### Changed

* Docs: Start removing deprecated 1.0 API docs

## [0.19.6 - 2021-08-15]

### Fixed

* Fix: NetworkX 2.5+ support - accept minor version tags

## [0.19.5 - 2021-08-15]

### Fixed

* Fix: igraph `.plot()` arrow coercion syntax error (https://github.com/graphistry/pygraphistry/issues/257)
* Fix: Lint duplicate import warning

### Changed

* CI: Treat lint warnings as CI failures


## [0.19.4 - 2021-07-22]

### Added
* Infra: Add CI stage that installs and tests with minimal core deps (https://github.com/graphistry/pygraphistry/issues/254)

### Fixed
* Fix: Core tests pass with minimal install dependencies (https://github.com/graphistry/pygraphistry/issues/253, https://github.com/graphistry/pygraphistry/issues/254)

## [0.19.3 - 2021-07-16]

### Added
* Feature: Compute methods `materialize_nodes`, `get_degrees`, `drop_nodes`, `get_topological_levels`
* Feature: Layout methods `tree_layout`, `layout_settings`
* Docs: New compute and layout methods

## [0.19.2 - 2021-07-14]

### Added
* Feature: `g.fetch_edges()` for neptune/gremlin edge attributes

### Fixed
* Fix: `g.fetch_nodes()` for neptune/gremlin node attrbutes

## [0.19.1 - 2021-07-09]

### Added
* Docs: [demos/demos_databases_apis/neptune/neptune_tutorial.ipynb](https://github.com/graphistry/pygraphistry/blob/master/demos/demos_databases_apis/neptune/neptune_tutorial.ipynb)

### Changed
* Docs: Updated [demos/for_analysis.ipynb](https://github.com/graphistry/pygraphistry/blob/master/demos/for_analysis.ipynb) to `api=3`

### Fixed
* Fix: Gremlin (Neptune) connector deduplicates nodes/edges

## [0.19.0 - 2021-07-09]

### Added
* Feature: Gremlin connector (GraphSONSerializersV2d0)
* Feature: Cosmos connector
* Feature: Neptune connector
* Feature: Chained composition operators:
  * `g.pipe((lambda g, a1, ...: g2), a1, ...)`
  * `g.edges((lambda g, a1, ...: df), None, None, a1, ...)`
  * `g.nodes((lambda g, a1, ...: df), None, a1, ...)`
* Feature: plotter::infer_labels: Guess node label names when not set, instead of defaulting to node_id. Runs during plots.
* Infra: Jupyter notebook: `cd docker && docker-compose build jupyter && docker-compose up jupyter`
* Docs: Neptune, Cosmos, chained composition

### Changed
* Refactor: Split out PlotterBase, interface Plottable

### Fixed
* Fix: Plotter has `hypergraph()`

## [0.18.2 - 2021-04-29]

### Added
* Docs: security.md

### Fixed

* Hypergraphs - detect and handle mismatching types across partitions

### Changed

* Infra: Speedup testing containers via incrementalization and docker settings
* Infra: Update testing container base builds

## [0.18.1 - 2021-03-26]

### Added

* Feature: Hypergraphs in dask, dask_cudf modes. Mixed nan support. (https://github.com/graphistry/pygraphistry/pull/225)
* Feature: Dask/dask_cuda frames can be passed in, which will be .computed(), memoized, and converted to arrow (https://github.com/graphistry/pygraphistry/pull/225)
* Infra: Test env var controls - WITH_LINT=1, WITH_TYPECHECK=1, WITH_BUILD=1 (https://github.com/graphistry/pygraphistry/pull/225)
* Docs: Inline hypergraph examples  (https://github.com/graphistry/pygraphistry/pull/225)

### Changed
* CI: Disable seccomp during test (docker perf) (https://github.com/graphistry/pygraphistry/pull/225)

## [0.18.0 - 2021-03-21]

### Added

* Feature: cudf mode for hypergraph (https://github.com/graphistry/pygraphistry/pull/224)
* Feature: pandas mode for hypergraph uses all-vectorized operations (https://github.com/graphistry/pygraphistry/pull/224)
* Infra: Engine class for picking dataframe engine - pandas/cudf/dask/dask_cudf (https://github.com/graphistry/pygraphistry/pull/224)
* CI: mypy type checking (https://github.com/graphistry/pygraphistry/pull/222)
* CI: GPU test harness (https://github.com/graphistry/pygraphistry/pull/223)

### Changed

* Hypergraph: Uses new pandas/cudf implementations (https://github.com/graphistry/pygraphistry/pull/224)

### Added

* Infra: Issue templates for bugs and feature requests

## [0.17.0 - 2021-02-08]

### Added

* Docs: Overhaul Sphinx docs - Update, clean all warnings, add to CI, reject commits that fail
* Docs: Setup.py (pypi) now includes full README.md
* Docs: Added ARCHITECTURE, CONTRIBUTE, and expanded DEVELOP
* Garden: DRY for CI + local dev via shared bin/ scripts
* Docker: Downgrade local dev 3.7 -> 3.6 to more quickly catch minimum version errors
* CI: Now tests building docs (fail on warnings), pypi wheels distro, and neo4j connector

### Breaking 🔥

* Changes in setup.py extras_require: 'all' installs more

## [0.16.3 - 2021-02-08]

### Added

* Docs: ARCHITECTURE.md and CONTRIBUTE.md

### Changed
* Quieted memoization fail warning
* CI: Removed TravisCI in favor of GHA
* CD: GHA now handles PyPI publish on tag push
* Docs: Readme install clarifies Python 3.6+
* Docs: Update DEVELOP.md dev flow

## [0.16.2 - 2021-02-08]

### Added

* Friendlier error message for calling .cypher(...) without setting BOLT auth/driver (https://github.com/graphistry/pygraphistry/issues/204) 
* CI: Run containerized neo4j connector tests
* Infrastructure: Set Python 3.9 support metadata

### Fixed

* Memoization: When memoize hashes throw exceptions, emit warning and fallback to unmemoized (b7a25c74e)

## [0.16.1] - 2021-02-07

### Added

* Friendlier error message for api=1, 2 server non-json responses (https://github.com/graphistry/pygraphistry/pull/187)
* CI: Moved to GitHub Actions for CI + optional manual publish
* CI: Added Python 3.9 to test matrix
* Infrastructure: Upgraded Versioneer to 0.19
* Infrastructure: Fewer warnings and enforce flake8 CI checks

### Breaking 🔥

* None known; many small changes to fix warnings so version bump out of caution

## [0.15.0] - 2021-01-11

### Added
* File API: Enable via `.plot(as_files=True)`. By default, auto-skips file re-uploads (disable via `.plot(memoize=False)`) for tables with same hash as those already uploaded in the same session. Use with `.register(api=3)` clients on Graphistry `2.34`+ servers. More details at  (https://github.com/graphistry/pygraphistry/pull/195) .
* Dev: More docs and logging as part of https://github.com/graphistry/pygraphistry/pull/195
* Auth service account docs in README.md (12.2.2020)

## [0.14.1] - 2020-11-16

### Added
* Examples for icons, badges, and new node/edge bindings
* graph-app-kit links
* Slack link

### Fixed
* Python test matrix: Removed 3.9
* Propagate misformatted etl1/2 server errors 

## [0.14.0] - 2020-10-12

### Breaking 🔥
* Warnings: Standardizing on Python's warnings.warn

### Fixed
* Neo4j: Improve handling of empty query results (https://github.com/graphistry/pygraphistry/issues/178)

### Added
* Icons: Add new as_text, blend_mode, border, and style options (Graphistry 2.32+)
* Badges: Add new badge encodings (Graphistry 2.32.+)
* Python 3.8, 3.9 in test matrix
* New binding shortcuts `g.nodes(df, col)` and `g.nodes(df, src_col, dst_col)`

### Changed
* Python 2.7: Removed __future__ (Python 2.7 has already been EOL so not breaking)
* Redid ipython detection
* Imports: Refactoring for more expected style
* Testing: Fixed most warnings in preperation for treating them as errors
* Testing: Integration tests against self-contained neo4j instance

## [0.13.0] - 2020-09-17

### Added

- Chainable methods `.addStyle()` and `.style()` in `api=3` for controlling foreground, background, logo, and page metadata. Requires Graphistry 2.31.10+ [08eddb8](https://github.com/graphistry/pygraphistry/pull/175/commits/08eddb8fe3ce8ebe66ad2773fc8ee57dfad2dc58)
- Chainable methods `.encode_[point|edge]_[color|icon|size]()` for more powerful *complex* encodings, and underlying generic handler `__encode()`. Requires Graphistry 2.31.10+ [f370ca8](https://github.com/graphistry/pygraphistry/pull/175/commits/f370ca82931e8fb61e40d62ba397b95e0d474f7f)
- More usage examples in README.md

### Changed

- Split `ArrowLoader::*encoding*`methods to `*binding*` vs. `*encoding*` ones to more precisely reflect the protocol. Not considered breaking as an internal method.

## [0.12.0] - 2020-09-08

### Added

- Neo4j 4 temporal and spatial type support - [#172](https://github.com/graphistry/pygraphistry/pull/172)
- CHANGELOG.md

### Changed
- Removed deprecated docker test harness in favor of `docker/` - [#172](https://github.com/graphistry/pygraphistry/pull/172)<|MERGE_RESOLUTION|>--- conflicted
+++ resolved
@@ -7,7 +7,6 @@
 
 ## [Development]
 
-<<<<<<< HEAD
 ## [0.35.3 - 2024-12-13]
 
 ### Docs
@@ -17,17 +16,16 @@
 * Add FUNDING.md
 * Add CODE_OF_CONDUCT.md
 
+### Feat
+
+* GFQL serialization: Edge AST node deserializes as more precise `ASTEdge` subclasses
+
+### Fixes
+
+* GFQL Hop: Detect #614 of node id column name colliding with edge src/dst id column name and raise `NotImplementedError`
+* MyPy: Remove explicit type annotation from Engine
+
 ## [0.35.2 - 2024-12-13]
-=======
-### Feat
-
-* GFQL chain edge AST node deserialization as more precise `ASTEdge` subclasses
-
-### Fixes
-
-* Hop: Detect #614 of node id column name colliding with edge src/dst id column name and raise `NotImplementedError`
-* MyPy: Remove explicit type annotation from Engine
->>>>>>> 501e51de
 
 ### Docs
 
