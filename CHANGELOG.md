--- conflicted
+++ resolved
@@ -7,11 +7,7 @@
 
 ## [Development]
 
-<<<<<<< HEAD
-
-### Added
-
-=======
+
 ### Added
 * AI: Easy import of featurization kwargs for `g.umap(**kwargs)` and `g.featurize(**kwargs)`
 * AI: `g.get_features_by_cols` returns featurized submatrix with `col_part` in their columns
@@ -20,7 +16,6 @@
 * AI: Full text & semantic search (`g.search(..)` and `g.search_graph(..).plot()`)
 * AI: Featurization: support for dataframe columns that are list of lists -> multilabel targets
                   set using `g.featurize(y=['list_of_lists_column'], multilabel=True,...)`
->>>>>>> c6ece09b
 * AI: `g.embed(..)` code for fast knowledge graph embedding (2-layer RGCN) and its usage for link scoring and prediction
 * AI: Exposes public methods `g.predict_links(..)` and `g.predict_links_all()`
 * AI: automatic naming of graphistry objects during `g.search_graph(query)` -> `g._name = query`
