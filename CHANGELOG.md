--- conflicted
+++ resolved
@@ -7,7 +7,6 @@
 
 ## [Development]
 
-<<<<<<< HEAD
 ## [0.26.0 - 2022-06-03]
 
 ### Added
@@ -22,7 +21,7 @@
 ### Breaking 🔥
 
 * Final deprecation of `register(api=2)` protobuf/vgraph mode - also works around need for protobuf test upgrades
-=======
+
 ## [0.25.3 - 2022-06-22]
 
 ### Added
@@ -33,7 +32,6 @@
 ### Changed
 
 * docs: `org_name` in `README.md` and sharing tutorial
->>>>>>> d5882ffb
 
 ## [0.25.2 - 2022-05-11]
 
