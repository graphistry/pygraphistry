--- conflicted
+++ resolved
@@ -7,11 +7,10 @@
 
 ## [Development]
 
-<<<<<<< HEAD
 ### Added
 
 * Validations for dataset encodings.
-=======
+
 ## [0.33.2 - 2024-02-24]
 
 ### Added
@@ -28,7 +27,6 @@
 
 * Pin test env to work around test fails: `'test': ['flake8>=5.0', 'mock', 'mypy', 'pytest'] + stubs + test_workarounds,` +  `test_workarounds = ['scikit-learn<=1.3.2']`
 * Skip dbscan tests that require umap when it is not available
->>>>>>> 7e6b1dab
 
 ## [0.33.0 - 2023-12-26]
 
