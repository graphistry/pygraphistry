--- conflicted
+++ resolved
@@ -7,7 +7,8 @@
 
 ## [Development]
 
-<<<<<<< HEAD
+## [0.36.0 - 2025-02-05]
+
 ### Breaking
 
 * `from_cugraph` returns using the src/dst bindings of `cugraph.Graph` object instead of base `Plottable`
@@ -42,7 +43,7 @@
 * ci ai tests: py 3.8, 3.9 => 3.9..3.12
 * ci tests dgl
 * plugin tests check for module imports
-=======
+
 ## [0.35.10 - 2025-01-24]
 
 ### Fixes: 
@@ -81,7 +82,6 @@
 ### Docs
 
 * New tutorial on graph shaping
->>>>>>> 613e053c
 
 ## [0.35.4 - 2024-12-28]
 
