# Changelog

All notable changes to the PyGraphistry are documented in this file. The PyGraphistry client and other Graphistry components are tracked in the main [Graphistry major release history documentation](https://graphistry.zendesk.com/hc/en-us/articles/360033184174-Enterprise-Release-List-Downloads).

The changelog format is based on [Keep a Changelog](https://keepachangelog.com/en/1.0.0/).
This project adheres to [Semantic Versioning](https://semver.org/spec/v2.0.0.html) and all PyGraphistry-specific breaking changes are explictly noted here.

## [Development]

<<<<<<< HEAD
## [0.28.7 - 2022-12-22]
=======
### Changed
* AI: moves public `g.g_dgl` from KG `embed` method to private method `g._kg_dgl`
* AI: BREAKING CHANGES: to return matrices during transform, set the flag:  `X, y = g.transform(df, return_graph=False)` default behavior is ~ `g2 = g.transform(df)` returning a Plottable instance. 
>>>>>>> 61e32664

### Added
* AI: all `transform_*` methods return graphistry Plottable instances, using an infer_graph method. To return matrices, set the `return_graph=False` flag. 
* AI: adds `g.get_matrix(**kwargs)` general method to retrieve (sub)-feature/target matrices
* AI: DBSCAN -- `g.featurize().dbscan()` and `g.umap().dbscan()` with options to use UMAP embedding, feature matrix, or subset of feature matrix via `g.dbscan(cols=[...])`
* AI: Demo cleanup using ModelDict & new features, refactoring demos using `dbscan` and `transform` methods.
* Tests: dbscan tests
* AI: Easy import of featurization kwargs for `g.umap(**kwargs)` and `g.featurize(**kwargs)`
* AI: `g.get_features_by_cols` returns featurized submatrix with `col_part` in their columns
* AI: `g.conditional_graph` and `g.conditional_probs` assessing conditional probs and graph
* AI Demos folder: OSINT, CYBER demos
* AI: Full text & semantic search (`g.search(..)` and `g.search_graph(..).plot()`)
* AI: Featurization: support for dataframe columns that are list of lists -> multilabel targets
                  set using `g.featurize(y=['list_of_lists_column'], multilabel=True,...)`
* AI: `g.embed(..)` code for fast knowledge graph embedding (2-layer RGCN) and its usage for link scoring and prediction
* AI: Exposes public methods `g.predict_links(..)` and `g.predict_links_all()`
* AI: automatic naming of graphistry objects during `g.search_graph(query)` -> `g._name = query`
* AI: RGCN demos - Infosec Jupyterthon 2022, SSH anomaly detection

### Fixed

* GIB: Add missing import during group-in-a-box cudf layout of 0-degree nodes
* Tests: SSO login tests catch more unexpected exns

## [0.28.6 - 2022-11-29]


### Added

* Personal keys: `register(personal_key_id=..., personal_key_secret=...)`
* SSO: `register()` (no user/pass), `register(idp_name=...)` (org-specific IDP)

### Fixed

* Type errors

## [0.28.4 - 2022-10-22]

### Added

* AI: `umap(engine='cuml')` now supports older RAPIDS versions via knn fallback for edge creation. Also: `"umap_learn"`, defaults to `"auto"`
* `prune_self_edges()` to drop any edges where the source and destination are the same

### Fixed

* Infra: Updated github actions versions and Ubuntu environment for publishing 

## [0.28.3 - 2022-10-12]

### Added

* AI: full text & semantic search (`g.search(..)` and `g.search_graph(..).plot()`)
* Featurization: support for dataframe columns that are list of lists -> multilabel targets
                  set using `g.featurize(y=['list_of_lists_column'], multilabel=True,...)`
                  Only supports single-column data targets


## [0.28.2 - 2022-10-11]

### Changed

* Infra: Updated github actions

### Fixed

* `encode_axis()` now correctly sets axis
* work around mypy mistyping operator & on pandas series 

## [0.28.1 - 2022-10-06]

### Changed

* Speed up `g.umap()` >100x by using cuML UMAP engine
* Drop official support for Python 3.6 - its LTS security support stopped 9mo ago
* neo4j: v5 support - backwards-compatible changing derefs from id to element_id

### Added

* umap: Optional `engine` parameter (default `cuml`) for `UMAP()`
* ipynb: UMAP purpose, functionality and parameter details, with general UMAP notebook planned in future (features folder)

### Fixed

* has_umap: removed as no longer necessary

## [0.28.0 - 2022-09-23]

### Added

* neo4j: v5 support (experimental)

### Changed

* Infra: suppress igraph pandas FutureWarnings

## [0.27.3 - 2022-09-07]

### Changed

* Infra: Remove heavy AI dependencies from `pip install graphistry[dev]`

### Added

* igraph: Optional `use_vids` parameter (default `False`) for `to_igraph()` and its callers (`layout_igraph`, `compute_graph`)
* igraph: add `coreness` and `harmonic_centrality` to `compute_igraph`

### Fixed

* igraph: CI errors around igraph
* igraph: Tolerate deprecation warning of `clustering`
* Docs: Typos and updates - thanks @gadde5300 + @szhorvat !

## [0.27.2 - 2022-09-02]

### Changed

* Speed up `import graphistry` 10X+ by lazily importing AI dependencies. Use of `pygraphistry[ai]` features will still trigger slow upstream dependency initialization times upon first use.

### Fixed

* Docs: Update Labs references to Hub

## [0.27.1 - 2022-07-25]

### Fixed

* `group_in_a_box_layout()`: Remove verbose output
* `group_in_a_box_layout()`: Remove synthesized edge weight

## [0.27.0 - 2022-07-25]

### Breaking 🔥

* Types: Switch `materialize_nodes` engine param to explicitly using`Engine` typing (no change to untyped user code)

### Added

* `g.keep_nodes(List or Series)`
* `g.group_in_a_box_layout(...)`: Both CPU (pandas/igraph) and (cudf/cugraph) versions, and various partitioning/layout/styling settings
* Internal clientside Brewer palettes helper for categorical point coloring

### Changed

* Infra: CI early fail on deeper lint
* Infra: Move Python 3.6 from core to minimal tests due to sklearn 1.0 incompatibility

### Fixed

* lint
* suppress known dgl bindings test type bug

## [0.26.1 - 2022-07-01]

### Breaking 🔥

* `_table_to_arrow()` for `cudf`: Updated for RAPIDS 2022.02+ to handle deprecation of `cudf.DataFrame.hash_columns()` in favor of new `cudf.DataFrame.hash_values()`

### Added

* `materialize_nodes()`: Supports `cudf`, materializing a `cudf.DataFrame` nodes table when `._edges` is an instance of `cudf.DataFrame`
* `to_cugraph()`, `from_cugraph()`, `compute_cugraph()`, `layout_cugraph()`
* docs: [cugraph demo notebook](demos/demos_databases_apis/gpu_rapids/cugraph.ipynb)

### Changed

* Infra: Update GPU test env settings
* `materialize_nodes`: Return regular index

### Fixed

* `hypergraph()` in dask handles failing metadata type inference
* tests: gpu env tweaks
* tests: umap logging was throwing warnings

## [0.26.0 - 2022-06-03]

### Added
* `g.transform()`
* `g.transform_umap()`
* `g.scale()`
* Memoization on UMAP and Featurize calls
* Adds **kwargs and propagates them through to different function calls (featurize, umap, scale, etc)

### Breaking 🔥

* Final deprecation of `register(api=2)` protobuf/vgraph mode - also works around need for protobuf test upgrades

## [0.25.3 - 2022-06-22]

### Added

* `register(..., org_name='my_org')`: Optionally upload into an organization
* `g.privacy(mode='organization')`: Optionally limit sharing to within your organization

### Changed

* docs: `org_name` in `README.md` and sharing tutorial

## [0.25.2 - 2022-05-11]

### Added

* `compute_igraph()`
* `layout_igraph()`
* `scene_settings()`

### Fixed

* `from_igraph` uses `g._node` instead of `'name'` in more cases 

## [0.25.1 - 2022-05-08]

### Fixed

* `g.from_igraph(ig)` will use IDs (ex: strings) for src/dst values instead of igraph indexes

## [0.25.0 - 2022-05-01]

Major version bump due to breaking igraph change

### Added

* igraph handlers: `graphistry.from_igraph`, `g.from_igraph`, `g.to_igraph`
* docs: README.md examples of using new igraph methods

### Changed

* Deprecation warnings in old igraph methods: `g.graph(ig)`, `igraph2pandas`, `pandas2igraph`
* Internal igraph handlers upgraded to use new igraph methods 

### Breaking 🔥

* `network2igraph` and `igraph2pandas` renamed output node ID column to `_n_implicit` (`constants.NODE`)

## [0.24.1 - 2022-04-29]

### Fixed

* Expose symbols for `.chain()` predicates as top-level: previous `ast` export was incorrect

## [0.24.0 - 2022-04-29]

Major version bump due to large dependency increases for kitchen-sink installs and overall sizeable new feature

### Added

* Use buildkit with pip install caching for test dockerfiles
* Graph AI branch: Autoencoding via dirty_cat and sentence_transformers (`g.featurize()`)
* Graph AI branch: UMAP via umap_learn (`g.umap()`)
* Graph AI branch: GNNs via DGL (`g.build_dgl_graph()`)
* `g.reset_caches()` to clear upload and compute caches (last 100)
* Central `setup_logger()`
* Official Python 3.10 support

### Changed

* Logging: Refactor to `setup_logger(__name__)`

### Fixed

* hypergraph: use default logger instead of DEBUG

## [0.23.3 - 2022-04-23]

### Added

* `g.collapse(node='root_id', column='some_col', attribute='some_val')

## [0.23.2 - 2022-04-11]

### Fixed

* Avoid runtime import exn when on GPU-less systems with cudf/dask_cudf installed

## [0.23.1 - 2022-04-08]

### Added

* Docs: `readme.md` digest of compute methods

### Fixed

* Docs: `get_degree()` -> `get_degrees()` (https://github.com/graphistry/pygraphistry/issues/330)
* Upload memoization handles column renames (https://github.com/graphistry/pygraphistry/issues/326)

## [0.23.0 - 2022-04-08]

### Breaking 🔥

* `g.edges()` now takes an optional 4th named parameter `edge` ID

Code that looks like `g.edges(some_fn, None, None, some_arg)` should now be like `g.edges(some_fn, None, None, None, some_arg)`

* Similar new optional `edge` ID parameter in `g.bind()`

### Changed

* `g.hop()` now takes optional `return_as_wave_front=False`, primarily for internal use by `chain()`

### Added

* `g.chain([...])` with `graphistry.ast.{n, e_forward, e_reverse, e_undirected}`

## [0.22.0 - 2022-04-06]

### Added

* Node dictionary-based filtering: `g.filter_nodes_by_dict({"some": "value", "another": 2})`
* Edge dictionary-based filtering: `g.filter_edges_by_dict({"some": "value", "another": 2})`
* Hops support edge filtering: `g.hop(hops=2, edge_match={"type": "transaction"})`
* Hops support pre-node filtering: `g.hop(hops=2, source_node_match={"type": "account"})`
* Hops support post-node filtering: `g.hop(hops=2, destination_node_match={"type": "wallet"})`
* Hops defaults to full graph if no initial nodes specified: `g.hop(hops=2, edge_match={"type": "transaction"})`

## [0.21.4 - 2022-03-30]

### Added

* Horizontal and radial axis using `.encode_axis(rows=[...])`

### Fixed

* Docs: Work around https://github.com/sphinx-doc/sphinx/issues/10291

## [0.21.0 - 2022-03-13]

### Added

* Better implementation of `.tree_layout(...)` using Sugiyama; good for small/medium DAGs
* Layout rotation method `.rotate(degree)`
* Compute method `.hops(nodes, hops, to_fixed_point, direction)`

### Changed

* Infra: `test-cpu-local-minimum.sh` accepts params

## [0.20.6 - 2022-03-12]

### Fixed

* Docs: Point color encodings

## [0.20.5 - 2021-12-06]

### Changed

* Unpin Networkx

### Fixed

* Docs: Removed deprecated `api=1`, `api=2` registration calls (#280 by @pradkrish)
* Docs: Fixed bug in honeypot nb (#279 by @pradkrish)
* Tests: Networkx test version sniffing

## [0.20.3 - 2021-11-21]

### Added

* Databricks notebook connector ([PR](https://github.com/graphistry/pygraphistry/pull/277))
* Databricks notebook + dashboard example ([PR](https://github.com/graphistry/pygraphistry/pull/277), [ipynb](https://github.com/graphistry/pygraphistry/blob/ad31a227136430bcd578feac1c18e90920ab4f00/demos/demos_databases_apis/databricks_pyspark/graphistry-notebook-dashboard.ipynb))

## [0.20.2 - 2021-10-18]

### Added

* Docs: [umap_learn tutorial notebook](https://github.com/graphistry/pygraphistry/blob/master/demos/demos_databases_apis/umap_learn/umap_learn.ipynb)

## [0.20.1 - 2021-08-24]

### Added

* Docs: Sharing control [demos/more_examples/graphistry_features/sharing_tutorial.ipynb](https://github.com/graphistry/pygraphistry/blob/master/demos/more_examples/graphistry_features/sharing_tutorial.ipynb)

## [0.20.0 - 2021-08-24]

### Added
* Feature: global `graphistry.privacy()` and compositional `Plotter.privacy()`
* Docs: How to use `privacy()`

### Changed

* Docs: Start removing deprecated 1.0 API docs

## [0.19.6 - 2021-08-15]

### Fixed

* Fix: NetworkX 2.5+ support - accept minor version tags

## [0.19.5 - 2021-08-15]

### Fixed

* Fix: igraph `.plot()` arrow coercion syntax error (https://github.com/graphistry/pygraphistry/issues/257)
* Fix: Lint duplicate import warning

### Changed

* CI: Treat lint warnings as CI failures


## [0.19.4 - 2021-07-22]

### Added
* Infra: Add CI stage that installs and tests with minimal core deps (https://github.com/graphistry/pygraphistry/issues/254)

### Fixed
* Fix: Core tests pass with minimal install dependencies (https://github.com/graphistry/pygraphistry/issues/253, https://github.com/graphistry/pygraphistry/issues/254)

## [0.19.3 - 2021-07-16]

### Added
* Feature: Compute methods `materialize_nodes`, `get_degrees`, `drop_nodes`, `get_topological_levels`
* Feature: Layout methods `tree_layout`, `layout_settings`
* Docs: New compute and layout methods

## [0.19.2 - 2021-07-14]

### Added
* Feature: `g.fetch_edges()` for neptune/gremlin edge attributes

### Fixed
* Fix: `g.fetch_nodes()` for neptune/gremlin node attrbutes

## [0.19.1 - 2021-07-09]

### Added
* Docs: [demos/demos_databases_apis/neptune/neptune_tutorial.ipynb](https://github.com/graphistry/pygraphistry/blob/master/demos/demos_databases_apis/neptune/neptune_tutorial.ipynb)

### Changed
* Docs: Updated [demos/for_analysis.ipynb](https://github.com/graphistry/pygraphistry/blob/master/demos/for_analysis.ipynb) to `api=3`

### Fixed
* Fix: Gremlin (Neptune) connector deduplicates nodes/edges

## [0.19.0 - 2021-07-09]

### Added
* Feature: Gremlin connector (GraphSONSerializersV2d0)
* Feature: Cosmos connector
* Feature: Neptune connector
* Feature: Chained composition operators:
  * `g.pipe((lambda g, a1, ...: g2), a1, ...)`
  * `g.edges((lambda g, a1, ...: df), None, None, a1, ...)`
  * `g.nodes((lambda g, a1, ...: df), None, a1, ...)`
* Feature: plotter::infer_labels: Guess node label names when not set, instead of defaulting to node_id. Runs during plots.
* Infra: Jupyter notebook: `cd docker && docker-compose build jupyter && docker-compose up jupyter`
* Docs: Neptune, Cosmos, chained composition

### Changed
* Refactor: Split out PlotterBase, interface Plottable

### Fixed
* Fix: Plotter has `hypergraph()`

## [0.18.2 - 2021-04-29]

### Added
* Docs: security.md

### Fixed

* Hypergraphs - detect and handle mismatching types across partitions

### Changed

* Infra: Speedup testing containers via incrementalization and docker settings
* Infra: Update testing container base builds

## [0.18.1 - 2021-03-26]

### Added

* Feature: Hypergraphs in dask, dask_cudf modes. Mixed nan support. (https://github.com/graphistry/pygraphistry/pull/225)
* Feature: Dask/dask_cuda frames can be passed in, which will be .computed(), memoized, and converted to arrow (https://github.com/graphistry/pygraphistry/pull/225)
* Infra: Test env var controls - WITH_LINT=1, WITH_TYPECHECK=1, WITH_BUILD=1 (https://github.com/graphistry/pygraphistry/pull/225)
* Docs: Inline hypergraph examples  (https://github.com/graphistry/pygraphistry/pull/225)

### Changed
* CI: Disable seccomp during test (docker perf) (https://github.com/graphistry/pygraphistry/pull/225)

## [0.18.0 - 2021-03-21]

### Added

* Feature: cudf mode for hypergraph (https://github.com/graphistry/pygraphistry/pull/224)
* Feature: pandas mode for hypergraph uses all-vectorized operations (https://github.com/graphistry/pygraphistry/pull/224)
* Infra: Engine class for picking dataframe engine - pandas/cudf/dask/dask_cudf (https://github.com/graphistry/pygraphistry/pull/224)
* CI: mypy type checking (https://github.com/graphistry/pygraphistry/pull/222)
* CI: GPU test harness (https://github.com/graphistry/pygraphistry/pull/223)

### Changed

* Hypergraph: Uses new pandas/cudf implementations (https://github.com/graphistry/pygraphistry/pull/224)

### Added

* Infra: Issue templates for bugs and feature requests

## [0.17.0 - 2021-02-08]

### Added

* Docs: Overhaul Sphinx docs - Update, clean all warnings, add to CI, reject commits that fail
* Docs: Setup.py (pypi) now includes full README.md
* Docs: Added ARCHITECTURE, CONTRIBUTE, and expanded DEVELOP
* Garden: DRY for CI + local dev via shared bin/ scripts
* Docker: Downgrade local dev 3.7 -> 3.6 to more quickly catch minimum version errors
* CI: Now tests building docs (fail on warnings), pypi wheels distro, and neo4j connector

### Breaking 🔥

* Changes in setup.py extras_require: 'all' installs more

## [0.16.3 - 2021-02-08]

### Added

* Docs: ARCHITECTURE.md and CONTRIBUTE.md

### Changed
* Quieted memoization fail warning
* CI: Removed TravisCI in favor of GHA
* CD: GHA now handles PyPI publish on tag push
* Docs: Readme install clarifies Python 3.6+
* Docs: Update DEVELOP.md dev flow

## [0.16.2 - 2021-02-08]

### Added

* Friendlier error message for calling .cypher(...) without setting BOLT auth/driver (https://github.com/graphistry/pygraphistry/issues/204) 
* CI: Run containerized neo4j connector tests
* Infrastructure: Set Python 3.9 support metadata

### Fixed

* Memoization: When memoize hashes throw exceptions, emit warning and fallback to unmemoized (b7a25c74e)

## [0.16.1] - 2021-02-07

### Added

* Friendlier error message for api=1, 2 server non-json responses (https://github.com/graphistry/pygraphistry/pull/187)
* CI: Moved to GitHub Actions for CI + optional manual publish
* CI: Added Python 3.9 to test matrix
* Infrastructure: Upgraded Versioneer to 0.19
* Infrastructure: Fewer warnings and enforce flake8 CI checks

### Breaking 🔥

* None known; many small changes to fix warnings so version bump out of caution

## [0.15.0] - 2021-01-11

### Added
* File API: Enable via `.plot(as_files=True)`. By default, auto-skips file re-uploads (disable via `.plot(memoize=False)`) for tables with same hash as those already uploaded in the same session. Use with `.register(api=3)` clients on Graphistry `2.34`+ servers. More details at  (https://github.com/graphistry/pygraphistry/pull/195) .
* Dev: More docs and logging as part of https://github.com/graphistry/pygraphistry/pull/195
* Auth service account docs in README.md (12.2.2020)

## [0.14.1] - 2020-11-16

### Added
* Examples for icons, badges, and new node/edge bindings
* graph-app-kit links
* Slack link

### Fixed
* Python test matrix: Removed 3.9
* Propagate misformatted etl1/2 server errors 

## [0.14.0] - 2020-10-12

### Breaking 🔥
* Warnings: Standardizing on Python's warnings.warn

### Fixed
* Neo4j: Improve handling of empty query results (https://github.com/graphistry/pygraphistry/issues/178)

### Added
* Icons: Add new as_text, blend_mode, border, and style options (Graphistry 2.32+)
* Badges: Add new badge encodings (Graphistry 2.32.+)
* Python 3.8, 3.9 in test matrix
* New binding shortcuts `g.nodes(df, col)` and `g.nodes(df, src_col, dst_col)`

### Changed
* Python 2.7: Removed __future__ (Python 2.7 has already been EOL so not breaking)
* Redid ipython detection
* Imports: Refactoring for more expected style
* Testing: Fixed most warnings in preperation for treating them as errors
* Testing: Integration tests against self-contained neo4j instance

## [0.13.0] - 2020-09-17

### Added

- Chainable methods `.addStyle()` and `.style()` in `api=3` for controlling foreground, background, logo, and page metadata. Requires Graphistry 2.31.10+ [08eddb8](https://github.com/graphistry/pygraphistry/pull/175/commits/08eddb8fe3ce8ebe66ad2773fc8ee57dfad2dc58)
- Chainable methods `.encode_[point|edge]_[color|icon|size]()` for more powerful *complex* encodings, and underlying generic handler `__encode()`. Requires Graphistry 2.31.10+ [f370ca8](https://github.com/graphistry/pygraphistry/pull/175/commits/f370ca82931e8fb61e40d62ba397b95e0d474f7f)
- More usage examples in README.md

### Changed

- Split `ArrowLoader::*encoding*`methods to `*binding*` vs. `*encoding*` ones to more precisely reflect the protocol. Not considered breaking as an internal method.

## [0.12.0] - 2020-09-08

### Added

- Neo4j 4 temporal and spatial type support - [#172](https://github.com/graphistry/pygraphistry/pull/172)
- CHANGELOG.md

### Changed
- Removed deprecated docker test harness in favor of `docker/` - [#172](https://github.com/graphistry/pygraphistry/pull/172)<|MERGE_RESOLUTION|>--- conflicted
+++ resolved
@@ -7,13 +7,11 @@
 
 ## [Development]
 
-<<<<<<< HEAD
-## [0.28.7 - 2022-12-22]
-=======
-### Changed
+### Added
 * AI: moves public `g.g_dgl` from KG `embed` method to private method `g._kg_dgl`
 * AI: BREAKING CHANGES: to return matrices during transform, set the flag:  `X, y = g.transform(df, return_graph=False)` default behavior is ~ `g2 = g.transform(df)` returning a Plottable instance. 
->>>>>>> 61e32664
+
+## [0.28.7 - 2022-12-22]
 
 ### Added
 * AI: all `transform_*` methods return graphistry Plottable instances, using an infer_graph method. To return matrices, set the `return_graph=False` flag. 
