# Changelog

All notable changes to the PyGraphistry are documented in this file. The PyGraphistry client and other Graphistry components are tracked in the main [Graphistry major release history documentation](https://graphistry.zendesk.com/hc/en-us/articles/360033184174-Enterprise-Release-List-Downloads).

The changelog format is based on [Keep a Changelog](https://keepachangelog.com/en/1.0.0/).
This project adheres to [Semantic Versioning](https://semver.org/spec/v2.0.0.html) and all PyGraphistry-specific breaking changes are explictly noted here.

## [Development]

<<<<<<< HEAD
## [0.28.5 - 2022-10-22]
=======
### Added

* Personal keys: `register(personal_key_id=..., personal_key_secret=...)`
* SSO: `register()` (no user/pass), `register(idp_name=...)` (org-specific IDP)

### Fixed

* Type errors

## [0.28.4 - 2022-10-22]
>>>>>>> 37e90ce7

### Added

* AI: `umap(engine='cuml')` now supports older RAPIDS versions via knn fallback for edge creation. Also: `"umap_learn"`, defaults to `"auto"`
* `prune_self_edges()` to drop any edges where the source and destination are the same

### Fixed

* Infra: Updated github actions versions and Ubuntu environment for publishing 

## [0.28.3 - 2022-10-12]

### Added

* AI: full text & semantic search (`g.search(..)` and `g.search_graph(..).plot()`)
* Featurization: support for dataframe columns that are list of lists -> multilabel targets
                  set using `g.featurize(y=['list_of_lists_column'], multilabel=True,...)`
                  Only supports single-column data targets


## [0.28.2 - 2022-10-11]

### Changed

* Infra: Updated github actions

### Fixed

* `encode_axis()` now correctly sets axis
* work around mypy mistyping operator & on pandas series 

## [0.28.1 - 2022-10-06]

### Changed

* Speed up `g.umap()` >100x by using cuML UMAP engine
* Drop official support for Python 3.6 - its LTS security support stopped 9mo ago
* neo4j: v5 support - backwards-compatible changing derefs from id to element_id

### Added

* umap: Optional `engine` parameter (default `cuml`) for `UMAP()`
* ipynb: UMAP purpose, functionality and parameter details, with general UMAP notebook planned in future (features folder)

### Fixed

* has_umap: removed as no longer necessary

## [0.28.0 - 2022-09-23]

### Added

* neo4j: v5 support (experimental)

### Changed

* Infra: suppress igraph pandas FutureWarnings

## [0.27.3 - 2022-09-07]

### Changed

* Infra: Remove heavy AI dependencies from `pip install graphistry[dev]`

### Added

* igraph: Optional `use_vids` parameter (default `False`) for `to_igraph()` and its callers (`layout_igraph`, `compute_graph`)
* igraph: add `coreness` and `harmonic_centrality` to `compute_igraph`

### Fixed

* igraph: CI errors around igraph
* igraph: Tolerate deprecation warning of `clustering`
* Docs: Typos and updates - thanks @gadde5300 + @szhorvat !

## [0.27.2 - 2022-09-02]

### Changed

* Speed up `import graphistry` 10X+ by lazily importing AI dependencies. Use of `pygraphistry[ai]` features will still trigger slow upstream dependency initialization times upon first use.

### Fixed

* Docs: Update Labs references to Hub

## [0.27.1 - 2022-07-25]

### Fixed

* `group_in_a_box_layout()`: Remove verbose output
* `group_in_a_box_layout()`: Remove synthesized edge weight

## [0.27.0 - 2022-07-25]

### Breaking 🔥

* Types: Switch `materialize_nodes` engine param to explicitly using`Engine` typing (no change to untyped user code)

### Added

* `g.keep_nodes(List or Series)`
* `g.group_in_a_box_layout(...)`: Both CPU (pandas/igraph) and (cudf/cugraph) versions, and various partitioning/layout/styling settings
* Internal clientside Brewer palettes helper for categorical point coloring

### Changed

* Infra: CI early fail on deeper lint
* Infra: Move Python 3.6 from core to minimal tests due to sklearn 1.0 incompatibility

### Fixed

* lint
* suppress known dgl bindings test type bug

## [0.26.1 - 2022-07-01]

### Breaking 🔥

* `_table_to_arrow()` for `cudf`: Updated for RAPIDS 2022.02+ to handle deprecation of `cudf.DataFrame.hash_columns()` in favor of new `cudf.DataFrame.hash_values()`

### Added

* `materialize_nodes()`: Supports `cudf`, materializing a `cudf.DataFrame` nodes table when `._edges` is an instance of `cudf.DataFrame`
* `to_cugraph()`, `from_cugraph()`, `compute_cugraph()`, `layout_cugraph()`
* docs: [cugraph demo notebook](demos/demos_databases_apis/gpu_rapids/cugraph.ipynb)

### Changed

* Infra: Update GPU test env settings
* `materialize_nodes`: Return regular index

### Fixed

* `hypergraph()` in dask handles failing metadata type inference
* tests: gpu env tweaks
* tests: umap logging was throwing warnings

## [0.26.0 - 2022-06-03]

### Added
* `g.transform()`
* `g.transform_umap()`
* `g.scale()`
* Memoization on UMAP and Featurize calls
* Adds **kwargs and propagates them through to different function calls (featurize, umap, scale, etc)

### Breaking 🔥

* Final deprecation of `register(api=2)` protobuf/vgraph mode - also works around need for protobuf test upgrades

## [0.25.3 - 2022-06-22]

### Added

* `register(..., org_name='my_org')`: Optionally upload into an organization
* `g.privacy(mode='organization')`: Optionally limit sharing to within your organization

### Changed

* docs: `org_name` in `README.md` and sharing tutorial

## [0.25.2 - 2022-05-11]

### Added

* `compute_igraph()`
* `layout_igraph()`
* `scene_settings()`

### Fixed

* `from_igraph` uses `g._node` instead of `'name'` in more cases 

## [0.25.1 - 2022-05-08]

### Fixed

* `g.from_igraph(ig)` will use IDs (ex: strings) for src/dst values instead of igraph indexes

## [0.25.0 - 2022-05-01]

Major version bump due to breaking igraph change

### Added

* igraph handlers: `graphistry.from_igraph`, `g.from_igraph`, `g.to_igraph`
* docs: README.md examples of using new igraph methods

### Changed

* Deprecation warnings in old igraph methods: `g.graph(ig)`, `igraph2pandas`, `pandas2igraph`
* Internal igraph handlers upgraded to use new igraph methods 

### Breaking 🔥

* `network2igraph` and `igraph2pandas` renamed output node ID column to `_n_implicit` (`constants.NODE`)

## [0.24.1 - 2022-04-29]

### Fixed

* Expose symbols for `.chain()` predicates as top-level: previous `ast` export was incorrect

## [0.24.0 - 2022-04-29]

Major version bump due to large dependency increases for kitchen-sink installs and overall sizeable new feature

### Added

* Use buildkit with pip install caching for test dockerfiles
* Graph AI branch: Autoencoding via dirty_cat and sentence_transformers (`g.featurize()`)
* Graph AI branch: UMAP via umap_learn (`g.umap()`)
* Graph AI branch: GNNs via DGL (`g.build_dgl_graph()`)
* `g.reset_caches()` to clear upload and compute caches (last 100)
* Central `setup_logger()`
* Official Python 3.10 support

### Changed

* Logging: Refactor to `setup_logger(__name__)`

### Fixed

* hypergraph: use default logger instead of DEBUG

## [0.23.3 - 2022-04-23]

### Added

* `g.collapse(node='root_id', column='some_col', attribute='some_val')

## [0.23.2 - 2022-04-11]

### Fixed

* Avoid runtime import exn when on GPU-less systems with cudf/dask_cudf installed

## [0.23.1 - 2022-04-08]

### Added

* Docs: `readme.md` digest of compute methods

### Fixed

* Docs: `get_degree()` -> `get_degrees()` (https://github.com/graphistry/pygraphistry/issues/330)
* Upload memoization handles column renames (https://github.com/graphistry/pygraphistry/issues/326)

## [0.23.0 - 2022-04-08]

### Breaking 🔥

* `g.edges()` now takes an optional 4th named parameter `edge` ID

Code that looks like `g.edges(some_fn, None, None, some_arg)` should now be like `g.edges(some_fn, None, None, None, some_arg)`

* Similar new optional `edge` ID parameter in `g.bind()`

### Changed

* `g.hop()` now takes optional `return_as_wave_front=False`, primarily for internal use by `chain()`

### Added

* `g.chain([...])` with `graphistry.ast.{n, e_forward, e_reverse, e_undirected}`

## [0.22.0 - 2022-04-06]

### Added

* Node dictionary-based filtering: `g.filter_nodes_by_dict({"some": "value", "another": 2})`
* Edge dictionary-based filtering: `g.filter_edges_by_dict({"some": "value", "another": 2})`
* Hops support edge filtering: `g.hop(hops=2, edge_match={"type": "transaction"})`
* Hops support pre-node filtering: `g.hop(hops=2, source_node_match={"type": "account"})`
* Hops support post-node filtering: `g.hop(hops=2, destination_node_match={"type": "wallet"})`
* Hops defaults to full graph if no initial nodes specified: `g.hop(hops=2, edge_match={"type": "transaction"})`

## [0.21.4 - 2022-03-30]

### Added

* Horizontal and radial axis using `.encode_axis(rows=[...])`

### Fixed

* Docs: Work around https://github.com/sphinx-doc/sphinx/issues/10291

## [0.21.0 - 2022-03-13]

### Added

* Better implementation of `.tree_layout(...)` using Sugiyama; good for small/medium DAGs
* Layout rotation method `.rotate(degree)`
* Compute method `.hops(nodes, hops, to_fixed_point, direction)`

### Changed

* Infra: `test-cpu-local-minimum.sh` accepts params

## [0.20.6 - 2022-03-12]

### Fixed

* Docs: Point color encodings

## [0.20.5 - 2021-12-06]

### Changed

* Unpin Networkx

### Fixed

* Docs: Removed deprecated `api=1`, `api=2` registration calls (#280 by @pradkrish)
* Docs: Fixed bug in honeypot nb (#279 by @pradkrish)
* Tests: Networkx test version sniffing

## [0.20.3 - 2021-11-21]

### Added

* Databricks notebook connector ([PR](https://github.com/graphistry/pygraphistry/pull/277))
* Databricks notebook + dashboard example ([PR](https://github.com/graphistry/pygraphistry/pull/277), [ipynb](https://github.com/graphistry/pygraphistry/blob/ad31a227136430bcd578feac1c18e90920ab4f00/demos/demos_databases_apis/databricks_pyspark/graphistry-notebook-dashboard.ipynb))

## [0.20.2 - 2021-10-18]

### Added

* Docs: [umap_learn tutorial notebook](https://github.com/graphistry/pygraphistry/blob/master/demos/demos_databases_apis/umap_learn/umap_learn.ipynb)

## [0.20.1 - 2021-08-24]

### Added

* Docs: Sharing control [demos/more_examples/graphistry_features/sharing_tutorial.ipynb](https://github.com/graphistry/pygraphistry/blob/master/demos/more_examples/graphistry_features/sharing_tutorial.ipynb)

## [0.20.0 - 2021-08-24]

### Added
* Feature: global `graphistry.privacy()` and compositional `Plotter.privacy()`
* Docs: How to use `privacy()`

### Changed

* Docs: Start removing deprecated 1.0 API docs

## [0.19.6 - 2021-08-15]

### Fixed

* Fix: NetworkX 2.5+ support - accept minor version tags

## [0.19.5 - 2021-08-15]

### Fixed

* Fix: igraph `.plot()` arrow coercion syntax error (https://github.com/graphistry/pygraphistry/issues/257)
* Fix: Lint duplicate import warning

### Changed

* CI: Treat lint warnings as CI failures


## [0.19.4 - 2021-07-22]

### Added
* Infra: Add CI stage that installs and tests with minimal core deps (https://github.com/graphistry/pygraphistry/issues/254)

### Fixed
* Fix: Core tests pass with minimal install dependencies (https://github.com/graphistry/pygraphistry/issues/253, https://github.com/graphistry/pygraphistry/issues/254)

## [0.19.3 - 2021-07-16]

### Added
* Feature: Compute methods `materialize_nodes`, `get_degrees`, `drop_nodes`, `get_topological_levels`
* Feature: Layout methods `tree_layout`, `layout_settings`
* Docs: New compute and layout methods

## [0.19.2 - 2021-07-14]

### Added
* Feature: `g.fetch_edges()` for neptune/gremlin edge attributes

### Fixed
* Fix: `g.fetch_nodes()` for neptune/gremlin node attrbutes

## [0.19.1 - 2021-07-09]

### Added
* Docs: [demos/demos_databases_apis/neptune/neptune_tutorial.ipynb](https://github.com/graphistry/pygraphistry/blob/master/demos/demos_databases_apis/neptune/neptune_tutorial.ipynb)

### Changed
* Docs: Updated [demos/for_analysis.ipynb](https://github.com/graphistry/pygraphistry/blob/master/demos/for_analysis.ipynb) to `api=3`

### Fixed
* Fix: Gremlin (Neptune) connector deduplicates nodes/edges

## [0.19.0 - 2021-07-09]

### Added
* Feature: Gremlin connector (GraphSONSerializersV2d0)
* Feature: Cosmos connector
* Feature: Neptune connector
* Feature: Chained composition operators:
  * `g.pipe((lambda g, a1, ...: g2), a1, ...)`
  * `g.edges((lambda g, a1, ...: df), None, None, a1, ...)`
  * `g.nodes((lambda g, a1, ...: df), None, a1, ...)`
* Feature: plotter::infer_labels: Guess node label names when not set, instead of defaulting to node_id. Runs during plots.
* Infra: Jupyter notebook: `cd docker && docker-compose build jupyter && docker-compose up jupyter`
* Docs: Neptune, Cosmos, chained composition

### Changed
* Refactor: Split out PlotterBase, interface Plottable

### Fixed
* Fix: Plotter has `hypergraph()`

## [0.18.2 - 2021-04-29]

### Added
* Docs: security.md

### Fixed

* Hypergraphs - detect and handle mismatching types across partitions

### Changed

* Infra: Speedup testing containers via incrementalization and docker settings
* Infra: Update testing container base builds

## [0.18.1 - 2021-03-26]

### Added

* Feature: Hypergraphs in dask, dask_cudf modes. Mixed nan support. (https://github.com/graphistry/pygraphistry/pull/225)
* Feature: Dask/dask_cuda frames can be passed in, which will be .computed(), memoized, and converted to arrow (https://github.com/graphistry/pygraphistry/pull/225)
* Infra: Test env var controls - WITH_LINT=1, WITH_TYPECHECK=1, WITH_BUILD=1 (https://github.com/graphistry/pygraphistry/pull/225)
* Docs: Inline hypergraph examples  (https://github.com/graphistry/pygraphistry/pull/225)

### Changed
* CI: Disable seccomp during test (docker perf) (https://github.com/graphistry/pygraphistry/pull/225)

## [0.18.0 - 2021-03-21]

### Added

* Feature: cudf mode for hypergraph (https://github.com/graphistry/pygraphistry/pull/224)
* Feature: pandas mode for hypergraph uses all-vectorized operations (https://github.com/graphistry/pygraphistry/pull/224)
* Infra: Engine class for picking dataframe engine - pandas/cudf/dask/dask_cudf (https://github.com/graphistry/pygraphistry/pull/224)
* CI: mypy type checking (https://github.com/graphistry/pygraphistry/pull/222)
* CI: GPU test harness (https://github.com/graphistry/pygraphistry/pull/223)

### Changed

* Hypergraph: Uses new pandas/cudf implementations (https://github.com/graphistry/pygraphistry/pull/224)

### Added

* Infra: Issue templates for bugs and feature requests

## [0.17.0 - 2021-02-08]

### Added

* Docs: Overhaul Sphinx docs - Update, clean all warnings, add to CI, reject commits that fail
* Docs: Setup.py (pypi) now includes full README.md
* Docs: Added ARCHITECTURE, CONTRIBUTE, and expanded DEVELOP
* Garden: DRY for CI + local dev via shared bin/ scripts
* Docker: Downgrade local dev 3.7 -> 3.6 to more quickly catch minimum version errors
* CI: Now tests building docs (fail on warnings), pypi wheels distro, and neo4j connector

### Breaking 🔥

* Changes in setup.py extras_require: 'all' installs more

## [0.16.3 - 2021-02-08]

### Added

* Docs: ARCHITECTURE.md and CONTRIBUTE.md

### Changed
* Quieted memoization fail warning
* CI: Removed TravisCI in favor of GHA
* CD: GHA now handles PyPI publish on tag push
* Docs: Readme install clarifies Python 3.6+
* Docs: Update DEVELOP.md dev flow

## [0.16.2 - 2021-02-08]

### Added

* Friendlier error message for calling .cypher(...) without setting BOLT auth/driver (https://github.com/graphistry/pygraphistry/issues/204) 
* CI: Run containerized neo4j connector tests
* Infrastructure: Set Python 3.9 support metadata

### Fixed

* Memoization: When memoize hashes throw exceptions, emit warning and fallback to unmemoized (b7a25c74e)

## [0.16.1] - 2021-02-07

### Added

* Friendlier error message for api=1, 2 server non-json responses (https://github.com/graphistry/pygraphistry/pull/187)
* CI: Moved to GitHub Actions for CI + optional manual publish
* CI: Added Python 3.9 to test matrix
* Infrastructure: Upgraded Versioneer to 0.19
* Infrastructure: Fewer warnings and enforce flake8 CI checks

### Breaking 🔥

* None known; many small changes to fix warnings so version bump out of caution

## [0.15.0] - 2021-01-11

### Added
* File API: Enable via `.plot(as_files=True)`. By default, auto-skips file re-uploads (disable via `.plot(memoize=False)`) for tables with same hash as those already uploaded in the same session. Use with `.register(api=3)` clients on Graphistry `2.34`+ servers. More details at  (https://github.com/graphistry/pygraphistry/pull/195) .
* Dev: More docs and logging as part of https://github.com/graphistry/pygraphistry/pull/195
* Auth service account docs in README.md (12.2.2020)

## [0.14.1] - 2020-11-16

### Added
* Examples for icons, badges, and new node/edge bindings
* graph-app-kit links
* Slack link

### Fixed
* Python test matrix: Removed 3.9
* Propagate misformatted etl1/2 server errors 

## [0.14.0] - 2020-10-12

### Breaking 🔥
* Warnings: Standardizing on Python's warnings.warn

### Fixed
* Neo4j: Improve handling of empty query results (https://github.com/graphistry/pygraphistry/issues/178)

### Added
* Icons: Add new as_text, blend_mode, border, and style options (Graphistry 2.32+)
* Badges: Add new badge encodings (Graphistry 2.32.+)
* Python 3.8, 3.9 in test matrix
* New binding shortcuts `g.nodes(df, col)` and `g.nodes(df, src_col, dst_col)`

### Changed
* Python 2.7: Removed __future__ (Python 2.7 has already been EOL so not breaking)
* Redid ipython detection
* Imports: Refactoring for more expected style
* Testing: Fixed most warnings in preperation for treating them as errors
* Testing: Integration tests against self-contained neo4j instance

## [0.13.0] - 2020-09-17

### Added

- Chainable methods `.addStyle()` and `.style()` in `api=3` for controlling foreground, background, logo, and page metadata. Requires Graphistry 2.31.10+ [08eddb8](https://github.com/graphistry/pygraphistry/pull/175/commits/08eddb8fe3ce8ebe66ad2773fc8ee57dfad2dc58)
- Chainable methods `.encode_[point|edge]_[color|icon|size]()` for more powerful *complex* encodings, and underlying generic handler `__encode()`. Requires Graphistry 2.31.10+ [f370ca8](https://github.com/graphistry/pygraphistry/pull/175/commits/f370ca82931e8fb61e40d62ba397b95e0d474f7f)
- More usage examples in README.md

### Changed

- Split `ArrowLoader::*encoding*`methods to `*binding*` vs. `*encoding*` ones to more precisely reflect the protocol. Not considered breaking as an internal method.

## [0.12.0] - 2020-09-08

### Added

- Neo4j 4 temporal and spatial type support - [#172](https://github.com/graphistry/pygraphistry/pull/172)
- CHANGELOG.md

### Changed
- Removed deprecated docker test harness in favor of `docker/` - [#172](https://github.com/graphistry/pygraphistry/pull/172)<|MERGE_RESOLUTION|>--- conflicted
+++ resolved
@@ -7,9 +7,8 @@
 
 ## [Development]
 
-<<<<<<< HEAD
-## [0.28.5 - 2022-10-22]
-=======
+## [0.28.6 - 2022-29-22]
+
 ### Added
 
 * Personal keys: `register(personal_key_id=..., personal_key_secret=...)`
@@ -20,7 +19,6 @@
 * Type errors
 
 ## [0.28.4 - 2022-10-22]
->>>>>>> 37e90ce7
 
 ### Added
 
