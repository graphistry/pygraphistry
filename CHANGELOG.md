# Changelog

All notable changes to the PyGraphistry are documented in this file. The PyGraphistry client and other Graphistry components are tracked in the main [Graphistry major release history documentation](https://graphistry.zendesk.com/hc/en-us/articles/360033184174-Enterprise-Release-List-Downloads).

The changelog format is based on [Keep a Changelog](https://keepachangelog.com/en/1.0.0/).
This project adheres to [Semantic Versioning](https://semver.org/spec/v2.0.0.html) and all PyGraphistry-specific breaking changes are explictly noted here.

## [Development]

<<<<<<< HEAD
## [0.30.0 - 2023-12-04]

### Added

* chain/hop: `is_in()` membership predicate, `.chain([ n({'type': is_in(['a', 'b'])}) ])`
* hop: optional df queries - `hop(..., source_node_query='...', edge_query='...', destination_node_query='...')`
* chain: optional df queries:
  - `chain([n(query='...')])`
  - `chain([e_forward(..., source_node_query='...', edge_query='...', destination_node_query='...')])`
* `ASTPredicate` base class for filter matching
* Additional predicates for hop and chain match expressions:
  - categorical: is_in (example above), duplicated
  - temporal: is_month_start, is_month_end, is_quarter_start, is_quarter_end, is_year_start, is_year_end, is_leap_year
  - numeric: gt, lt, ge, le, eq, ne, between, isna, notna
  - str: contains, startswith, endswith, match, isnumeric, isalpha, isdigit, islower, isupper, isspace, isalnum, isdecimal, istitle, isnull, notnull

### Fixed

* chain/hop: source_node_match was being mishandled when multiple node attributes exist
* chain: backwards validation pass was too permissive; add `target_wave_front` check`
* hop: multi-hops with `source_node_match` specified was not checking intermediate hops
* hop: multi-hops reverse validation was mishandling intermediate nodes
* compute logging no longer default-overrides level to DEBUG

### Infra

* Docker tests support LOG_LEVEL

### Changed

* refactor: move `is_in`, `IsIn` implementations to `graphistry.ast.predicates`; old imports preserved
* `IsIn` now implements `ASTPredicate`
* Refactor: use `setup_logger(__name__)` more consistently instead of `logging.getLogger(__name__)`
* Refactor: drop unused imports
* Redo `setup_logger()` to activate formatted stream handler iff verbose / LOG_LEVEL

### Docs

* hop/chain: new query and predicate forms
* hop/chain graph pattern mining tutorial: [ipynb demo](demos/more_examples/graphistry_features/hop_and_chain_graph_pattern_mining.ipynb)
=======
### Added

* Neptune: Can now use PyGraphistry OpenCypher/BOLT bindings with Neptune, in addition to existing Gremlin bindings

### Docs

* Neptune: Initial tutorial for using PyGraphistry with Amazon Neptune's OpenCypher/BOLT bindings
>>>>>>> 238e9d09

## [0.29.7 - 2023-11-02]

### Added

* igraph: support `compute_igraph('community_optimal_modularity')`
* igraph: `compute_igraph('articulation_points')` labels nodes that are articulation points

### Fixed

* Type error in arrow uploader exception handler
* igraph: default coerce Graph-type node labels to strings, enabling plotting of g.compute_igraph('k_core')
* igraph: fix coercions when using numeric IDs that were confused by igraph swizzling

### Infra

* dask: Fixed parsing error in hypergraph dask tests
* igraph: Ensure in compute_igraph tests that default mode results coerce to arrow tables
* igraph: Test chaining
* tests: mount source folders to enable dev iterations without rebuilding

## [0.29.6 - 2023-10-23]

### Docs

* Memgraph: Add tutorial (https://github.com/graphistry/pygraphistry/pull/507 by https://github.com/karmenrabar)

### Fixed

* Guard against potential `requests`` null dereference in uploader error handling

### Security

* Add control `register(..., sso_opt_into_type='browser' | 'display' | None)`
* Fix display of SSO URL

## [0.29.5 - 2023-08-23]

### Fixed

* Lint: Update flake8 in test
* AI: UMAP ignores reserved columns and fewer exceptions on low dimensionaltiy

## [0.29.4 - 2023-08-22]

### Fixed

* Lint: Dynamic type checks

### Infra

* Adding Python 3.10, 3.11 to more of test matrix
* Unpin `setuptools` and `pandas`
* Fix tests that were breaking on pandas 2+

## [0.29.3 - 2023-07-19]

### Changed

* igraph: Change dependency to new package name before old deprecates (https://github.com/graphistry/pygraphistry/pull/494)

## [0.29.2 - 2023-07-10]

### Fixed

* Security: Allow token register without org
* Security: Refresh logic

## [0.29.1 - 2023-05-03]

### Fixed 

* AI: cuml OOM fix [#482](https://github.com/graphistry/pygraphistry/pull/482)

## [0.29.0 - 2023-05-01]

### Breaking 🔥
* AI: moves public `g.g_dgl` from KG `embed` method to private method `g._kg_dgl`
* AI: moves public `g.DGL_graph` to private attribute `g._dgl_graph`
* AI: To return matrices during transform, set the flag:  `X, y = g.transform(df, return_graph=False)` default behavior is ~ `g2 = g.transform(df)` returning a `Plottable` instance. 

## [0.28.7 - 2022-12-22]

### Added
* AI: all `transform_*` methods return graphistry Plottable instances, using an infer_graph method. To return matrices, set the `return_graph=False` flag. 
* AI: adds `g.get_matrix(**kwargs)` general method to retrieve (sub)-feature/target matrices
* AI: DBSCAN -- `g.featurize().dbscan()` and `g.umap().dbscan()` with options to use UMAP embedding, feature matrix, or subset of feature matrix via `g.dbscan(cols=[...])`
* AI: Demo cleanup using ModelDict & new features, refactoring demos using `dbscan` and `transform` methods.
* Tests: dbscan tests
* AI: Easy import of featurization kwargs for `g.umap(**kwargs)` and `g.featurize(**kwargs)`
* AI: `g.get_features_by_cols` returns featurized submatrix with `col_part` in their columns
* AI: `g.conditional_graph` and `g.conditional_probs` assessing conditional probs and graph
* AI Demos folder: OSINT, CYBER demos
* AI: Full text & semantic search (`g.search(..)` and `g.search_graph(..).plot()`)
* AI: Featurization: support for dataframe columns that are list of lists -> multilabel targets
                  set using `g.featurize(y=['list_of_lists_column'], multilabel=True,...)`
* AI: `g.embed(..)` code for fast knowledge graph embedding (2-layer RGCN) and its usage for link scoring and prediction
* AI: Exposes public methods `g.predict_links(..)` and `g.predict_links_all()`
* AI: automatic naming of graphistry objects during `g.search_graph(query)` -> `g._name = query`
* AI: RGCN demos - Infosec Jupyterthon 2022, SSH anomaly detection

### Fixed

* GIB: Add missing import during group-in-a-box cudf layout of 0-degree nodes
* Tests: SSO login tests catch more unexpected exns

## [0.28.6 - 2022-11-29]


### Added

* Personal keys: `register(personal_key_id=..., personal_key_secret=...)`
* SSO: `register()` (no user/pass), `register(idp_name=...)` (org-specific IDP)

### Fixed

* Type errors

## [0.28.4 - 2022-10-22]

### Added

* AI: `umap(engine='cuml')` now supports older RAPIDS versions via knn fallback for edge creation. Also: `"umap_learn"`, defaults to `"auto"`
* `prune_self_edges()` to drop any edges where the source and destination are the same

### Fixed

* Infra: Updated github actions versions and Ubuntu environment for publishing 

## [0.28.3 - 2022-10-12]

### Added

* AI: full text & semantic search (`g.search(..)` and `g.search_graph(..).plot()`)
* Featurization: support for dataframe columns that are list of lists -> multilabel targets
                  set using `g.featurize(y=['list_of_lists_column'], multilabel=True,...)`
                  Only supports single-column data targets


## [0.28.2 - 2022-10-11]

### Changed

* Infra: Updated github actions

### Fixed

* `encode_axis()` now correctly sets axis
* work around mypy mistyping operator & on pandas series 

## [0.28.1 - 2022-10-06]

### Changed

* Speed up `g.umap()` >100x by using cuML UMAP engine
* Drop official support for Python 3.6 - its LTS security support stopped 9mo ago
* neo4j: v5 support - backwards-compatible changing derefs from id to element_id

### Added

* umap: Optional `engine` parameter (default `cuml`) for `UMAP()`
* ipynb: UMAP purpose, functionality and parameter details, with general UMAP notebook planned in future (features folder)

### Fixed

* has_umap: removed as no longer necessary

## [0.28.0 - 2022-09-23]

### Added

* neo4j: v5 support (experimental)

### Changed

* Infra: suppress igraph pandas FutureWarnings

## [0.27.3 - 2022-09-07]

### Changed

* Infra: Remove heavy AI dependencies from `pip install graphistry[dev]`

### Added

* igraph: Optional `use_vids` parameter (default `False`) for `to_igraph()` and its callers (`layout_igraph`, `compute_graph`)
* igraph: add `coreness` and `harmonic_centrality` to `compute_igraph`

### Fixed

* igraph: CI errors around igraph
* igraph: Tolerate deprecation warning of `clustering`
* Docs: Typos and updates - thanks @gadde5300 + @szhorvat !

## [0.27.2 - 2022-09-02]

### Changed

* Speed up `import graphistry` 10X+ by lazily importing AI dependencies. Use of `pygraphistry[ai]` features will still trigger slow upstream dependency initialization times upon first use.

### Fixed

* Docs: Update Labs references to Hub

## [0.27.1 - 2022-07-25]

### Fixed

* `group_in_a_box_layout()`: Remove verbose output
* `group_in_a_box_layout()`: Remove synthesized edge weight

## [0.27.0 - 2022-07-25]

### Breaking 🔥

* Types: Switch `materialize_nodes` engine param to explicitly using`Engine` typing (no change to untyped user code)

### Added

* `g.keep_nodes(List or Series)`
* `g.group_in_a_box_layout(...)`: Both CPU (pandas/igraph) and (cudf/cugraph) versions, and various partitioning/layout/styling settings
* Internal clientside Brewer palettes helper for categorical point coloring

### Changed

* Infra: CI early fail on deeper lint
* Infra: Move Python 3.6 from core to minimal tests due to sklearn 1.0 incompatibility

### Fixed

* lint
* suppress known dgl bindings test type bug

## [0.26.1 - 2022-07-01]

### Breaking 🔥

* `_table_to_arrow()` for `cudf`: Updated for RAPIDS 2022.02+ to handle deprecation of `cudf.DataFrame.hash_columns()` in favor of new `cudf.DataFrame.hash_values()`

### Added

* `materialize_nodes()`: Supports `cudf`, materializing a `cudf.DataFrame` nodes table when `._edges` is an instance of `cudf.DataFrame`
* `to_cugraph()`, `from_cugraph()`, `compute_cugraph()`, `layout_cugraph()`
* docs: [cugraph demo notebook](demos/demos_databases_apis/gpu_rapids/cugraph.ipynb)

### Changed

* Infra: Update GPU test env settings
* `materialize_nodes`: Return regular index

### Fixed

* `hypergraph()` in dask handles failing metadata type inference
* tests: gpu env tweaks
* tests: umap logging was throwing warnings

## [0.26.0 - 2022-06-03]

### Added
* `g.transform()`
* `g.transform_umap()`
* `g.scale()`
* Memoization on UMAP and Featurize calls
* Adds **kwargs and propagates them through to different function calls (featurize, umap, scale, etc)

### Breaking 🔥

* Final deprecation of `register(api=2)` protobuf/vgraph mode - also works around need for protobuf test upgrades

## [0.25.3 - 2022-06-22]

### Added

* `register(..., org_name='my_org')`: Optionally upload into an organization
* `g.privacy(mode='organization')`: Optionally limit sharing to within your organization

### Changed

* docs: `org_name` in `README.md` and sharing tutorial

## [0.25.2 - 2022-05-11]

### Added

* `compute_igraph()`
* `layout_igraph()`
* `scene_settings()`

### Fixed

* `from_igraph` uses `g._node` instead of `'name'` in more cases 

## [0.25.1 - 2022-05-08]

### Fixed

* `g.from_igraph(ig)` will use IDs (ex: strings) for src/dst values instead of igraph indexes

## [0.25.0 - 2022-05-01]

Major version bump due to breaking igraph change

### Added

* igraph handlers: `graphistry.from_igraph`, `g.from_igraph`, `g.to_igraph`
* docs: README.md examples of using new igraph methods

### Changed

* Deprecation warnings in old igraph methods: `g.graph(ig)`, `igraph2pandas`, `pandas2igraph`
* Internal igraph handlers upgraded to use new igraph methods 

### Breaking 🔥

* `network2igraph` and `igraph2pandas` renamed output node ID column to `_n_implicit` (`constants.NODE`)

## [0.24.1 - 2022-04-29]

### Fixed

* Expose symbols for `.chain()` predicates as top-level: previous `ast` export was incorrect

## [0.24.0 - 2022-04-29]

Major version bump due to large dependency increases for kitchen-sink installs and overall sizeable new feature

### Added

* Use buildkit with pip install caching for test dockerfiles
* Graph AI branch: Autoencoding via dirty_cat and sentence_transformers (`g.featurize()`)
* Graph AI branch: UMAP via umap_learn (`g.umap()`)
* Graph AI branch: GNNs via DGL (`g.build_dgl_graph()`)
* `g.reset_caches()` to clear upload and compute caches (last 100)
* Central `setup_logger()`
* Official Python 3.10 support

### Changed

* Logging: Refactor to `setup_logger(__name__)`

### Fixed

* hypergraph: use default logger instead of DEBUG

## [0.23.3 - 2022-04-23]

### Added

* `g.collapse(node='root_id', column='some_col', attribute='some_val')

## [0.23.2 - 2022-04-11]

### Fixed

* Avoid runtime import exn when on GPU-less systems with cudf/dask_cudf installed

## [0.23.1 - 2022-04-08]

### Added

* Docs: `readme.md` digest of compute methods

### Fixed

* Docs: `get_degree()` -> `get_degrees()` (https://github.com/graphistry/pygraphistry/issues/330)
* Upload memoization handles column renames (https://github.com/graphistry/pygraphistry/issues/326)

## [0.23.0 - 2022-04-08]

### Breaking 🔥

* `g.edges()` now takes an optional 4th named parameter `edge` ID

Code that looks like `g.edges(some_fn, None, None, some_arg)` should now be like `g.edges(some_fn, None, None, None, some_arg)`

* Similar new optional `edge` ID parameter in `g.bind()`

### Changed

* `g.hop()` now takes optional `return_as_wave_front=False`, primarily for internal use by `chain()`

### Added

* `g.chain([...])` with `graphistry.ast.{n, e_forward, e_reverse, e_undirected}`

## [0.22.0 - 2022-04-06]

### Added

* Node dictionary-based filtering: `g.filter_nodes_by_dict({"some": "value", "another": 2})`
* Edge dictionary-based filtering: `g.filter_edges_by_dict({"some": "value", "another": 2})`
* Hops support edge filtering: `g.hop(hops=2, edge_match={"type": "transaction"})`
* Hops support pre-node filtering: `g.hop(hops=2, source_node_match={"type": "account"})`
* Hops support post-node filtering: `g.hop(hops=2, destination_node_match={"type": "wallet"})`
* Hops defaults to full graph if no initial nodes specified: `g.hop(hops=2, edge_match={"type": "transaction"})`

## [0.21.4 - 2022-03-30]

### Added

* Horizontal and radial axis using `.encode_axis(rows=[...])`

### Fixed

* Docs: Work around https://github.com/sphinx-doc/sphinx/issues/10291

## [0.21.0 - 2022-03-13]

### Added

* Better implementation of `.tree_layout(...)` using Sugiyama; good for small/medium DAGs
* Layout rotation method `.rotate(degree)`
* Compute method `.hops(nodes, hops, to_fixed_point, direction)`

### Changed

* Infra: `test-cpu-local-minimum.sh` accepts params

## [0.20.6 - 2022-03-12]

### Fixed

* Docs: Point color encodings

## [0.20.5 - 2021-12-06]

### Changed

* Unpin Networkx

### Fixed

* Docs: Removed deprecated `api=1`, `api=2` registration calls (#280 by @pradkrish)
* Docs: Fixed bug in honeypot nb (#279 by @pradkrish)
* Tests: Networkx test version sniffing

## [0.20.3 - 2021-11-21]

### Added

* Databricks notebook connector ([PR](https://github.com/graphistry/pygraphistry/pull/277))
* Databricks notebook + dashboard example ([PR](https://github.com/graphistry/pygraphistry/pull/277), [ipynb](https://github.com/graphistry/pygraphistry/blob/ad31a227136430bcd578feac1c18e90920ab4f00/demos/demos_databases_apis/databricks_pyspark/graphistry-notebook-dashboard.ipynb))

## [0.20.2 - 2021-10-18]

### Added

* Docs: [umap_learn tutorial notebook](https://github.com/graphistry/pygraphistry/blob/master/demos/demos_databases_apis/umap_learn/umap_learn.ipynb)

## [0.20.1 - 2021-08-24]

### Added

* Docs: Sharing control [demos/more_examples/graphistry_features/sharing_tutorial.ipynb](https://github.com/graphistry/pygraphistry/blob/master/demos/more_examples/graphistry_features/sharing_tutorial.ipynb)

## [0.20.0 - 2021-08-24]

### Added
* Feature: global `graphistry.privacy()` and compositional `Plotter.privacy()`
* Docs: How to use `privacy()`

### Changed

* Docs: Start removing deprecated 1.0 API docs

## [0.19.6 - 2021-08-15]

### Fixed

* Fix: NetworkX 2.5+ support - accept minor version tags

## [0.19.5 - 2021-08-15]

### Fixed

* Fix: igraph `.plot()` arrow coercion syntax error (https://github.com/graphistry/pygraphistry/issues/257)
* Fix: Lint duplicate import warning

### Changed

* CI: Treat lint warnings as CI failures


## [0.19.4 - 2021-07-22]

### Added
* Infra: Add CI stage that installs and tests with minimal core deps (https://github.com/graphistry/pygraphistry/issues/254)

### Fixed
* Fix: Core tests pass with minimal install dependencies (https://github.com/graphistry/pygraphistry/issues/253, https://github.com/graphistry/pygraphistry/issues/254)

## [0.19.3 - 2021-07-16]

### Added
* Feature: Compute methods `materialize_nodes`, `get_degrees`, `drop_nodes`, `get_topological_levels`
* Feature: Layout methods `tree_layout`, `layout_settings`
* Docs: New compute and layout methods

## [0.19.2 - 2021-07-14]

### Added
* Feature: `g.fetch_edges()` for neptune/gremlin edge attributes

### Fixed
* Fix: `g.fetch_nodes()` for neptune/gremlin node attrbutes

## [0.19.1 - 2021-07-09]

### Added
* Docs: [demos/demos_databases_apis/neptune/neptune_tutorial.ipynb](https://github.com/graphistry/pygraphistry/blob/master/demos/demos_databases_apis/neptune/neptune_tutorial.ipynb)

### Changed
* Docs: Updated [demos/for_analysis.ipynb](https://github.com/graphistry/pygraphistry/blob/master/demos/for_analysis.ipynb) to `api=3`

### Fixed
* Fix: Gremlin (Neptune) connector deduplicates nodes/edges

## [0.19.0 - 2021-07-09]

### Added
* Feature: Gremlin connector (GraphSONSerializersV2d0)
* Feature: Cosmos connector
* Feature: Neptune connector
* Feature: Chained composition operators:
  * `g.pipe((lambda g, a1, ...: g2), a1, ...)`
  * `g.edges((lambda g, a1, ...: df), None, None, a1, ...)`
  * `g.nodes((lambda g, a1, ...: df), None, a1, ...)`
* Feature: plotter::infer_labels: Guess node label names when not set, instead of defaulting to node_id. Runs during plots.
* Infra: Jupyter notebook: `cd docker && docker-compose build jupyter && docker-compose up jupyter`
* Docs: Neptune, Cosmos, chained composition

### Changed
* Refactor: Split out PlotterBase, interface Plottable

### Fixed
* Fix: Plotter has `hypergraph()`

## [0.18.2 - 2021-04-29]

### Added
* Docs: security.md

### Fixed

* Hypergraphs - detect and handle mismatching types across partitions

### Changed

* Infra: Speedup testing containers via incrementalization and docker settings
* Infra: Update testing container base builds

## [0.18.1 - 2021-03-26]

### Added

* Feature: Hypergraphs in dask, dask_cudf modes. Mixed nan support. (https://github.com/graphistry/pygraphistry/pull/225)
* Feature: Dask/dask_cuda frames can be passed in, which will be .computed(), memoized, and converted to arrow (https://github.com/graphistry/pygraphistry/pull/225)
* Infra: Test env var controls - WITH_LINT=1, WITH_TYPECHECK=1, WITH_BUILD=1 (https://github.com/graphistry/pygraphistry/pull/225)
* Docs: Inline hypergraph examples  (https://github.com/graphistry/pygraphistry/pull/225)

### Changed
* CI: Disable seccomp during test (docker perf) (https://github.com/graphistry/pygraphistry/pull/225)

## [0.18.0 - 2021-03-21]

### Added

* Feature: cudf mode for hypergraph (https://github.com/graphistry/pygraphistry/pull/224)
* Feature: pandas mode for hypergraph uses all-vectorized operations (https://github.com/graphistry/pygraphistry/pull/224)
* Infra: Engine class for picking dataframe engine - pandas/cudf/dask/dask_cudf (https://github.com/graphistry/pygraphistry/pull/224)
* CI: mypy type checking (https://github.com/graphistry/pygraphistry/pull/222)
* CI: GPU test harness (https://github.com/graphistry/pygraphistry/pull/223)

### Changed

* Hypergraph: Uses new pandas/cudf implementations (https://github.com/graphistry/pygraphistry/pull/224)

### Added

* Infra: Issue templates for bugs and feature requests

## [0.17.0 - 2021-02-08]

### Added

* Docs: Overhaul Sphinx docs - Update, clean all warnings, add to CI, reject commits that fail
* Docs: Setup.py (pypi) now includes full README.md
* Docs: Added ARCHITECTURE, CONTRIBUTE, and expanded DEVELOP
* Garden: DRY for CI + local dev via shared bin/ scripts
* Docker: Downgrade local dev 3.7 -> 3.6 to more quickly catch minimum version errors
* CI: Now tests building docs (fail on warnings), pypi wheels distro, and neo4j connector

### Breaking 🔥

* Changes in setup.py extras_require: 'all' installs more

## [0.16.3 - 2021-02-08]

### Added

* Docs: ARCHITECTURE.md and CONTRIBUTE.md

### Changed
* Quieted memoization fail warning
* CI: Removed TravisCI in favor of GHA
* CD: GHA now handles PyPI publish on tag push
* Docs: Readme install clarifies Python 3.6+
* Docs: Update DEVELOP.md dev flow

## [0.16.2 - 2021-02-08]

### Added

* Friendlier error message for calling .cypher(...) without setting BOLT auth/driver (https://github.com/graphistry/pygraphistry/issues/204) 
* CI: Run containerized neo4j connector tests
* Infrastructure: Set Python 3.9 support metadata

### Fixed

* Memoization: When memoize hashes throw exceptions, emit warning and fallback to unmemoized (b7a25c74e)

## [0.16.1] - 2021-02-07

### Added

* Friendlier error message for api=1, 2 server non-json responses (https://github.com/graphistry/pygraphistry/pull/187)
* CI: Moved to GitHub Actions for CI + optional manual publish
* CI: Added Python 3.9 to test matrix
* Infrastructure: Upgraded Versioneer to 0.19
* Infrastructure: Fewer warnings and enforce flake8 CI checks

### Breaking 🔥

* None known; many small changes to fix warnings so version bump out of caution

## [0.15.0] - 2021-01-11

### Added
* File API: Enable via `.plot(as_files=True)`. By default, auto-skips file re-uploads (disable via `.plot(memoize=False)`) for tables with same hash as those already uploaded in the same session. Use with `.register(api=3)` clients on Graphistry `2.34`+ servers. More details at  (https://github.com/graphistry/pygraphistry/pull/195) .
* Dev: More docs and logging as part of https://github.com/graphistry/pygraphistry/pull/195
* Auth service account docs in README.md (12.2.2020)

## [0.14.1] - 2020-11-16

### Added
* Examples for icons, badges, and new node/edge bindings
* graph-app-kit links
* Slack link

### Fixed
* Python test matrix: Removed 3.9
* Propagate misformatted etl1/2 server errors 

## [0.14.0] - 2020-10-12

### Breaking 🔥
* Warnings: Standardizing on Python's warnings.warn

### Fixed
* Neo4j: Improve handling of empty query results (https://github.com/graphistry/pygraphistry/issues/178)

### Added
* Icons: Add new as_text, blend_mode, border, and style options (Graphistry 2.32+)
* Badges: Add new badge encodings (Graphistry 2.32.+)
* Python 3.8, 3.9 in test matrix
* New binding shortcuts `g.nodes(df, col)` and `g.nodes(df, src_col, dst_col)`

### Changed
* Python 2.7: Removed __future__ (Python 2.7 has already been EOL so not breaking)
* Redid ipython detection
* Imports: Refactoring for more expected style
* Testing: Fixed most warnings in preperation for treating them as errors
* Testing: Integration tests against self-contained neo4j instance

## [0.13.0] - 2020-09-17

### Added

- Chainable methods `.addStyle()` and `.style()` in `api=3` for controlling foreground, background, logo, and page metadata. Requires Graphistry 2.31.10+ [08eddb8](https://github.com/graphistry/pygraphistry/pull/175/commits/08eddb8fe3ce8ebe66ad2773fc8ee57dfad2dc58)
- Chainable methods `.encode_[point|edge]_[color|icon|size]()` for more powerful *complex* encodings, and underlying generic handler `__encode()`. Requires Graphistry 2.31.10+ [f370ca8](https://github.com/graphistry/pygraphistry/pull/175/commits/f370ca82931e8fb61e40d62ba397b95e0d474f7f)
- More usage examples in README.md

### Changed

- Split `ArrowLoader::*encoding*`methods to `*binding*` vs. `*encoding*` ones to more precisely reflect the protocol. Not considered breaking as an internal method.

## [0.12.0] - 2020-09-08

### Added

- Neo4j 4 temporal and spatial type support - [#172](https://github.com/graphistry/pygraphistry/pull/172)
- CHANGELOG.md

### Changed
- Removed deprecated docker test harness in favor of `docker/` - [#172](https://github.com/graphistry/pygraphistry/pull/172)<|MERGE_RESOLUTION|>--- conflicted
+++ resolved
@@ -7,11 +7,11 @@
 
 ## [Development]
 
-<<<<<<< HEAD
 ## [0.30.0 - 2023-12-04]
 
 ### Added
 
+* Neptune: Can now use PyGraphistry OpenCypher/BOLT bindings with Neptune, in addition to existing Gremlin bindings
 * chain/hop: `is_in()` membership predicate, `.chain([ n({'type': is_in(['a', 'b'])}) ])`
 * hop: optional df queries - `hop(..., source_node_query='...', edge_query='...', destination_node_query='...')`
 * chain: optional df queries:
@@ -48,15 +48,7 @@
 
 * hop/chain: new query and predicate forms
 * hop/chain graph pattern mining tutorial: [ipynb demo](demos/more_examples/graphistry_features/hop_and_chain_graph_pattern_mining.ipynb)
-=======
-### Added
-
-* Neptune: Can now use PyGraphistry OpenCypher/BOLT bindings with Neptune, in addition to existing Gremlin bindings
-
-### Docs
-
 * Neptune: Initial tutorial for using PyGraphistry with Amazon Neptune's OpenCypher/BOLT bindings
->>>>>>> 238e9d09
 
 ## [0.29.7 - 2023-11-02]
 
