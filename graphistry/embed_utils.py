import pandas as pd

import numpy as np
import torch
import torch.nn as nn
from torch.utils.data import Dataset, DataLoader
from tqdm import trange
from collections import Counter

import dgl
from dgl.data import split_dataset
from dgl.dataloading import GraphDataLoader

import torch.nn.functional as F

from .networks import RGCNEmbed


class EmbedDistScore:

    @staticmethod
    def TransE(h, r, t):
        return (h + r - t).norm(p=1, dim=1)

    @staticmethod
    def DistMult(h, r, t):
        return (h * r * t).sum(dim=1)

    @staticmethod
    def RotatE(h, r, t):
        return -(h * r - t).norm(p=1, dim=1)
 
    

def get_dataloaders(dataset, seed, batch_size=32, use_ddp=False):
    train_set, val_set, test_set = split_dataset(dataset,
                                                 frac_list=[0.8, 0.1, 0.1],
                                                 shuffle=True,
                                                 random_state=seed)
    train_loader = GraphDataLoader(train_set, use_ddp=use_ddp, batch_size=batch_size, shuffle=True)
    test_loader = GraphDataLoader(test_set, batch_size=batch_size)
    val_loader = GraphDataLoader(val_set, batch_size=batch_size)

    return train_loader, test_loader, val_loader


class HeterographEmbedModuleMixin(nn.Module):
    def __init__(self):
        super().__init__()

        self.protocol = {
                'TransE': EmbedDistScore.TransE,
                'DistMult': EmbedDistScore.DistMult,
                'RotatE':  EmbedDistScore.RotatE
        }

    def embed(self, relation, proto='DistMult', d=32, use_feat=True, X=None, epochs=2, batch_size=32, train_split=0.8, *args, **kwargs):
        src, dst = self._source, self._destination
        self._relation = relation
        self._use_feat = use_feat

        if callable(proto):
            self.proto = proto
        else:
            self.proto = self.protocol[proto]
 
        if self._use_feat and self._nodes is not None:
            res = self.bind() #bind the node features to the graph
            # todo decouple self from res
            self = res = res.featurize(kind="nodes", X=X, *args, **kwargs)


        if self._node is not None and self._nodes is not None:
            nodes = self._nodes[self._node]
        elif self._node is None and self._nodes is not None:
            nodes = list(range(
                        self._nodes.index.start,
                        self._nodes.index.stop,
                        self._nodes.index.step
            ))
            print(f'not node but nodes: {nodes}')
        else:
<<<<<<< HEAD
            nodes = list(set(
                self._edges[src].tolist() + self._edges[dst].tolist()
            ))

        edges = self._edges
        edges = edges[edges[src].isin(nodes) & edges[dst].isin(nodes)]
        
        relations = list(set(edges[relation].tolist()))
        
=======
            nodes = pd.concat([self._edges[src], self._edges[dst]]).unique()
            
        edges = self._edges
        edges = edges[edges[src].isin(nodes) & edges[dst].isin(nodes)]
        relations = [r for r, count in Counter(edges[relation].tolist()).most_common()]

>>>>>>> 7e13e1be
        # type2id 
        self._node2id = {n:idx for idx, n in enumerate(nodes)}
        self._relation2id = {r:idx for idx, r in enumerate(relations)}

        self._id2node = {idx:n for idx, n in enumerate(nodes)}
        self._id2relation = {idx:r for idx, r in enumerate(relations)}

        s, r, t = edges[src].tolist(), edges[relation].tolist(), edges[dst].tolist()
        triplets = [[self._node2id[_s], self._relation2id[_r], self._node2id[_t]] for _s, _r, _t in zip(s, r, t)]

        # split idx
        # train_dataset, val_dataset, test_dataset = get_dataloaders(triplets, seed=0, batch_size=batch_size)
        # print(dir(train_dataset))
        train_size = int(train_split * len(triplets))
        test_size = len(triplets) - train_size
        train_dataset, test_dataset = torch.utils.data.random_split(
                torch.tensor(triplets), 
                [train_size, test_size]
        )
        self.train_idx = train_dataset.indices
        self.test_idx = test_dataset.indices
        
        self.triplets_ = triplets
        print('triplets', len(triplets))

        del s, r, t
        
        num_nodes, num_rels = len(self._node2id), len(self._relation2id)
        # print('nodes', num_nodes, 'relations', num_rels)
        # print('max id', max(node2id.values()), max(relation2id.values()))
        s, r, t = torch.tensor(triplets).T
        g_dgl = dgl.graph(
                (s[self.train_idx], t[self.train_idx]), 
                num_nodes=num_nodes
        )
        # g_dgl = dgl.graph(
        #         (s, t), 
        #         num_nodes=num_nodes
        # )
        g_dgl.edata[dgl.ETYPE] = r[self.train_idx]
        g_dgl.edata['norm'] = dgl.norm_by_dst(g_dgl).unsqueeze(-1)

        self.g_dgl = g_dgl

        # TODO: bidirectional connection
        g_iter = SubgraphIterator(g_dgl)
        # sampler = dgl.dataloading.NeighborSampler(
        #     [2,2]) #MultiLayerFullNeighborSampler(2)
        g_dataloader = GraphDataLoader(
                g_iter, 
                batch_size=batch_size, 
                collate_fn=lambda x: x[0]
        )
        # g_dataloader = dgl.dataloading.DataLoader(g_dgl, self.train_idx, graph_sampler=sampler, 
        #                                           batch_size=batch_size, device='cpu', shuffle=True, drop_last=True
        #                                           #collate_fn=lambda x: x[0]
        #                                           )

        # init model and optimizer
        model = HeteroEmbed(num_nodes, num_rels, d, proto=self.proto, 
                    node_features=self._node_features)

            
        optimizer = torch.optim.Adam(model.parameters(), lr=1e-2)
        
        pbar = trange(epochs, desc=None)

<<<<<<< HEAD
        for e in pbar:
            model.train()
=======
        for epoch in pbar:
            model.train()
            #train_dataset.set_epoch(epoch)

>>>>>>> 7e13e1be
            for data in g_dataloader:
                g, edges, labels = data
                emb = model(g)
                loss = model.loss(emb, edges, labels)
                optimizer.zero_grad()
                loss.backward()
                nn.utils.clip_grad_norm_(model.parameters(), max_norm=1.0)
                optimizer.step()
                pbar.set_description(f"loss: {loss.item()}")
<<<<<<< HEAD

            model.eval()
            self._embed_model = model
            self._embeddings = model(g_dgl).detach().numpy()
            print('precision: ', self._eval(threshold=0.5))

=======
            
            self._embed_model = model
            self._embeddings = model(g_dgl).detach().numpy()
            score = self._eval(threshold=0.99)
            print('score', score)
            
>>>>>>> 7e13e1be
        return self

    def _calculate_prob(self, test_triplet, test_triplets, threshold, h_r, node_embeddings, infer=None):
        # TODO: simplify

        if infer == "all":
            s, r, o_ = test_triplet
        else:
            s, r = test_triplet

        subject_relation = test_triplet[:2]
        num_entity = len(node_embeddings)

        delete_idx = torch.sum(h_r == subject_relation, dim = 1)
        delete_idx = torch.nonzero(delete_idx == 2).squeeze()
    
        delete_entity_idx = test_triplets[delete_idx, 2].view(-1).numpy()
        perturb_entity_idx = np.array(list(set(np.arange(num_entity)) - set(delete_entity_idx)))
        perturb_entity_idx = torch.from_numpy(perturb_entity_idx).squeeze()

        if infer == "all":
            perturb_entity_idx = torch.cat((perturb_entity_idx, torch.unsqueeze(o_, 0)))

        o = self.proto(
                node_embeddings[s],
                self._embed_model.relational_embedding[r],
                node_embeddings[perturb_entity_idx])

        score = torch.sigmoid(o)
        return perturb_entity_idx[score > threshold]


    def _predict(self, test_triplets, threshold=0.5, directed=True, infer=None):
        
        if type(test_triplets) != torch.Tensor:
            test_triplets = torch.tensor(test_triplets)
        triplets = torch.tensor(self.triplets_)

        s, r, o = triplets.T
        nodes = torch.tensor(list(set(s.tolist() + o.tolist())))
        edge_index = torch.stack([s, o])

        # make graph
        g = dgl.graph((s, o), num_nodes=edge_index.max()+1)
        g.edata[dgl.ETYPE] = r
        g.edata['norm'] = dgl.norm_by_dst(g).unsqueeze(-1)
        del s, r, o

        node_embeddings = self._embed_model(g)

        h_r = triplets[:, :2]
        t_r = torch.stack((triplets[:, 2], triplets[:, 1])).transpose(0, 1)

        visited, predicted_links = {}, []
        for test_triplet in test_triplets:
            s, r, o_ = test_triplet
            k = ''.join([str(s), "_", str(r)])
            kr = ''.join([str(r), "_", str(s)])

            # for [s, r] -> {d}
            if k not in visited:

                links = self._calculate_prob(
                        test_triplet, 
                        test_triplets,
                        threshold, 
                        h_r, 
                        node_embeddings,
                        infer
                ) 
                visited[k] = ''
                predicted_links += [[self._id2node[s.item()], self._id2relation[r.item()], 
                    self._id2node[i.item()]] for i in links]

            # for [d, r] -> {s}
            if kr not in visited and not directed:
                links = self._calculate_prob(
                        test_triplet,
                        test_triplets,
                        threshold,
                        t_r,
                        node_embeddings,
                        infer
                )
                visited[k] = ''
                predicted_links += [[self._id2node[s.item()], self._id2relation[r.item()], 
                    self._id2node[i.item()]] for i in links]
                
        # TODO: dropduplicates    
        predicted_links = pd.DataFrame(
            predicted_links, columns = [self._source, self._relation, self._destination]
        )
        return predicted_links, node_embeddings

    def predict_link(self, test_df, src, rel, threshold=0.5):

        nodes = [self._node2id[i] for i in test_df[src].tolist()]
        relations = [self._relation2id[i] for i in test_df[rel].tolist()]

        all_nodes = self._node2id.values()
        result = None
        for s, r in zip(nodes, relations):
            t_ = [[s, r, i] for i in all_nodes]
            o = self._score(t_)
            o = torch.tensor(t_)[o>=threshold]
            result = np.concatenate((result, o), axis=0) if result is not None else o

        result_df = []
        for i in result:
            s, r, d = i
            result_df += [[self._id2node[s], self._id2relation[r], self._id2node[d]]]
        result_df = pd.DataFrame(result_df, columns=[src, rel, "predicted_destination"])

        return result_df

<<<<<<< HEAD
    def predict_link_all(self, threshold=0.99, return_embeddings=True, retain_old_edges=False):
=======
    def predict_links(self, threshold=0.99, return_embeddings=True):
>>>>>>> 7e13e1be
        predicted_links, node_embeddings = self._predict(
                    torch.tensor(self.triplets_),
                    threshold,
                    infer="all"
        )

<<<<<<< HEAD
        existing_links = self._edges[[self._source, self._relation, self._destination]]
        
        if retain_old_edges: 
            all_links = pd.concat(
                [existing_links, predicted_links],
                ignore_index=True
            ).drop_duplicates()
        else:
            all_links = predicted_links
=======
        #existing_links = self._edges[[self._source, self._relation, self._destination]]

        all_links = predicted_links
        # all_links = pd.concat(
        #         [existing_links, predicted_links],
        #         ignore_index=True
        # ).drop_duplicates()
>>>>>>> 7e13e1be
        
        g_new = self.nodes(self._nodes).edges(all_links, self._source, self._destination)
        #create a new graphistry graph
        if return_embeddings:
            return g_new, predicted_links, node_embeddings
        return g_new
    
    def _score(self, triplets):
        emb = torch.tensor(self._embeddings)
        triplets = torch.tensor(triplets)
        score =  self._embed_model.score(emb, triplets)
        prob = torch.sigmoid(score)
        return prob.detach().numpy()

    def _eval(self, threshold):
        if self.test_idx != []:
<<<<<<< HEAD
            triplets = torch.tensor(self.triplets_)[self.test_idx]
            score = self.score(triplets)
=======
            s, r, d = torch.tensor(self.triplets_)[self.test_idx].T
            triplets = torch.stack([s, r, d], dim=1)
            score = self._score(triplets)
>>>>>>> 7e13e1be
            return len(score[score > threshold]) / len(score) * 100
        else:
            #raise exception -> "train_split must be < 1 for _eval()"
            print('train_split must be < 1 for _eval()')
       

class HeteroEmbed(nn.Module):
    def __init__(self, num_nodes, num_rels, d, proto, node_features=None, reg=0.01):
        super().__init__()

        self.reg = reg
        self.proto = proto
        self._node_features = node_features

        if self._node_features is not None:
            self._node_features = torch.tensor(self._node_features.values, dtype=torch.float32)
            print("node_features shape", node_features.shape)
        hidden = self._node_features.shape[-1] if node_features is not None else None
        self.rgcn = RGCNEmbed(d, num_nodes, num_rels, hidden)
        self.relational_embedding = nn.Parameter(torch.Tensor(num_rels, d))

        nn.init.xavier_uniform_(
                self.relational_embedding,
                gain=nn.init.calculate_gain('relu')
        )

    def __call__(self, g):
        # returns node embeddings
        return self.rgcn(g, node_features=self._node_features)
    
    def score(self, node_embedding, triplets):
        h, r, t = triplets.T
        h, r, t = node_embedding[h], self.relational_embedding[r], node_embedding[t]
        return self.proto(h, r, t)

    def loss(self, node_embedding, triplets, labels):
        score = self.score(node_embedding, triplets)

        # binary crossentropy loss
        l = F.binary_cross_entropy_with_logits(score, labels)

        # regularization loss
        ne_ = torch.mean(node_embedding.pow(2))
        re_ = torch.mean(self.relational_embedding.pow(2))
        rl = ne_ + re_
        
        return l + self.reg * rl
    

class SubgraphIterator:
    def __init__(self, g, sample_size=30000, num_epochs=1000):
        self.num_epochs = num_epochs
        # TODO: raise exception -> sample size must be > 1
        self.sample_size = int(sample_size/2)
        self.eids = np.arange(g.num_edges())
        self.g = g
        self.num_nodes = g.num_nodes()

    def __len__(self):
        return self.num_epochs
    
    def __getitem__(self, i):
        eids = torch.from_numpy(
                np.random.choice(
                    self.eids, self.sample_size
                )
        )

        src, dst = self.g.find_edges(eids)
        rel = self.g.edata[dgl.ETYPE][eids].numpy()

        triplets = np.stack((src, rel, dst)).T
        
        # negative sampling
        samples, labels = SubgraphIterator.sample_neg(
                triplets, 
                self.num_nodes, 
                self.sample_size  # does nothing
        )

        src, rel, dst = samples.T

        # might need to add bidirectional edges
        sub_g = dgl.graph((src, dst), num_nodes=self.num_nodes)
        sub_g.edata[dgl.ETYPE] = rel
        sub_g.edata['norm'] = dgl.norm_by_dst(sub_g).unsqueeze(-1)

        return sub_g, samples, labels

    @staticmethod
    def sample_neg(triplets, num_nodes, sample_size):

        # TODO: remove all numpy operations

        triplets = torch.tensor(triplets)
        h, r, t = triplets.T
        h_o_t = torch.randint(high=2, size=h.size())

        random_h = torch.randint(high=num_nodes, size=h.size())
        random_t = torch.randint(high=num_nodes, size=h.size())

        neg_h = torch.where(h_o_t == 0, random_h, h)
        neg_t = torch.where(h_o_t == 1, random_t, t)
        neg_triplets = torch.stack((neg_h, r, neg_t), dim=1)

        all_triplets = torch.cat((triplets, neg_triplets), dim=0)
        labels = torch.zeros((all_triplets.size()[0]))
        labels[:triplets.shape[0]] = 1
        
        return all_triplets, labels<|MERGE_RESOLUTION|>--- conflicted
+++ resolved
@@ -80,24 +80,12 @@
             ))
             print(f'not node but nodes: {nodes}')
         else:
-<<<<<<< HEAD
-            nodes = list(set(
-                self._edges[src].tolist() + self._edges[dst].tolist()
-            ))
-
-        edges = self._edges
-        edges = edges[edges[src].isin(nodes) & edges[dst].isin(nodes)]
-        
-        relations = list(set(edges[relation].tolist()))
-        
-=======
-            nodes = pd.concat([self._edges[src], self._edges[dst]]).unique()
-            
+
+        nodes = pd.concat([self._edges[src], self._edges[dst]]).unique()
         edges = self._edges
         edges = edges[edges[src].isin(nodes) & edges[dst].isin(nodes)]
         relations = [r for r, count in Counter(edges[relation].tolist()).most_common()]
 
->>>>>>> 7e13e1be
         # type2id 
         self._node2id = {n:idx for idx, n in enumerate(nodes)}
         self._relation2id = {r:idx for idx, r in enumerate(relations)}
@@ -165,15 +153,9 @@
         
         pbar = trange(epochs, desc=None)
 
-<<<<<<< HEAD
-        for e in pbar:
-            model.train()
-=======
         for epoch in pbar:
             model.train()
-            #train_dataset.set_epoch(epoch)
-
->>>>>>> 7e13e1be
+            score = 0
             for data in g_dataloader:
                 g, edges, labels = data
                 emb = model(g)
@@ -182,22 +164,13 @@
                 loss.backward()
                 nn.utils.clip_grad_norm_(model.parameters(), max_norm=1.0)
                 optimizer.step()
-                pbar.set_description(f"loss: {loss.item()}")
-<<<<<<< HEAD
-
-            model.eval()
+
+                pbar.set_description(f"loss: {loss.item()}, score:{score}")
+
             self._embed_model = model
             self._embeddings = model(g_dgl).detach().numpy()
-            print('precision: ', self._eval(threshold=0.5))
-
-=======
+            score = self._eval(threshold=0.5)
             
-            self._embed_model = model
-            self._embeddings = model(g_dgl).detach().numpy()
-            score = self._eval(threshold=0.99)
-            print('score', score)
-            
->>>>>>> 7e13e1be
         return self
 
     def _calculate_prob(self, test_triplet, test_triplets, threshold, h_r, node_embeddings, infer=None):
@@ -313,18 +286,13 @@
 
         return result_df
 
-<<<<<<< HEAD
     def predict_link_all(self, threshold=0.99, return_embeddings=True, retain_old_edges=False):
-=======
-    def predict_links(self, threshold=0.99, return_embeddings=True):
->>>>>>> 7e13e1be
         predicted_links, node_embeddings = self._predict(
                     torch.tensor(self.triplets_),
                     threshold,
                     infer="all"
         )
 
-<<<<<<< HEAD
         existing_links = self._edges[[self._source, self._relation, self._destination]]
         
         if retain_old_edges: 
@@ -334,16 +302,7 @@
             ).drop_duplicates()
         else:
             all_links = predicted_links
-=======
-        #existing_links = self._edges[[self._source, self._relation, self._destination]]
-
-        all_links = predicted_links
-        # all_links = pd.concat(
-        #         [existing_links, predicted_links],
-        #         ignore_index=True
-        # ).drop_duplicates()
->>>>>>> 7e13e1be
-        
+
         g_new = self.nodes(self._nodes).edges(all_links, self._source, self._destination)
         #create a new graphistry graph
         if return_embeddings:
@@ -359,14 +318,8 @@
 
     def _eval(self, threshold):
         if self.test_idx != []:
-<<<<<<< HEAD
             triplets = torch.tensor(self.triplets_)[self.test_idx]
             score = self.score(triplets)
-=======
-            s, r, d = torch.tensor(self.triplets_)[self.test_idx].T
-            triplets = torch.stack([s, r, d], dim=1)
-            score = self._score(triplets)
->>>>>>> 7e13e1be
             return len(score[score > threshold]) / len(score) * 100
         else:
             #raise exception -> "train_split must be < 1 for _eval()"
