--- conflicted
+++ resolved
@@ -174,12 +174,7 @@
         torch = deps.torch
         if torch:
             from torch import nn
-<<<<<<< HEAD
-        import tqdm
-        if tqdm:
-=======
         if deps.tqdm:
->>>>>>> d8f9e6dc
             from tqdm import trange
         log('Training embedding')
         model, g_dataloader = res._init_model(res, batch_size, sample_size, num_steps, device)
@@ -562,11 +557,7 @@
             from torch.nn import functional as F
         dgl = deps.dgl
         if dgl:
-<<<<<<< HEAD
-            from dgl_dataloading import GraphDataLoader
-=======
             from dgl.dataloading import GraphDataLoader
->>>>>>> d8f9e6dc
 
         eids = torch.from_numpy(np.random.choice(self.eids, self.sample_size))
 
