import logging
import numpy as np
import pandas as pd
from typing import Optional, Union, Callable, List, TYPE_CHECKING, Any, Tuple
from inspect import getmodule
from .PlotterBase import Plottable
from .compute.ComputeMixin import ComputeMixin
from .dep_manager import DepManager


<<<<<<< HEAD
deps = DepManager()
=======
def lazy_embed_import_dep():
    try:
        import torch
        import torch.nn as nn
        import dgl
        from dgl.dataloading import GraphDataLoader
        import torch.nn.functional as F
        from .networks import HeteroEmbed
        from tqdm import trange
        return True, torch, nn, dgl, GraphDataLoader, HeteroEmbed, F, trange

    except:
        return False, None, None, None, None, None, None, None


>>>>>>> f0eb1bf7

if TYPE_CHECKING:
    torch = deps.torch
    TT = torch.Tensor
    MIXIN_BASE = ComputeMixin
else:
    TT = Any
    MIXIN_BASE = object
    torch = Any

<<<<<<< HEAD
cudf = deps.cudf

=======
>>>>>>> f0eb1bf7
XSymbolic = Optional[Union[List[str], str, pd.DataFrame]]
ProtoSymbolic = Optional[Union[str, Callable[[TT, TT, TT], TT]]]  # type: ignore

logging.StreamHandler.terminator = ""
logger = logging.getLogger(__name__)


def log(msg:str) -> None:
    # setting every logs to WARNING level
    logger.log(msg=msg, level=30)


class EmbedDistScore:
    @staticmethod
    def TransE(h:TT, r:TT, t:TT) -> TT:  # type: ignore
        return (h + r - t).norm(p=1, dim=1)  # type: ignore

    @staticmethod
    def DistMult(h:TT, r:TT, t:TT) -> TT:  # type: ignore
        return (h * r * t).sum(dim=1)  # type: ignore

    @staticmethod
    def RotatE(h:TT, r:TT, t:TT) -> TT:  # type: ignore
        return -(h * r - t).norm(p=1, dim=1)  # type: ignore


class HeterographEmbedModuleMixin(MIXIN_BASE):
    def __init__(self):
        super().__init__()

        self._protocol = {
            "TransE": EmbedDistScore.TransE,
            "DistMult": EmbedDistScore.DistMult,
            "RotatE": EmbedDistScore.RotatE,
        }

        self._node2id = {}
        self._relation2id = {}
        self._id2node = {}
        self._id2relation = {}
        self._relation = None
        self._use_feat = False
        self._kg_embed_dim = None
        self._kg_embeddings = None
        
        self._embed_model = None

        self._train_idx = None
        self._test_idx = None

        self._num_nodes = None
        self._train_split = None
        self._eval_flag = None

        self._build_new_embedding_model = None
        self._proto = None
        self._device = "cpu"

    def _preprocess_embedding_data(self, res, train_split:Union[float, int] = 0.8) -> Plottable:
        torch = deps.torch
        log('Preprocessing embedding data')
        src, dst = res._source, res._destination
        relation = res._relation

        if res._node is not None and res._nodes is not None:
            nodes = res._nodes[self._node]
        elif res._node is None and res._nodes is not None:
            nodes = res._nodes.reset_index(drop=True).reset_index()["index"]
        else:
            res = res.materialize_nodes()
            nodes = res._nodes[res._node]
        
        edges = res._edges
        edges = edges[edges[src].isin(nodes) & edges[dst].isin(nodes)]
        relations = edges[relation].unique()

        # type2id
        res._node2id = {n: idx for idx, n in enumerate(nodes)}
        res._relation2id = {r: idx for idx, r in enumerate(relations)}

        res._id2node = {idx: n for idx, n in enumerate(nodes)}
        res._id2relation = {idx: r for idx, r in enumerate(relations)}

        s, r, t = (
            edges[src].map(res._node2id),
            edges[relation].map(res._relation2id),
            edges[dst].map(res._node2id),
        )
        triplets = torch.from_numpy(pd.concat([s, r, t], axis=1).to_numpy())

        # split idx
        if res._train_idx is None or res._train_split != train_split:
            log(msg="--Splitting data")
            train_size = int(train_split * len(triplets))
            test_size = len(triplets) - train_size
            train_dataset, test_dataset = torch.utils.data.random_split(triplets, [train_size, test_size])  # type: ignore
            res._train_idx = train_dataset.indices
            res._test_idx = test_dataset.indices

        res._triplets = triplets
        res._num_nodes, res._num_rels = (len(res._node2id), len(res._relation2id))
        log(
            f"--num_nodes: {res._num_nodes}, num_relationships: {res._num_rels}")
        return res

    def _build_graph(self, res) -> Plottable:
        dgl = deps.dgl
        s, r, t = res._triplets.T

        if res._train_idx is not None:
            g_dgl = dgl.graph(
                (s[res._train_idx], t[res._train_idx]), num_nodes=res._num_nodes  # type: ignore

            )
            g_dgl.edata[dgl.ETYPE] = r[res._train_idx]

        else:
            g_dgl = dgl.graph(
                (s, t), num_nodes=res._num_nodes  # type:ignore
            )
            g_dgl.edata[dgl.ETYPE] = r

        g_dgl.edata["norm"] = dgl.norm_by_dst(g_dgl).unsqueeze(-1)
        res._kg_dgl = g_dgl
        return res


    def _init_model(self, res, batch_size:int, sample_size:int, num_steps:int, device):
        dgl_ = deps.dgl
        if dgl_: 
            from dgl.dataloading import GraphDataLoader
        from .networks import HeteroEmbed
        g_iter = SubgraphIterator(res._kg_dgl, sample_size, num_steps)
        g_dataloader = GraphDataLoader(
            g_iter, batch_size=batch_size, collate_fn=lambda x: x[0]
        )

        # init model
        model = HeteroEmbed(
            res._num_nodes,
            res._num_rels,
            res._kg_embed_dim,
            proto=res._proto,
            node_features=res._node_features,
            device=device,
        )

        return model, g_dataloader

    def _train_embedding(self, res, epochs:int, batch_size:int, lr:float, sample_size:int, num_steps:int, device) -> Plottable:
        torch = deps.torch
        if torch:
            from torch import nn
        import tqdm
        if tqdm:
            from tqdm import trange
        log('Training embedding')
        model, g_dataloader = res._init_model(res, batch_size, sample_size, num_steps, device)
        if hasattr(res, "_embed_model") and not res._build_new_embedding_model:
            model = res._embed_model
            log("--Reusing previous model")

        optimizer = torch.optim.Adam(model.parameters(), lr=lr)
        pbar = trange(epochs, desc=None)
        model.to(device)

        score = 0
        for epoch in pbar:
            model.train()
            for data in g_dataloader:
                g, edges, labels = data

                g = g.to(device)
                edges = edges.to(device)
                labels = labels.to(device)

                emb = model(g)
                loss = model.loss(emb, edges, labels)
                optimizer.zero_grad()
                loss.backward()
                nn.utils.clip_grad_norm_(model.parameters(), max_norm=1.0)
                optimizer.step()
                pbar.set_description(
                    f"epoch: {epoch+1}, loss: {loss.item():.4f}, score: {100*score:.4f}%"
                )

            model.eval()
            res._kg_embeddings = model(res._kg_dgl.to(device)).detach()
            res._embed_model = model
            if res._eval_flag and res._train_idx is not None:
                score = res._eval(threshold=0.5)
                pbar.set_description(
                    f"epoch: {epoch+1}, loss: {loss.item():.4f}, score: {100*score:.2f}%"
                )

        return res

    @property
    def _gcn_node_embeddings(self):
        torch = deps.torch
        g_dgl = self._kg_dgl.to(self._device)
        em = self._embed_model(g_dgl).detach()
        torch.cuda.empty_cache()
        return em

    def embed(
        self,
        relation:str,
        proto: ProtoSymbolic = 'DistMult',
        embedding_dim: int = 32,
        use_feat: bool = False,
        X: XSymbolic = None,
        epochs: int = 2,
        batch_size: int = 32,
        train_split: Union[float, int] = 0.8,
        sample_size: int = 1000, 
        num_steps: int = 50,
        lr: float = 1e-2,
        inplace: Optional[bool] = False,
        device: Optional['str'] = "cpu",
        evaluate: bool = True,
        *args,
        **kwargs,
    ) -> Plottable:
        """Embed a graph using a relational graph convolutional network (RGCN),
        and return a new graphistry graph with the embeddings as node
        attributes.


        Parameters
        ----------
        relation : str
            column to use as relation between nodes
        proto : ProtoSymbolic
            metric to use, ['TransE', 'RotateE', 'DistMult'] or provide your own. Defaults to 'DistMult'.
        embedding_dim : int
            relation embedding dimension. defaults to 32
        use_feat : bool
            wether to featurize nodes, if False will produce random embeddings and shape them during training.
            Defaults to True
        X : XSymbolic
            Which columns in the nodes dataframe to featurize. Inherets args from graphistry.featurize().
            Defaults to None.
        epochs : int
            Number of training epochs. Defaults to 2
        batch_size : int
            batch_size. Defaults to 32
        train_split : Union[float, int]
            train percentage, between 0, 1. Defaults to 0.8.
        sample_size : int
            sample size. Defaults to 1000
        num_steps : int
            num_steps. Defaults to 50
        lr : float
            learning rate. Defaults to 0.002
        inplace : Optional[bool]
            inplace
        device : Optional[str]
            accelarator. Defaults to "cpu"
        evaluate : bool
            Whether to evaluate. Defaults to False.

        Returns
        -------
            self : graphistry instance
        """
        # this is temporary, will be fixed in future releases
        try:
            if 'cudf' in str(getmodule(self._nodes)):
                self._nodes = self._nodes.to_pandas()
        except:
            pass
        try:
            if 'cudf' in str(getmodule(self._edges)):
                self._edges = self._edges.to_pandas()
        except:
            pass
        if inplace:
            res = self
        else:
            res = self.bind()
        
        requires_new_model = False
        if res._relation != relation:
            requires_new_model = True
            res._relation = relation
        if res._use_feat != use_feat:
            requires_new_model = True
            res._use_feat = use_feat
        if res._kg_embed_dim != embedding_dim:
            requires_new_model = True
            res._kg_embed_dim = embedding_dim
        res._build_new_embedding_model = requires_new_model
        res._train_split = train_split
        res._eval_flag = evaluate
        res._device = device

        if callable(proto):
            res._proto = proto
        else:
            res._proto = res._protocol[proto]

        if res._use_feat and res._nodes is not None:
            res = res.featurize(kind="nodes", X=X, *args, **kwargs)  # type: ignore

        if not hasattr(res, "_triplets") or res._build_new_embedding_model:
            res = res._preprocess_embedding_data(res, train_split=train_split)  # type: ignore
            res = res._build_graph(res)  # type: ignore

        return res._train_embedding(res, epochs, batch_size, lr=lr, sample_size=sample_size, num_steps=num_steps, device=device)  # type: ignore


    def _score_triplets(self, triplets, threshold, anomalous, retain_old_edges, return_dataframe):
        """Score triplets using the trained model."""
        
        log(f"{triplets.shape[0]} triplets for inference")
        ############################################################
        # the bees knees 
        scores = self._score(triplets)
        ############################################################
        if len(triplets) > 1:
            if anomalous:
                predicted_links = triplets[scores < threshold]  # type: ignore
                this_score = scores[scores < threshold]  # type: ignore
            else:
                predicted_links = triplets[scores > threshold]  # type: ignore
                this_score = scores[scores > threshold]  # type: ignore
        else:
            predicted_links = triplets
            this_score = scores
            
        predicted_links = pd.DataFrame(predicted_links, columns=[self._source, self._relation, self._destination])
        predicted_links[self._source] = predicted_links[self._source].map(self._id2node)
        predicted_links[self._relation] = predicted_links[self._relation].map(self._id2relation)
        predicted_links[self._destination] = predicted_links[self._destination].map(self._id2node)

        predicted_links['score'] = this_score.detach().numpy()
        predicted_links.sort_values(by='score', ascending=False, inplace=True)
        
        log(f"-- {predicted_links.shape[0]} triplets scored at threshold {threshold:.2f}")

        if retain_old_edges:
            existing_links = self._edges[[self._source, self._relation, self._destination]]
            all_links = pd.concat(
                [existing_links, predicted_links], ignore_index=True
            ).drop_duplicates()
        else:
            all_links = predicted_links
            
        
        if return_dataframe:
            return all_links
        else:
            g_new = self.nodes(self._nodes, self._node).edges(all_links, self._source, self._destination)
            return g_new
        
        
    def predict_links(
        self, 
        source: Union[list, None] = None,
        relation: Union[list, None] = None,
        destination: Union[list, None] = None,
        threshold: Optional[float] = 0.5,
        anomalous: Optional[bool] = False,
        retain_old_edges: Optional[bool] = False,
        return_dataframe: Optional[bool] = False
    ) -> Plottable:  # type: ignore
        """predict_links over all the combinations of given source, relation, destinations.

        Parameters
        ----------
        source: list
            Targeted source nodes. Defaults to None(all).
        relation: list
            Targeted relations. Defaults to None(all).
        destination: list
            Targeted destinations. Defaults to None(all).
        threshold : Optional[float]
            Probability threshold. Defaults to 0.5
        retain_old_edges : Optional[bool]
            will include old edges in predicted graph. Defaults to False.
        return_dataframe : Optional[bool]
            will return a dataframe instead of a graphistry instance. Defaults to False.
        anomalous : Optional[False]
            will return the edges < threshold or low confidence edges(anomaly).

        Returns
        -------
        Graphistry Instance
            containing the corresponding source, relation, destination and score column
            where score >= threshold if anamalous if False else score <= threshold, or a dataframe
            
        """
        logging.warning("currently `predict_links` is cpu only, gpu compatibility will be added in \
                future releases") 
        all_nodes = self._node2id.values()
        all_relations = self._relation2id.values()

        if source is None:
            src = pd.Series(all_nodes)
        else:
            # this is temporary, will be removed after gpu feature utils
            try:
                if 'cudf' in str(getmodule(source)):
                    source = source.to_pandas()  # type: ignore
            except:
                pass
            src = pd.Series(source)
            src = src.map(self._node2id)

        if relation is None:
            rel = pd.Series(all_relations)
        else:
            # this is temporary, will be removed after gpu feature utils
            try:
                if 'cudf' in str(getmodule(relation)):
                    relation = relation.to_pandas()  # type: ignore
            except:
                pass
            rel = pd.Series(relation)
            rel = rel.map(self._relation2id)

        if destination is None:
            dst = pd.Series(all_nodes)
        else:
            # this is temporary, will be removed after gpu feature utils
            try:
                # if isinstance(destination, cudf.DataFrame):
                if 'cudf' in str(getmodule(destination)):
                    destination = destination.to_pandas()  # type: ignore
            except:
                pass
            dst = pd.Series(destination)
            dst = dst.map(self._node2id)

        def fetch_triplets_for_inference(source, relation, destination):
            source = pd.DataFrame(source.unique(), columns=['source'])
            source['relation'] = [relation.unique()] * source.shape[0]

            source_with_relation = source.explode('relation')
            source_with_relation['destination'] = [destination.unique()] * source_with_relation.shape[0]

            triplets = source_with_relation.explode('destination')
            triplets = triplets[triplets['source'] != triplets['destination']]

            return triplets.drop_duplicates().reset_index(drop=True)

        triplets = fetch_triplets_for_inference(src, rel, dst)
        triplets = triplets.to_numpy().astype(np.int64)
        
        return self._score_triplets(triplets, threshold, anomalous, retain_old_edges, return_dataframe)
 

    def predict_links_all(
        self, 
        threshold: Optional[float] = 0.5,
        anomalous: Optional[bool] = False,
        retain_old_edges: Optional[bool] = False,
        return_dataframe: Optional[bool] = False
    ) -> Plottable:  # type: ignore
        """predict_links over entire graph given a threshold

        Parameters
        ----------
        threshold : Optional[float]
            Probability threshold. Defaults to 0.5
        anomalous : Optional[False]
            will return the edges < threshold or low confidence edges(anomaly).
        retain_old_edges : Optional[bool]
            will include old edges in predicted graph. Defaults to False.
        return_dataframe: Optional[bool]
            will return a dataframe instead of a graphistry instance. Defaults to False.

        Returns
        -------
        Plottable
            graphistry graph instance containing all predicted/anomalous links or dataframe

        """
        h_r = pd.DataFrame(self._triplets.numpy())  # type: ignore
        t_r = h_r.copy()
        t_r[[0,1,2]] = t_r[[2,1,0]]

        all_nodes = set(self._node2id.values())

        def fetch_triplets_for_inference(x_r):
            existing_collapsed = pd.DataFrame(
                x_r.groupby(by=[0, 1])[2].apply(set)
            ).reset_index()

            non_existing_collapsed = existing_collapsed[2].map(lambda x: set(all_nodes).difference(x))
            triplets_for_inference = pd.concat(
                [
                    existing_collapsed[[0, 1]], 
                    non_existing_collapsed
                ], axis=1
            ).explode(2)

            return triplets_for_inference

        triplets = pd.concat([fetch_triplets_for_inference(h_r), fetch_triplets_for_inference(t_r)], axis=0)
        triplets = triplets[triplets[0] < triplets[2]]
        triplets = triplets.drop_duplicates().to_numpy().astype(np.int64)

        return self._score_triplets(triplets, threshold, anomalous, retain_old_edges, return_dataframe)
        

    def _score(self, triplets: Union[np.ndarray, TT]) -> TT:  # type: ignore
        torch = deps.torch
        emb = self._kg_embeddings.clone().detach()
        if not isinstance(triplets, torch.Tensor):
            triplets = torch.tensor(triplets)
        score = self._embed_model.score(emb, triplets)
        prob = torch.sigmoid(score)
        return prob.detach()


    def _eval(self, threshold: float):
        if self._test_idx is not None:
            triplets = self._triplets[self._test_idx]  # type: ignore
            score = self._score(triplets)
            score = len(score[score >= threshold]) / len(score)  # type: ignore
            return score
        else:
            log("WARNING: train_split must be < 1 for _eval()")


class SubgraphIterator:
    def __init__(self, g, sample_size:int = 3000, num_steps:int = 1000):
        self.num_steps = num_steps
        self.sample_size = sample_size
        self.eids = np.arange(g.num_edges())
        self.g = g
        self.num_nodes = g.num_nodes()

    def __len__(self) -> int:
        return self.num_steps

    def __getitem__(self, i:int):
        torch = deps.torch
        if torch:
            from torch import nn
            from torch.nn import functional as F
        dgl = deps.dgl
        if dgl:
            from dgl_dataloading import GraphDataLoader

        eids = torch.from_numpy(np.random.choice(self.eids, self.sample_size))

        src, dst = self.g.find_edges(eids)
        rel = self.g.edata[dgl.ETYPE][eids].numpy()

        triplets = np.stack((src, rel, dst)).T
        samples, labels = SubgraphIterator._sample_neg(
            triplets,
            self.num_nodes,
        )

        src, rel, dst = samples.T  # type: ignore

        sub_g = dgl.graph((src, dst), num_nodes=self.num_nodes)
        sub_g.edata[dgl.ETYPE] = rel
        sub_g.edata["norm"] = dgl.norm_by_dst(sub_g).unsqueeze(-1)

        return sub_g, samples, labels

    @staticmethod
    def _sample_neg(triplets:np.ndarray, num_nodes:int) -> Tuple[TT, TT]:  # type: ignore
        torch = deps.torch
        triplets = torch.tensor(triplets)
        h, r, t = triplets.T
        h_o_t = torch.randint(high=2, size=h.size())

        random_h = torch.randint(high=num_nodes, size=h.size())
        random_t = torch.randint(high=num_nodes, size=h.size())

        neg_h = torch.where(h_o_t == 0, random_h, h)
        neg_t = torch.where(h_o_t == 1, random_t, t)
        neg_triplets = torch.stack((neg_h, r, neg_t), dim=1)

        all_triplets = torch.cat((triplets, neg_triplets), dim=0)
        labels = torch.zeros((all_triplets.size()[0]))
        labels[: triplets.shape[0]] = 1
        return all_triplets, labels<|MERGE_RESOLUTION|>--- conflicted
+++ resolved
@@ -8,25 +8,7 @@
 from .dep_manager import DepManager
 
 
-<<<<<<< HEAD
 deps = DepManager()
-=======
-def lazy_embed_import_dep():
-    try:
-        import torch
-        import torch.nn as nn
-        import dgl
-        from dgl.dataloading import GraphDataLoader
-        import torch.nn.functional as F
-        from .networks import HeteroEmbed
-        from tqdm import trange
-        return True, torch, nn, dgl, GraphDataLoader, HeteroEmbed, F, trange
-
-    except:
-        return False, None, None, None, None, None, None, None
-
-
->>>>>>> f0eb1bf7
 
 if TYPE_CHECKING:
     torch = deps.torch
@@ -37,11 +19,8 @@
     MIXIN_BASE = object
     torch = Any
 
-<<<<<<< HEAD
 cudf = deps.cudf
 
-=======
->>>>>>> f0eb1bf7
 XSymbolic = Optional[Union[List[str], str, pd.DataFrame]]
 ProtoSymbolic = Optional[Union[str, Callable[[TT, TT, TT], TT]]]  # type: ignore
 
