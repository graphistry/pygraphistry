import logging
import numpy as np
import pandas as pd
from typing import Optional, Union, Callable, List, TYPE_CHECKING, Any, Tuple
<<<<<<< HEAD
from inspect import getmodule
=======
>>>>>>> 79045df5
from .PlotterBase import Plottable
from .compute.ComputeMixin import ComputeMixin
from .dep_manager import deps


if TYPE_CHECKING:
    torch = deps.torch
    TT = torch.Tensor
    MIXIN_BASE = ComputeMixin
else:
    TT = Any
    MIXIN_BASE = object
    torch = Any

cudf = deps.cudf

XSymbolic = Optional[Union[List[str], str, pd.DataFrame]]
ProtoSymbolic = Optional[Union[str, Callable[[TT, TT, TT], TT]]]  # type: ignore

logging.StreamHandler.terminator = ""
logger = logging.getLogger(__name__)


def log(msg:str) -> None:
    # setting every logs to WARNING level
    logger.log(msg=msg, level=30)


class EmbedDistScore:
    @staticmethod
    def TransE(h:TT, r:TT, t:TT) -> TT:  # type: ignore
        return (h + r - t).norm(p=1, dim=1)  # type: ignore

    @staticmethod
    def DistMult(h:TT, r:TT, t:TT) -> TT:  # type: ignore
        return (h * r * t).sum(dim=1)  # type: ignore

    @staticmethod
    def RotatE(h:TT, r:TT, t:TT) -> TT:  # type: ignore
        return -(h * r - t).norm(p=1, dim=1)  # type: ignore


class HeterographEmbedModuleMixin(MIXIN_BASE):
    def __init__(self):
        super().__init__()

        self._protocol = {
            "TransE": EmbedDistScore.TransE,
            "DistMult": EmbedDistScore.DistMult,
            "RotatE": EmbedDistScore.RotatE,
        }

        self._node2id = {}
        self._relation2id = {}
        self._id2node = {}
        self._id2relation = {}
        self._relation = None
        self._use_feat = False
        self._kg_embed_dim = None
        self._kg_embeddings = None
        
        self._embed_model = None

        self._train_idx = None
        self._test_idx = None

        self._num_nodes = None
        self._train_split = None
        self._eval_flag = None

        self._build_new_embedding_model = None
        self._proto = None
        self._device = "cpu"

    def _preprocess_embedding_data(self, res, train_split:Union[float, int] = 0.8) -> Plottable:
        torch = deps.torch
        log('Preprocessing embedding data')
        src, dst = res._source, res._destination
        relation = res._relation

        if res._node is not None and res._nodes is not None:
            nodes = res._nodes[self._node]
        elif res._node is None and res._nodes is not None:
            nodes = res._nodes.reset_index(drop=True).reset_index()["index"]
        else:
            res = res.materialize_nodes()
            nodes = res._nodes[res._node]
        
        edges = res._edges
        edges = edges[edges[src].isin(nodes) & edges[dst].isin(nodes)]
        relations = edges[relation].unique()

        # type2id
        res._node2id = {n: idx for idx, n in enumerate(nodes)}
        res._relation2id = {r: idx for idx, r in enumerate(relations)}

        res._id2node = {idx: n for idx, n in enumerate(nodes)}
        res._id2relation = {idx: r for idx, r in enumerate(relations)}

        s, r, t = (
            edges[src].map(res._node2id),
            edges[relation].map(res._relation2id),
            edges[dst].map(res._node2id),
        )
        triplets = torch.from_numpy(pd.concat([s, r, t], axis=1).to_numpy())

        # split idx
        if res._train_idx is None or res._train_split != train_split:
            log(msg="--Splitting data")
            train_size = int(train_split * len(triplets))
            test_size = len(triplets) - train_size
            train_dataset, test_dataset = torch.utils.data.random_split(triplets, [train_size, test_size])  # type: ignore
            res._train_idx = train_dataset.indices
            res._test_idx = test_dataset.indices

        res._triplets = triplets
        res._num_nodes, res._num_rels = (len(res._node2id), len(res._relation2id))
        log(
            f"--num_nodes: {res._num_nodes}, num_relationships: {res._num_rels}")
        return res

    def _build_graph(self, res) -> Plottable:
        dgl = deps.dgl
        s, r, t = res._triplets.T

        if res._train_idx is not None:
            g_dgl = dgl.graph(
                (s[res._train_idx], t[res._train_idx]), num_nodes=res._num_nodes  # type: ignore

            )
            g_dgl.edata[dgl.ETYPE] = r[res._train_idx]

        else:
            g_dgl = dgl.graph(
                (s, t), num_nodes=res._num_nodes  # type:ignore
            )
            g_dgl.edata[dgl.ETYPE] = r

        g_dgl.edata["norm"] = dgl.norm_by_dst(g_dgl).unsqueeze(-1)
        res._kg_dgl = g_dgl
        return res


    def _init_model(self, res, batch_size:int, sample_size:int, num_steps:int, device):
        dgl_ = deps.dgl
        if dgl_: 
            from dgl.dataloading import GraphDataLoader
        from .networks import HeteroEmbed
        g_iter = SubgraphIterator(res._kg_dgl, sample_size, num_steps)
        g_dataloader = GraphDataLoader(
            g_iter, batch_size=batch_size, collate_fn=lambda x: x[0]
        )

        # init model
        model = HeteroEmbed(
            res._num_nodes,
            res._num_rels,
            res._kg_embed_dim,
            proto=res._proto,
            node_features=res._node_features,
            device=device,
        )

        return model, g_dataloader
        
    def _train_embedding(self, res, epochs:int, batch_size:int, lr:float, sample_size:int, num_steps:int, device) -> Plottable:
        torch = deps.torch
        nn = deps.torch.nn
        trange = deps.tqdm.trange
        log('Training embedding')
        model, g_dataloader = res._init_model(res, batch_size, sample_size, num_steps, device)
        if hasattr(res, "_embed_model") and not res._build_new_embedding_model:
            model = res._embed_model
            log("--Reusing previous model")

        optimizer = torch.optim.Adam(model.parameters(), lr=lr)
        pbar = trange(epochs, desc=None)
        model.to(device)

        score = 0
        for epoch in pbar:
            model.train()
            for data in g_dataloader:
                g, edges, labels = data

                g = g.to(device)
                edges = edges.to(device)
                labels = labels.to(device)

                emb = model(g)
                loss = model.loss(emb, edges, labels)
                optimizer.zero_grad()
                loss.backward()
                nn.utils.clip_grad_norm_(model.parameters(), max_norm=1.0)
                optimizer.step()
                pbar.set_description(
                    f"epoch: {epoch+1}, loss: {loss.item():.4f}, score: {100*score:.4f}%"
                )

            model.eval()
            res._kg_embeddings = model(res._kg_dgl.to(device)).detach()
            res._embed_model = model
            if res._eval_flag and res._train_idx is not None:
                score = res._eval(threshold=0.5)
                pbar.set_description(
                    f"epoch: {epoch+1}, loss: {loss.item():.4f}, score: {100*score:.2f}%"
                )

        return res

    @property
    def _gcn_node_embeddings(self):
        torch = deps.torch
        g_dgl = self._kg_dgl.to(self._device)
        em = self._embed_model(g_dgl).detach()
        torch.cuda.empty_cache()
        return em

    def embed(
        self,
        relation:str,
        proto: ProtoSymbolic = 'DistMult',
        embedding_dim: int = 32,
        use_feat: bool = False,
        X: XSymbolic = None,
        epochs: int = 2,
        batch_size: int = 32,
        train_split: Union[float, int] = 0.8,
        sample_size: int = 1000, 
        num_steps: int = 50,
        lr: float = 1e-2,
        inplace: Optional[bool] = False,
        device: Optional['str'] = "cpu",
        evaluate: bool = True,
        *args,
        **kwargs,
    ) -> Plottable:
        """Embed a graph using a relational graph convolutional network (RGCN),
        and return a new graphistry graph with the embeddings as node
        attributes.


        Parameters
        ----------
        relation : str
            column to use as relation between nodes
        proto : ProtoSymbolic
            metric to use, ['TransE', 'RotateE', 'DistMult'] or provide your own. Defaults to 'DistMult'.
        embedding_dim : int
            relation embedding dimension. defaults to 32
        use_feat : bool
            wether to featurize nodes, if False will produce random embeddings and shape them during training.
            Defaults to True
        X : XSymbolic
            Which columns in the nodes dataframe to featurize. Inherets args from graphistry.featurize().
            Defaults to None.
        epochs : int
            Number of training epochs. Defaults to 2
        batch_size : int
            batch_size. Defaults to 32
        train_split : Union[float, int]
            train percentage, between 0, 1. Defaults to 0.8.
        sample_size : int
            sample size. Defaults to 1000
        num_steps : int
            num_steps. Defaults to 50
        lr : float
            learning rate. Defaults to 0.002
        inplace : Optional[bool]
            inplace
        device : Optional[str]
            accelarator. Defaults to "cpu"
        evaluate : bool
            Whether to evaluate. Defaults to False.

        Returns
        -------
            self : graphistry instance
        """
        # this is temporary, will be fixed in future releases
        try:
            if 'cudf' in str(getmodule(self._nodes)):
                self._nodes = self._nodes.to_pandas()
        except:
            pass
        try:
            if 'cudf' in str(getmodule(self._edges)):
                self._edges = self._edges.to_pandas()
        except:
            pass
        if inplace:
            res = self
        else:
            res = self.bind()
        
        requires_new_model = False
        if res._relation != relation:
            requires_new_model = True
            res._relation = relation
        if res._use_feat != use_feat:
            requires_new_model = True
            res._use_feat = use_feat
        if res._kg_embed_dim != embedding_dim:
            requires_new_model = True
            res._kg_embed_dim = embedding_dim
        res._build_new_embedding_model = requires_new_model
        res._train_split = train_split
        res._eval_flag = evaluate
        res._device = device

        if callable(proto):
            res._proto = proto
        else:
            res._proto = res._protocol[proto]

        if res._use_feat and res._nodes is not None:
            res = res.featurize(kind="nodes", X=X, *args, **kwargs)  # type: ignore

        if not hasattr(res, "_triplets") or res._build_new_embedding_model:
            res = res._preprocess_embedding_data(res, train_split=train_split)  # type: ignore
            res = res._build_graph(res)  # type: ignore

        return res._train_embedding(res, epochs, batch_size, lr=lr, sample_size=sample_size, num_steps=num_steps, device=device)  # type: ignore


    def _score_triplets(self, triplets, threshold, anomalous, retain_old_edges, return_dataframe):
        """Score triplets using the trained model."""
        
        log(f"{triplets.shape[0]} triplets for inference")
        ############################################################
        # the bees knees 
        scores = self._score(triplets)
        ############################################################
        if len(triplets) > 1:
            if anomalous:
                predicted_links = triplets[scores < threshold]  # type: ignore
                this_score = scores[scores < threshold]  # type: ignore
            else:
                predicted_links = triplets[scores > threshold]  # type: ignore
                this_score = scores[scores > threshold]  # type: ignore
        else:
            predicted_links = triplets
            this_score = scores
            
        predicted_links = pd.DataFrame(predicted_links, columns=[self._source, self._relation, self._destination])
        predicted_links[self._source] = predicted_links[self._source].map(self._id2node)
        predicted_links[self._relation] = predicted_links[self._relation].map(self._id2relation)
        predicted_links[self._destination] = predicted_links[self._destination].map(self._id2node)

        predicted_links['score'] = this_score.detach().numpy()
        predicted_links.sort_values(by='score', ascending=False, inplace=True)
        
        log(f"-- {predicted_links.shape[0]} triplets scored at threshold {threshold:.2f}")

        if retain_old_edges:
            existing_links = self._edges[[self._source, self._relation, self._destination]]
            all_links = pd.concat(
                [existing_links, predicted_links], ignore_index=True
            ).drop_duplicates()
        else:
            all_links = predicted_links
            
        
        if return_dataframe:
            return all_links
        else:
            g_new = self.nodes(self._nodes, self._node).edges(all_links, self._source, self._destination)
            return g_new
        
        
    def predict_links(
        self, 
        source: Union[list, None] = None,
        relation: Union[list, None] = None,
        destination: Union[list, None] = None,
        threshold: Optional[float] = 0.5,
        anomalous: Optional[bool] = False,
        retain_old_edges: Optional[bool] = False,
        return_dataframe: Optional[bool] = False
    ) -> Plottable:  # type: ignore
        """predict_links over all the combinations of given source, relation, destinations.

        Parameters
        ----------
        source: list
            Targeted source nodes. Defaults to None(all).
        relation: list
            Targeted relations. Defaults to None(all).
        destination: list
            Targeted destinations. Defaults to None(all).
        threshold : Optional[float]
            Probability threshold. Defaults to 0.5
        retain_old_edges : Optional[bool]
            will include old edges in predicted graph. Defaults to False.
        return_dataframe : Optional[bool]
            will return a dataframe instead of a graphistry instance. Defaults to False.
        anomalous : Optional[False]
            will return the edges < threshold or low confidence edges(anomaly).

        Returns
        -------
        Graphistry Instance
            containing the corresponding source, relation, destination and score column
            where score >= threshold if anamalous if False else score <= threshold, or a dataframe
            
        """
        logging.warning("currently `predict_links` is cpu only, gpu compatibility will be added in \
                future releases") 
        all_nodes = self._node2id.values()
        all_relations = self._relation2id.values()

        if source is None:
            src = pd.Series(all_nodes)
        else:
            # this is temporary, will be removed after gpu feature utils
            try:
                if 'cudf' in str(getmodule(source)):
                    source = source.to_pandas()  # type: ignore
            except:
                pass
            src = pd.Series(source)
            src = src.map(self._node2id)

        if relation is None:
            rel = pd.Series(all_relations)
        else:
            # this is temporary, will be removed after gpu feature utils
            try:
                if 'cudf' in str(getmodule(relation)):
                    relation = relation.to_pandas()  # type: ignore
            except:
                pass
            rel = pd.Series(relation)
            rel = rel.map(self._relation2id)

        if destination is None:
            dst = pd.Series(all_nodes)
        else:
            # this is temporary, will be removed after gpu feature utils
            try:
                # if isinstance(destination, cudf.DataFrame):
                if 'cudf' in str(getmodule(destination)):
                    destination = destination.to_pandas()  # type: ignore
            except:
                pass
            dst = pd.Series(destination)
            dst = dst.map(self._node2id)

        def fetch_triplets_for_inference(source, relation, destination):
            source = pd.DataFrame(source.unique(), columns=['source'])
            source['relation'] = [relation.unique()] * source.shape[0]

            source_with_relation = source.explode('relation')
            source_with_relation['destination'] = [destination.unique()] * source_with_relation.shape[0]

            triplets = source_with_relation.explode('destination')
            triplets = triplets[triplets['source'] != triplets['destination']]

            return triplets.drop_duplicates().reset_index(drop=True)

        triplets = fetch_triplets_for_inference(src, rel, dst)
        triplets = triplets.to_numpy().astype(np.int64)
        
        return self._score_triplets(triplets, threshold, anomalous, retain_old_edges, return_dataframe)
 

    def predict_links_all(
        self, 
        threshold: Optional[float] = 0.5,
        anomalous: Optional[bool] = False,
        retain_old_edges: Optional[bool] = False,
        return_dataframe: Optional[bool] = False
    ) -> Plottable:  # type: ignore
        """predict_links over entire graph given a threshold

        Parameters
        ----------
        threshold : Optional[float]
            Probability threshold. Defaults to 0.5
        anomalous : Optional[False]
            will return the edges < threshold or low confidence edges(anomaly).
        retain_old_edges : Optional[bool]
            will include old edges in predicted graph. Defaults to False.
        return_dataframe: Optional[bool]
            will return a dataframe instead of a graphistry instance. Defaults to False.

        Returns
        -------
        Plottable
            graphistry graph instance containing all predicted/anomalous links or dataframe

        """
        h_r = pd.DataFrame(self._triplets.numpy())  # type: ignore
        t_r = h_r.copy()
        t_r[[0,1,2]] = t_r[[2,1,0]]

        all_nodes = set(self._node2id.values())

        def fetch_triplets_for_inference(x_r):
            existing_collapsed = pd.DataFrame(
                x_r.groupby(by=[0, 1])[2].apply(set)
            ).reset_index()

            non_existing_collapsed = existing_collapsed[2].map(lambda x: set(all_nodes).difference(x))
            triplets_for_inference = pd.concat(
                [
                    existing_collapsed[[0, 1]], 
                    non_existing_collapsed
                ], axis=1
            ).explode(2)

            return triplets_for_inference

        triplets = pd.concat([fetch_triplets_for_inference(h_r), fetch_triplets_for_inference(t_r)], axis=0)
        triplets = triplets[triplets[0] < triplets[2]]
        triplets = triplets.drop_duplicates().to_numpy().astype(np.int64)

        return self._score_triplets(triplets, threshold, anomalous, retain_old_edges, return_dataframe)
        

    def _score(self, triplets: Union[np.ndarray, TT]) -> TT:  # type: ignore
        torch = deps.torch
        emb = self._kg_embeddings.clone().detach()
        if not isinstance(triplets, torch.Tensor):
            triplets = torch.tensor(triplets)
        score = self._embed_model.score(emb, triplets)
        prob = torch.sigmoid(score)
        return prob.detach()


    def _eval(self, threshold: float):
        if self._test_idx is not None:
            triplets = self._triplets[self._test_idx]  # type: ignore
            score = self._score(triplets)
            score = len(score[score >= threshold]) / len(score)  # type: ignore
            return score
        else:
            log("WARNING: train_split must be < 1 for _eval()")


class SubgraphIterator:
    def __init__(self, g, sample_size:int = 3000, num_steps:int = 1000):
        self.num_steps = num_steps
        self.sample_size = sample_size
        self.eids = np.arange(g.num_edges())
        self.g = g
        self.num_nodes = g.num_nodes()

    def __len__(self) -> int:
        return self.num_steps

    def __getitem__(self, i:int):
        torch = deps.torch
        from torch import nn
        from torch.nn import functional as F
        dgl = deps.dgl

        from dgl.dataloading import GraphDataLoader

        eids = torch.from_numpy(np.random.choice(self.eids, self.sample_size))

        src, dst = self.g.find_edges(eids)
        rel = self.g.edata[dgl.ETYPE][eids].numpy()

        triplets = np.stack((src, rel, dst)).T
        samples, labels = SubgraphIterator._sample_neg(
            triplets,
            self.num_nodes,
        )

        src, rel, dst = samples.T  # type: ignore

        sub_g = dgl.graph((src, dst), num_nodes=self.num_nodes)
        sub_g.edata[dgl.ETYPE] = rel
        sub_g.edata["norm"] = dgl.norm_by_dst(sub_g).unsqueeze(-1)

        return sub_g, samples, labels

    @staticmethod
    def _sample_neg(triplets:np.ndarray, num_nodes:int) -> Tuple[TT, TT]:  # type: ignore
        torch = deps.torch
        triplets = torch.tensor(triplets)
        h, r, t = triplets.T
        h_o_t = torch.randint(high=2, size=h.size())

        random_h = torch.randint(high=num_nodes, size=h.size())
        random_t = torch.randint(high=num_nodes, size=h.size())

        neg_h = torch.where(h_o_t == 0, random_h, h)
        neg_t = torch.where(h_o_t == 1, random_t, t)
        neg_triplets = torch.stack((neg_h, r, neg_t), dim=1)

        all_triplets = torch.cat((triplets, neg_triplets), dim=0)
        labels = torch.zeros((all_triplets.size()[0]))
        labels[: triplets.shape[0]] = 1
        return all_triplets, labels<|MERGE_RESOLUTION|>--- conflicted
+++ resolved
@@ -2,10 +2,7 @@
 import numpy as np
 import pandas as pd
 from typing import Optional, Union, Callable, List, TYPE_CHECKING, Any, Tuple
-<<<<<<< HEAD
 from inspect import getmodule
-=======
->>>>>>> 79045df5
 from .PlotterBase import Plottable
 from .compute.ComputeMixin import ComputeMixin
 from .dep_manager import deps
