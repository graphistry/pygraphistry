--- conflicted
+++ resolved
@@ -21,14 +21,6 @@
     except:
         return False, None, None, None, None, None, None, None
 
-<<<<<<< HEAD
-
-try:
-    import cudf
-except:
-    cudf = object
-
-=======
 def check_cudf():
     try:
         import cudf
@@ -36,7 +28,6 @@
     except:
         return False, object
         
->>>>>>> 827984d2
 
 if TYPE_CHECKING:
     _, torch, _, _, _, _, _, _ = lazy_embed_import_dep()
