--- conflicted
+++ resolved
@@ -150,11 +150,7 @@
     
 
     def embed(self, relation, proto='DistMult', embedding_dim=32, use_feat=False, X=None, epochs=2, 
-<<<<<<< HEAD
-              batch_size=32, train_split=0.8, lr=0.003, evaluate=False, inplace=False, *args, **kwargs):
-=======
-            batch_size=32, train_split=0.8, lr=1e-2, inplace=False, *args, **kwargs):
->>>>>>> 1d0e2c60
+              batch_size=32, train_split=0.8, lr=0.002, evaluate=False, inplace=False, *args, **kwargs):
         """Embed a graph using a relational graph convolutional network (RGCN), 
             and return a new graphistry graph with the embeddings as node attributes.
 
