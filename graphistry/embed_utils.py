--- conflicted
+++ resolved
@@ -167,20 +167,6 @@
 
     def embed(
         self,
-<<<<<<< HEAD
-        relation,
-        proto="DistMult",
-        embedding_dim=32,
-        use_feat=False,
-        X=None,
-        epochs=2,
-        batch_size=32,
-        train_split=0.8,
-        lr=1e-2,
-        inplace=False,
-        device="cpu",
-        evaluate=True,
-=======
         relation:str,
         proto:ProtoSymbolic='DistMult',
         embedding_dim:Optional[int]=32,
@@ -193,7 +179,6 @@
         inplace:Optional[bool]=False,
         device:Optional[Union[str, torch.device]]="cpu",
         evaluate:Optional[bool]=True,
->>>>>>> 40448534
         *args,
         **kwargs,
     ):
