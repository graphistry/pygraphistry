import pandas as pd

import numpy as np
import torch
import torch.nn as nn
from torch.utils.data import Dataset, DataLoader
from tqdm import trange
from collections import Counter

import dgl
from dgl.data import split_dataset
from dgl.dataloading import GraphDataLoader

import torch.nn.functional as F

from .networks import RGCNEmbed


class EmbedDistScore:

    @staticmethod
    def TransE(h, r, t):
        return (h + r - t).norm(p=1, dim=1)

    @staticmethod
    def DistMult(h, r, t):
        return (h * r * t).sum(dim=1)

    @staticmethod
    def RotatE(h, r, t):
        return -(h * r - t).norm(p=1, dim=1)
 
    

def get_dataloaders(dataset, seed, batch_size=32, use_ddp=False):
    train_set, val_set, test_set = split_dataset(dataset,
                                                 frac_list=[0.8, 0.1, 0.1],
                                                 shuffle=True,
                                                 random_state=seed)
    train_loader = GraphDataLoader(train_set, use_ddp=use_ddp, batch_size=batch_size, shuffle=True)
    test_loader = GraphDataLoader(test_set, batch_size=batch_size)
    val_loader = GraphDataLoader(val_set, batch_size=batch_size)

    return train_loader, test_loader, val_loader


class HeterographEmbedModuleMixin(nn.Module):
    def __init__(self):
        super().__init__()

        self.protocol = {
                'TransE': EmbedDistScore.TransE,
                'DistMult': EmbedDistScore.DistMult,
                'RotatE':  EmbedDistScore.RotatE
        }

    def embed(self, relation, proto='DistMult', d=32, use_feat=True, X=None, epochs=2, batch_size=32, train_split=0.8, *args, **kwargs):
        src, dst = self._source, self._destination
        self._relation = relation
        self._use_feat = use_feat

        if callable(proto):
            self.proto = proto
        else:
            self.proto = self.protocol[proto]
 
        if self._use_feat and self._nodes is not None:
            res = self.bind() #bind the node features to the graph
            # todo decouple self from res
            self = res = res.featurize(kind="nodes", X=X, *args, **kwargs)


        if self._node is not None and self._nodes is not None:
            nodes = self._nodes[self._node]
        elif self._node is None and self._nodes is not None:
            nodes = list(range(
                        self._nodes.index.start,
                        self._nodes.index.stop,
                        self._nodes.index.step
            ))
            print(f'not node but nodes: {nodes}')
        else:
            nodes = pd.concat([self._edges[src], self._edges[dst]]).unique()

        edges = self._edges
        edges = edges[edges[src].isin(nodes) & edges[dst].isin(nodes)]
        relations = [r for r, count in Counter(edges[relation].tolist()).most_common()]

        # type2id 
        self._node2id = {n:idx for idx, n in enumerate(nodes)}
        self._relation2id = {r:idx for idx, r in enumerate(relations)}

        self._id2node = {idx:n for idx, n in enumerate(nodes)}
        self._id2relation = {idx:r for idx, r in enumerate(relations)}

        s, r, t = edges[src].tolist(), edges[relation].tolist(), edges[dst].tolist()
        triplets = [[self._node2id[_s], self._relation2id[_r], self._node2id[_t]] for _s, _r, _t in zip(s, r, t)]

        # split idx
        train_size = int(train_split * len(triplets))
        test_size = len(triplets) - train_size
        train_dataset, test_dataset = torch.utils.data.random_split(
                torch.tensor(triplets), 
                [train_size, test_size]
        )
        self.train_idx = train_dataset.indices
        self.test_idx = test_dataset.indices
        
        self.triplets_ = triplets

        del s, r, t
        
        num_nodes, num_rels = len(self._node2id), len(self._relation2id)
        s, r, t = torch.tensor(triplets).T
        g_dgl = dgl.graph(
                (s[self.train_idx], t[self.train_idx]), 
                num_nodes=num_nodes
        )
        g_dgl.edata[dgl.ETYPE] = r[self.train_idx]
        g_dgl.edata['norm'] = dgl.norm_by_dst(g_dgl).unsqueeze(-1)

        self.g_dgl = g_dgl

        # TODO: bidirectional connection
        g_iter = SubgraphIterator(g_dgl)
        g_dataloader = GraphDataLoader(
                g_iter, 
                batch_size=batch_size, 
                collate_fn=lambda x: x[0]
        )

        # init model and optimizer
        model = HeteroEmbed(num_nodes, num_rels, d, proto=self.proto, 
                    node_features=self._node_features)

            
        optimizer = torch.optim.Adam(model.parameters(), lr=1e-2)
        
        pbar = trange(epochs, desc=None)
<<<<<<< HEAD
        
        score = 0
        for epoch in pbar:
=======

        score = 0
        for epoch in pbar:
            model.train()
>>>>>>> 3652468a
            for data in g_dataloader:
                g, edges, labels = data
                emb = model(g)
                loss = model.loss(emb, edges, labels)
                optimizer.zero_grad()
                loss.backward()
                nn.utils.clip_grad_norm_(model.parameters(), max_norm=1.0)
                optimizer.step()
<<<<<<< HEAD
                pbar.set_description(f"loss: {loss.item()}, score: {score}")

            self._embed_model = model
            self._embeddings = model(g_dgl).detach().numpy()
            score = self._eval(threshold=0.5)
            return self
=======

                pbar.set_description(f"loss: {loss.item()}, score:{score}")

            self._embed_model = model
            self._embeddings = model(g_dgl).detach().numpy()
            score = self._eval(threshold=0.5)
            
        return self
>>>>>>> 3652468a

    def _calculate_prob(self, test_triplet, test_triplets, threshold, h_r, node_embeddings, infer=None):
        # TODO: simplify

        if infer == "all":
            s, r, o_ = test_triplet
        else:
            s, r = test_triplet

        subject_relation = test_triplet[:2]
        num_entity = len(node_embeddings)

        delete_idx = torch.sum(h_r == subject_relation, dim = 1)
        delete_idx = torch.nonzero(delete_idx == 2).squeeze()
    
        delete_entity_idx = test_triplets[delete_idx, 2].view(-1).numpy()
        perturb_entity_idx = np.array(list(set(np.arange(num_entity)) - set(delete_entity_idx)))
        perturb_entity_idx = torch.from_numpy(perturb_entity_idx).squeeze()

        if infer == "all":
            perturb_entity_idx = torch.cat((perturb_entity_idx, torch.unsqueeze(o_, 0)))

        o = self.proto(
                node_embeddings[s],
                self._embed_model.relational_embedding[r],
                node_embeddings[perturb_entity_idx])

        score = torch.sigmoid(o)
        return perturb_entity_idx[score > threshold]


    def _predict(self, test_triplets, threshold=0.5, directed=True, infer=None):
        
        if type(test_triplets) != torch.Tensor:
            test_triplets = torch.tensor(test_triplets)
        triplets = torch.tensor(self.triplets_)

        s, r, o = triplets.T
        nodes = torch.tensor(list(set(s.tolist() + o.tolist())))
        edge_index = torch.stack([s, o])

        # make graph
        g = dgl.graph((s, o), num_nodes=edge_index.max()+1)
        g.edata[dgl.ETYPE] = r
        g.edata['norm'] = dgl.norm_by_dst(g).unsqueeze(-1)
        del s, r, o

        node_embeddings = self._embed_model(g)

        h_r = triplets[:, :2]
        t_r = torch.stack((triplets[:, 2], triplets[:, 1])).transpose(0, 1)

        visited, predicted_links = {}, []
        for test_triplet in test_triplets:
            s, r, o_ = test_triplet
            k = ''.join([str(s), "_", str(r)])
            kr = ''.join([str(r), "_", str(s)])

            # for [s, r] -> {d}
            if k not in visited:

                links = self._calculate_prob(
                        test_triplet, 
                        test_triplets,
                        threshold, 
                        h_r, 
                        node_embeddings,
                        infer
                ) 
                visited[k] = ''
                predicted_links += [[self._id2node[s.item()], self._id2relation[r.item()], 
                    self._id2node[i.item()]] for i in links]

            # for [d, r] -> {s}
            if kr not in visited and not directed:
                links = self._calculate_prob(
                        test_triplet,
                        test_triplets,
                        threshold,
                        t_r,
                        node_embeddings,
                        infer
                )
                visited[k] = ''
                predicted_links += [[self._id2node[s.item()], self._id2relation[r.item()], 
                    self._id2node[i.item()]] for i in links]
                
        # TODO: dropduplicates    
        predicted_links = pd.DataFrame(
            predicted_links, columns = [self._source, self._relation, self._destination]
        )
        return predicted_links, node_embeddings

    def predict_link(self, test_df, src, rel, threshold=0.5):

        nodes = [self._node2id[i] for i in test_df[src].tolist()]
        relations = [self._relation2id[i] for i in test_df[rel].tolist()]

        all_nodes = self._node2id.values()
        result = None
        for s, r in zip(nodes, relations):
            t_ = [[s, r, i] for i in all_nodes]
            o = self._score(t_)
            o = torch.tensor(t_)[o>=threshold]
            result = np.concatenate((result, o), axis=0) if result is not None else o

        result_df = []
        for i in result:
            s, r, d = i
            result_df += [[self._id2node[s], self._id2relation[r], self._id2node[d]]]
        result_df = pd.DataFrame(result_df, columns=[src, rel, "predicted_destination"])

        return result_df

    def predict_link_all(self, threshold=0.99, return_embeddings=True, retain_old_edges=False):
        predicted_links, node_embeddings = self._predict(
                    torch.tensor(self.triplets_),
                    threshold,
                    infer="all"
        )

        existing_links = self._edges[[self._source, self._relation, self._destination]]
        
        if retain_old_edges: 
            all_links = pd.concat(
                [existing_links, predicted_links],
                ignore_index=True
            ).drop_duplicates()
        else:
            all_links = predicted_links

        g_new = self.nodes(self._nodes).edges(all_links, self._source, self._destination)
        #create a new graphistry graph
        if return_embeddings:
            return g_new, predicted_links, node_embeddings
        return g_new
    
    def _score(self, triplets):
        emb = torch.tensor(self._embeddings)
        triplets = torch.tensor(triplets)
        score =  self._embed_model.score(emb, triplets)
        prob = torch.sigmoid(score)
        return prob.detach().numpy()

    def _eval(self, threshold):
        if self.test_idx != []:
            triplets = torch.tensor(self.triplets_)[self.test_idx]
            score = self._score(triplets)
            return len(score[score > threshold]) / len(score) * 100
        else:
            #raise exception -> "train_split must be < 1 for _eval()"
            print('train_split must be < 1 for _eval()')
       

class HeteroEmbed(nn.Module):
    def __init__(self, num_nodes, num_rels, d, proto, node_features=None, reg=0.01):
        super().__init__()

        self.reg = reg
        self.proto = proto
        self._node_features = node_features

        if self._node_features is not None:
            self._node_features = torch.tensor(self._node_features.values, dtype=torch.float32)
            print("node_features shape", node_features.shape)
        hidden = self._node_features.shape[-1] if node_features is not None else None
        self.rgcn = RGCNEmbed(d, num_nodes, num_rels, hidden)
        self.relational_embedding = nn.Parameter(torch.Tensor(num_rels, d))

        nn.init.xavier_uniform_(
                self.relational_embedding,
                gain=nn.init.calculate_gain('relu')
        )

    def __call__(self, g):
        # returns node embeddings
        return self.rgcn(g, node_features=self._node_features)
    
    def score(self, node_embedding, triplets):
        h, r, t = triplets.T
        h, r, t = node_embedding[h], self.relational_embedding[r], node_embedding[t]
        return self.proto(h, r, t)

    def loss(self, node_embedding, triplets, labels):
        score = self.score(node_embedding, triplets)

        # binary crossentropy loss
        l = F.binary_cross_entropy_with_logits(score, labels)

        # regularization loss
        ne_ = torch.mean(node_embedding.pow(2))
        re_ = torch.mean(self.relational_embedding.pow(2))
        rl = ne_ + re_
        
        return l + self.reg * rl
    

class SubgraphIterator:
    def __init__(self, g, sample_size=30000, num_epochs=1000):
        self.num_epochs = num_epochs
        # TODO: raise exception -> sample size must be > 1
        self.sample_size = int(sample_size/2)
        self.eids = np.arange(g.num_edges())
        self.g = g
        self.num_nodes = g.num_nodes()

    def __len__(self):
        return self.num_epochs
    
    def __getitem__(self, i):
        eids = torch.from_numpy(
                np.random.choice(
                    self.eids, self.sample_size
                )
        )

        src, dst = self.g.find_edges(eids)
        rel = self.g.edata[dgl.ETYPE][eids].numpy()

        triplets = np.stack((src, rel, dst)).T
        
        # negative sampling
        samples, labels = SubgraphIterator.sample_neg(
                triplets, 
                self.num_nodes, 
                self.sample_size  # does nothing
        )

        src, rel, dst = samples.T

        # might need to add bidirectional edges
        sub_g = dgl.graph((src, dst), num_nodes=self.num_nodes)
        sub_g.edata[dgl.ETYPE] = rel
        sub_g.edata['norm'] = dgl.norm_by_dst(sub_g).unsqueeze(-1)

        return sub_g, samples, labels

    @staticmethod
    def sample_neg(triplets, num_nodes, sample_size):

        # TODO: remove all numpy operations

        triplets = torch.tensor(triplets)
        h, r, t = triplets.T
        h_o_t = torch.randint(high=2, size=h.size())

        random_h = torch.randint(high=num_nodes, size=h.size())
        random_t = torch.randint(high=num_nodes, size=h.size())

        neg_h = torch.where(h_o_t == 0, random_h, h)
        neg_t = torch.where(h_o_t == 1, random_t, t)
        neg_triplets = torch.stack((neg_h, r, neg_t), dim=1)

        all_triplets = torch.cat((triplets, neg_triplets), dim=0)
        labels = torch.zeros((all_triplets.size()[0]))
        labels[:triplets.shape[0]] = 1
        
        return all_triplets, labels<|MERGE_RESOLUTION|>--- conflicted
+++ resolved
@@ -137,16 +137,10 @@
         optimizer = torch.optim.Adam(model.parameters(), lr=1e-2)
         
         pbar = trange(epochs, desc=None)
-<<<<<<< HEAD
-        
-        score = 0
-        for epoch in pbar:
-=======
-
+        
         score = 0
         for epoch in pbar:
             model.train()
->>>>>>> 3652468a
             for data in g_dataloader:
                 g, edges, labels = data
                 emb = model(g)
@@ -155,23 +149,13 @@
                 loss.backward()
                 nn.utils.clip_grad_norm_(model.parameters(), max_norm=1.0)
                 optimizer.step()
-<<<<<<< HEAD
-                pbar.set_description(f"loss: {loss.item()}, score: {score}")
+
+                pbar.set_description(f"loss: {loss.item()}, score:{score}")
 
             self._embed_model = model
             self._embeddings = model(g_dgl).detach().numpy()
             score = self._eval(threshold=0.5)
-            return self
-=======
-
-                pbar.set_description(f"loss: {loss.item()}, score:{score}")
-
-            self._embed_model = model
-            self._embeddings = model(g_dgl).detach().numpy()
-            score = self._eval(threshold=0.5)
-            
         return self
->>>>>>> 3652468a
 
     def _calculate_prob(self, test_triplet, test_triplets, threshold, h_r, node_embeddings, infer=None):
         # TODO: simplify
