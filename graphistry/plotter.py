--- conflicted
+++ resolved
@@ -11,14 +11,13 @@
 
 
 mixins = ([
-<<<<<<< HEAD
-    CosmosMixin, NeptuneMixin, GremlinMixin, LayoutsMixin, 
-    SearchToGraphMixin, DGLGraphMixin, UMAPMixin, FeatureMixin, ConditionalMixin,
-=======
-    CosmosMixin, NeptuneMixin, GremlinMixin, LayoutsMixin,
-    DGLGraphMixin, UMAPMixin, FeatureMixin, SearchToGraphMixin, 
+    CosmosMixin, NeptuneMixin, GremlinMixin,
     HeterographEmbedModuleMixin,
->>>>>>> a0a54a85
+    SearchToGraphMixin,
+    DGLGraphMixin,
+    UMAPMixin,
+    FeatureMixin, ConditionalMixin,
+    LayoutsMixin,
     ComputeMixin, PlotterBase, object
 ])
 
@@ -29,13 +28,13 @@
     def __init__(self, *args, **kwargs):
         PlotterBase.__init__(self, *args, **kwargs)
         ComputeMixin.__init__(self, *args, **kwargs)
+        LayoutsMixin.__init__(self, *args, **kwargs)
         ConditionalMixin.__init__(self, *args, **kwargs)
         FeatureMixin.__init__(self, *args, **kwargs)
+        UMAPMixin.__init__(self, *args, **kwargs)
         DGLGraphMixin.__init__(self, *args, **kwargs)
-        UMAPMixin.__init__(self, *args, **kwargs)
         SearchToGraphMixin.__init__(self, *args, **kwargs)
         HeterographEmbedModuleMixin.__init__(self, *args, **kwargs)
-        LayoutsMixin.__init__(self, *args, **kwargs)
         GremlinMixin.__init__(self, *args, **kwargs)
         CosmosMixin.__init__(self, *args, **kwargs)
         NeptuneMixin.__init__(self, *args, **kwargs)