from .PlotterBase import PlotterBase
from .compute.ComputeMixin import ComputeMixin 
from .gremlin import GremlinMixin, CosmosMixin, NeptuneMixin
from .layouts import LayoutsMixin
from .feature_utils import FeatureMixin  # type: ignore
from .dgl_utils import DGLGraphMixin  # type: ignore
from .umap_utils import UMAPMixin  # type: ignore
<<<<<<< HEAD
from .embed_utils import HeterographEmbedModuleMixin 


mixins = ([
    CosmosMixin, NeptuneMixin, GremlinMixin, LayoutsMixin,
    DGLGraphMixin, UMAPMixin, FeatureMixin,
    ComputeMixin, PlotterBase, HeterographEmbedModuleMixin, object
=======
from .text_utils import SearchToGraphMixin  # type: ignore

mixins = ([
    CosmosMixin, NeptuneMixin, GremlinMixin, LayoutsMixin, 
    SearchToGraphMixin, DGLGraphMixin, UMAPMixin, FeatureMixin,
    ComputeMixin, PlotterBase, object
>>>>>>> f64738f2
])


class Plotter(  # type: ignore
    *mixins  # type: ignore
):  # type: ignore
    def __init__(self, *args, **kwargs):
        PlotterBase.__init__(self, *args, **kwargs)
        ComputeMixin.__init__(self, *args, **kwargs)
        FeatureMixin.__init__(self, *args, **kwargs)
        DGLGraphMixin.__init__(self, *args, **kwargs)
        UMAPMixin.__init__(self, *args, **kwargs)
        SearchToGraphMixin.__init__(self, *args, **kwargs)
        LayoutsMixin.__init__(self, *args, **kwargs)
        GremlinMixin.__init__(self, *args, **kwargs)
        CosmosMixin.__init__(self, *args, **kwargs)
        NeptuneMixin.__init__(self, *args, **kwargs)
        HeterographEmbedModuleMixin.__init__(self)<|MERGE_RESOLUTION|>--- conflicted
+++ resolved
@@ -5,22 +5,14 @@
 from .feature_utils import FeatureMixin  # type: ignore
 from .dgl_utils import DGLGraphMixin  # type: ignore
 from .umap_utils import UMAPMixin  # type: ignore
-<<<<<<< HEAD
 from .embed_utils import HeterographEmbedModuleMixin 
+from .text_utils import SearchToGraphMixin  # type: ignore
 
 
 mixins = ([
     CosmosMixin, NeptuneMixin, GremlinMixin, LayoutsMixin,
-    DGLGraphMixin, UMAPMixin, FeatureMixin,
+    DGLGraphMixin, UMAPMixin, FeatureMixin, SearchToGraphMixin,
     ComputeMixin, PlotterBase, HeterographEmbedModuleMixin, object
-=======
-from .text_utils import SearchToGraphMixin  # type: ignore
-
-mixins = ([
-    CosmosMixin, NeptuneMixin, GremlinMixin, LayoutsMixin, 
-    SearchToGraphMixin, DGLGraphMixin, UMAPMixin, FeatureMixin,
-    ComputeMixin, PlotterBase, object
->>>>>>> f64738f2
 ])
 
 
