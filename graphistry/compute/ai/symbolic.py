--- conflicted
+++ resolved
@@ -413,16 +413,11 @@
         self.all_indexes = all_indexes
         self.mem = {}
         self.antimem = {}
-<<<<<<< HEAD
-        #self.conn = GraphistryAdminSplunk()
-        #self.get_context(index, all_indexes=all_indexes)
-=======
         try:
             self.conn = GraphistryAdminSplunk()
             self.open_context()
         except:
             pass
->>>>>>> f0c73779
         self.splunk = Splunk()
         self.PREFIX = f"make a splunk query that returns a table of events using some or all of the following fields: {self.fields}."
         self.SUFFIX = "\n\nRemember that this is a splunk search and to prepend `search` to your result. GO!"
@@ -438,9 +433,8 @@
         else:
             try: #incase no g.connect
                 self.get_context(self.index, all_indexes=True)
-                with open('splunk.context', 'w') as f:
-                    f.write(self._splunk_context)
-                    print('Generated splunk context')
+                self.save_context()
+                print('Generated splunk context')
             except Exception as e:
                 print(e)
 
