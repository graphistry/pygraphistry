--- conflicted
+++ resolved
@@ -2151,7 +2151,6 @@
         )
 
     @staticmethod
-<<<<<<< HEAD
     def org_name(value=None):
         """Set or get the org_name when register/login.
         """
@@ -2194,7 +2193,7 @@
         # setter
         if 'sso_state' not in PyGraphistry._config or value is not PyGraphistry._config['sso_state']:
             PyGraphistry._config['sso_state'] = value.strip()
-=======
+
     def scene_settings(
         menu: Optional[bool] = None,
         info: Optional[bool] = None,
@@ -2214,7 +2213,6 @@
             point_opacity
         )
     scene_settings.__doc__ = Plotter().scene_settings.__doc__
->>>>>>> f64f7487
 
 
 client_protocol_hostname = PyGraphistry.client_protocol_hostname
@@ -2258,15 +2256,11 @@
 gsql_endpoint = PyGraphistry.gsql_endpoint
 gsql = PyGraphistry.gsql
 layout_settings = PyGraphistry.layout_settings
-<<<<<<< HEAD
 org_name = PyGraphistry.org_name
 idp_name = PyGraphistry.idp_name
 sso_state = PyGraphistry.sso_state
-
-=======
 scene_settings = PyGraphistry.scene_settings
 from_igraph = PyGraphistry.from_igraph
->>>>>>> f64f7487
 
 
 class NumpyJSONEncoder(json.JSONEncoder):
