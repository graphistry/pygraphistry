--- conflicted
+++ resolved
@@ -221,13 +221,9 @@
         """
 
         if PyGraphistry._config['store_token_creds_in_memory']:
-<<<<<<< HEAD
-            PyGraphistry.relogin = lambda: PyGraphistry.sso_login(org_name, idp_name, sso_timeout)
-=======
             PyGraphistry.relogin = lambda: PyGraphistry.sso_login(
                 org_name, idp_name, sso_timeout, sso_opt_into_type
             )
->>>>>>> e74123e7
 
         PyGraphistry._is_authenticated = False
         arrow_uploader = ArrowUploader(
@@ -254,13 +250,8 @@
                 return auth_url
 
     @staticmethod
-<<<<<<< HEAD
-    def _handle_auth_url(auth_url, sso_timeout, relogin=False):
+    def _handle_auth_url(auth_url, sso_timeout, sso_opt_into_type, relogin=False):
         """Internal function to handle what to do with the auth_url 
-=======
-    def _handle_auth_url(auth_url, sso_timeout, sso_opt_into_type):
-        """Internal function to handle what to do with the auth_url
->>>>>>> e74123e7
            based on the client mode python/ipython console or notebook.
 
         :param auth_url: SSO auth url retrieved via API
@@ -279,7 +270,6 @@
         if in_ipython() or in_databricks() or sso_opt_into_type == 'display':  # If run in notebook, just display the HTML
             # from IPython.core.display import HTML
             from IPython.display import display, HTML
-<<<<<<< HEAD
             if isinstance(auth_url ,list):
                 for auth_url_each in auth_url:
                     # pop up window
@@ -292,11 +282,13 @@
                 print("Please click the above link to open browser to access SSO organization")
             else:
                 print("Please click the above link to open browser to login")
+            print("Please click the above URL to open browser to login")
+            print(f"If you cannot see the URL, please open browser, browse to this URL: {auth_url}")
             print("Please close browser tab after SSO login to back to notebook")
             # return HTML(make_iframe(auth_url, 20, extra_html=extra_html, override_html_style=override_html_style))
-        else:
+        elif sso_opt_into_type == 'browser':
             import webbrowser
-            print("Please minimize browser after SSO login to back to pygraphistry")
+            print("Please minimize browser after your SSO login and go back to pygraphistry")
             if isinstance(auth_url ,list):
                 if len(auth_url) == 1:
                     print(f"idp name: {auth_url[0][0]}")
@@ -322,23 +314,9 @@
                 input("Press Enter to open browser ...")
                 # open browser to auth_url
                 webbrowser.open(auth_url)
-=======
-            display(HTML(f'<a href="{auth_url}" target="_blank">Login SSO</a>'))
-            print("Please click the above URL to open browser to login")
-            print(f"If you cannot see the URL, please open browser, browse to this URL: {auth_url}")
-            print("Please close browser tab after SSO login to back to notebook")
-            # return HTML(make_iframe(auth_url, 20, extra_html=extra_html, override_html_style=override_html_style))
-        elif sso_opt_into_type == 'browser':
-            print("Please minimize browser after your SSO login and go back to pygraphistry")
-
-            import webbrowser
-            input("Press Enter to open browser ...")
-            # open browser to auth_url
-            webbrowser.open(auth_url)
         else:
             print(f"Please open a browser, browse to this URL, and sign in: {auth_url}")
             print("After, if you get timeout error, run graphistry.sso_get_token() to complete the authentication")
->>>>>>> e74123e7
 
         if sso_timeout is not None:
             time.sleep(1)
@@ -367,11 +345,7 @@
                 # set org_name to sso org
                 PyGraphistry._config['org_name'] = org_name
 
-<<<<<<< HEAD
-                print(f"Successfully get a token, org_name is {org_name}")
-=======
-                print("Successfully logged in")
->>>>>>> e74123e7
+                print(f"Successfully logged in, current active organization is {org_name}")
                 return PyGraphistry.api_token()
             else:
                 return None
