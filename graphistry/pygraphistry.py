from typing import Any, Callable, Dict, Iterable, List, Optional, Union, cast
from typing_extensions import Literal
from graphistry.Plottable import Plottable
from graphistry.privacy import Mode, Privacy
from graphistry.utils.requests import log_requests_error

"""Top-level import of class PyGraphistry as "Graphistry". Used to connect to the Graphistry server and then create a base plotter."""
import calendar, gzip, io, json, os, numpy as np, pandas as pd, requests, sys, time, warnings

from datetime import datetime

from .arrow_uploader import ArrowUploader
from .ArrowFileUploader import ArrowFileUploader

from . import util
from . import bolt_util
from .plotter import Plotter
from .util import in_databricks, setup_logger, in_ipython, make_iframe, display_message_html
from .exceptions import SsoRetrieveTokenTimeoutException, TokenExpireException

from .messages import (
    MSG_REGISTER_MISSING_PASSWORD,
    MSG_REGISTER_MISSING_USERNAME,
    MSG_REGISTER_MISSING_PKEY_SECRET,
    MSG_REGISTER_MISSING_PKEY_ID,
    MSG_REGISTER_ENTER_SSO_LOGIN
)


logger = setup_logger(__name__)


###############################################################################

SSO_GET_TOKEN_ELAPSE_SECONDS = 50

EnvVarNames = {
    "api_key": "GRAPHISTRY_API_KEY",
    #'api_token': 'GRAPHISTRY_API_TOKEN',
    #'username': 'GRAPHISTRY_USERNAME',
    #'password': 'GRAPHISTRY_PASSWORD',
    "api_version": "GRAPHISTRY_API_VERSION",
    "dataset_prefix": "GRAPHISTRY_DATASET_PREFIX",
    "hostname": "GRAPHISTRY_HOSTNAME",
    "protocol": "GRAPHISTRY_PROTOCOL",
    "client_protocol_hostname": "GRAPHISTRY_CLIENT_PROTOCOL_HOSTNAME",
    "certificate_validation": "GRAPHISTRY_CERTIFICATE_VALIDATION",
    "store_token_creds_in_memory": "GRAPHISTRY_STORE_CREDS_IN_MEMORY",
}

config_paths = [
    os.path.join("/etc/graphistry", ".pygraphistry"),
    os.path.join(os.path.expanduser("~"), ".pygraphistry"),
    os.environ.get("PYGRAPHISTRY_CONFIG", ""),
]

default_config = {
    "api_key": None,  # Dummy key
    "api_token": None,
    "api_token_refresh_ms": None,
    "api_version": 1,
    "dataset_prefix": "PyGraphistry/",
    "hostname": "hub.graphistry.com",
    "protocol": "https",
    "client_protocol_hostname": None,
    "certificate_validation": True,
    "store_token_creds_in_memory": True,
    # Do not call API when all None
    "privacy": cast(Optional[Privacy], None),
    "login_type": None
}


def _get_initial_config():
    config = default_config.copy()
    for path in config_paths:
        try:
            with open(path) as config_file:
                config.update(json.load(config_file))
        except ValueError as e:
            util.warn("Syntax error in %s, skipping. (%s)" % (path, e))
            pass
        except IOError:
            pass

    env_config = {k: os.environ.get(v) for k, v in EnvVarNames.items()}
    env_override = {k: v for k, v in env_config.items() if v is not None}
    config.update(env_override)
    if not config["certificate_validation"]:
        requests.packages.urllib3.disable_warnings()
    return config


def strtobool(val: Any) -> bool:
    val = str(val).lower()
    if val in ('y', 'yes', 't', 'true', 'on', '1'):
        return True
    elif val in ('n', 'no', 'f', 'false', 'off', '0'):
        return False
    else:
        raise ValueError("invalid truth value %r" % (val,))

class PyGraphistry(object):
    _config = _get_initial_config()
    _tag = util.fingerprint()
    _is_authenticated = False

    @staticmethod
    def authenticate():
        """Authenticate via already provided configuration (api=1,2).
        This is called once automatically per session when uploading and rendering a visualization.
        In api=3, if token_refresh_ms > 0 (defaults to 10min), this starts an automatic refresh loop.
        In that case, note that a manual .login() is still required every 24hr by default.
        """

        if PyGraphistry.api_version() == 3:
            if not (PyGraphistry.api_token() is None):
                PyGraphistry.refresh()
        else:
            key = PyGraphistry.api_key()
            # Mocks may set to True, so bypass in that case
            if (key is None) and (PyGraphistry._is_authenticated is False):
                util.error(
                    "In api=1 mode, API key not set explicitly in `register()` or available at "
                    + EnvVarNames["api_key"]  # noqa: W503
                )
            if not PyGraphistry._is_authenticated:
                PyGraphistry._check_key_and_version()
                PyGraphistry._is_authenticated = True

    @staticmethod
    def __reset_token_creds_in_memory():
        """Reset the token and creds in memory, used when switching hosts, switching register method"""

        PyGraphistry._config["api_key"] = None
        PyGraphistry._is_authenticated = False

    @staticmethod
    def __reset_sso_variables_in_memory():
        """Reset the sso related variable in memory, used when switching hosts, switching register method"""

        PyGraphistry._config["sso_state"] = None
        PyGraphistry._config["sso_opt_into_type"] = None


    @staticmethod
    def not_implemented_thunk():
        raise Exception("Must call login() first")

    relogin = lambda: PyGraphistry.not_implemented_thunk()  # noqa: E731

    @staticmethod
    def login(username, password, org_name=None, fail_silent=False):
        """Authenticate and set token for reuse (api=3). If token_refresh_ms (default: 10min), auto-refreshes token.
        By default, must be reinvoked within 24hr."""
        logger.debug("@PyGraphistry login : org_name :{} vs PyGraphistry.org_name() : {}".format(org_name, PyGraphistry.org_name()))

        if not org_name:
            org_name = PyGraphistry.org_name()

        if PyGraphistry._config['store_token_creds_in_memory']:
            PyGraphistry.relogin = lambda: PyGraphistry.login(
                username, password, None, fail_silent
            )

        PyGraphistry._is_authenticated = False
        token = (
            ArrowUploader(
                server_base_path=PyGraphistry.protocol()
                + "://"                     # noqa: W503
                + PyGraphistry.server(),    # noqa: W503
                certificate_validation=PyGraphistry.certificate_validation(),
            )
            .login(username, password, org_name)
            .token
        )

        logger.debug("@PyGraphistry login After ArrowUploader.login: org_name :{} vs PyGraphistry.org_name() : {}".format(org_name, PyGraphistry.org_name()))

        PyGraphistry.api_token(token)
        PyGraphistry._is_authenticated = True

        return PyGraphistry.api_token()

    @staticmethod
    def pkey_login(personal_key_id, personal_key_secret, org_name=None, fail_silent=False):
        """Authenticate with personal key/secret and set token for reuse (api=3). If token_refresh_ms (default: 10min), auto-refreshes token.
        By default, must be reinvoked within 24hr."""

        if PyGraphistry._config['store_token_creds_in_memory']:
            PyGraphistry.relogin = lambda: PyGraphistry.pkey_login(
                personal_key_id, personal_key_secret, org_name if org_name else PyGraphistry.org_name(), fail_silent
            )

        PyGraphistry._is_authenticated = False
        token = (
            ArrowUploader(
                server_base_path=PyGraphistry.protocol()
                + "://"                     # noqa: W503
                + PyGraphistry.server(),    # noqa: W503
                certificate_validation=PyGraphistry.certificate_validation(),
            )
            .pkey_login(personal_key_id, personal_key_secret, org_name)
            .token
        )
        PyGraphistry.api_token(token)
        PyGraphistry._is_authenticated = True

        return PyGraphistry.api_token()

    @staticmethod
    def sso_login(org_name=None, idp_name=None, sso_timeout=SSO_GET_TOKEN_ELAPSE_SECONDS, sso_opt_into_type=None):
        """Authenticate with SSO and set token for reuse (api=3).

        :param org_name: Set login organization's name(slug). Defaults to user's personal organization.
        :type org_name: Optional[str]
        :param idp_name: Set sso login idp name. Default as None (for site-wide SSO / for the only idp record).
        :type idp_name: Optional[str]
        :param sso_timeout: Set sso login getting token timeout in seconds (blocking mode), set to None if non-blocking mode. Default as SSO_GET_TOKEN_ELAPSE_SECONDS.
        :type sso_timeout: Optional[int]
        :param sso_opt_into_type: Show the SSO URL with display(), webbrowser.open(), or print()
        :type sso_opt_into_type: Optional[Literal["display", "browser"]]
        :returns: token or auth_url
        :rtype: Optional[str]

        SSO Login logic.

        """
        if PyGraphistry._config['store_token_creds_in_memory']:
            PyGraphistry.relogin = lambda: PyGraphistry.sso_login(
                org_name, idp_name, sso_timeout, sso_opt_into_type
            )

        PyGraphistry._is_authenticated = False
        arrow_uploader = ArrowUploader(
            server_base_path=PyGraphistry.protocol()
            + "://"                     # noqa: W503
            + PyGraphistry.server(),    # noqa: W503
            certificate_validation=PyGraphistry.certificate_validation(),
        ).sso_login(org_name, idp_name)
        try:
            # print(f"@sso_login - arrow_uploader.token: {arrow_uploader.token}")
            if arrow_uploader.token:
                PyGraphistry.api_token(arrow_uploader.token)
                PyGraphistry._is_authenticated = True
                arrow_uploader.token = None
                return PyGraphistry.api_token()
        except (Exception, TokenExpireException) as e:  # required to log on

            logger.debug(f"@sso_login - arrow_uploader.sso_state: {arrow_uploader.sso_state}")
            PyGraphistry.sso_state(arrow_uploader.sso_state)

            auth_url = arrow_uploader.sso_auth_url

            if auth_url:
                PyGraphistry._handle_auth_url(auth_url, sso_timeout, sso_opt_into_type)
                return auth_url
            raise e

    @staticmethod
    def _handle_auth_url(auth_url, sso_timeout, sso_opt_into_type):
        """Internal function to handle what to do with the auth_url
           based on the client mode python/ipython console or notebook.

        :param auth_url: SSO auth url retrieved via API
        :type auth_url: str
        :param sso_timeout: Set sso login getting token timeout in seconds (blocking mode), set to None if non-blocking mode. Default as SSO_GET_TOKEN_ELAPSE_SECONDS.
        :type sso_timeout: Optional[int]
        :param sso_opt_into_type: Show the SSO url with display(), webbrowser.open(), or print()
        :type sso_opt_into_type: Optional[Literal["display", "browser"]]
        :returns: token
        :rtype: token: Optional[str]

        SSO Login logic.

        """
        if in_ipython() or in_databricks() or sso_opt_into_type == 'display':  # If run in notebook, just display the HTML
            # from IPython.core.display import HTML
            from IPython.display import display, HTML
            display(HTML(f'<a href="{auth_url}" target="_blank" style="display: inline-block; margin-top: 10px; padding: 10px 20px; font-size: 16px; font-weight: bold; color: #fff; background-color: #007bff; text-decoration: none; border-radius: 5px;">Login with SSO</a>'))
            print('<p style="margin-top: 5px; color: #555;">Please click the button above to open the browser and log in.</p>')
            print(f"If you cannot see the URL, please open browser, browse to this URL: {auth_url}")
            print("Please close browser tab after SSO login to back to notebook")
            # return HTML(make_iframe(auth_url, 20, extra_html=extra_html, override_html_style=override_html_style))
        elif sso_opt_into_type == 'browser':
            print("Please minimize browser after your SSO login and go back to pygraphistry")

            import webbrowser
            input("Press Enter to open browser ...")
            # open browser to auth_url
            webbrowser.open(auth_url)
        else:
            print(f"Please open a browser, browse to this URL, and sign in: {auth_url}")
            print("After, if you get timeout error, run graphistry.sso_get_token() to complete the authentication")

        if sso_timeout is not None:
            time.sleep(1)
            elapsed_time = 1
            token = None

            while True:
                token, org_name = PyGraphistry._sso_get_token()
                try:
                    if not token:
                        if elapsed_time % 10 == 1:
                            count_down = "Waiting for token : {} seconds ...".format(sso_timeout - elapsed_time + 1)
                            print(count_down)
                            from IPython.display import display, HTML
                            display(HTML(f'<strong>{count_down}</string>'))
                        time.sleep(1)
                        elapsed_time = elapsed_time + 1
                        if elapsed_time > sso_timeout:
                            raise SsoRetrieveTokenTimeoutException("[SSO] Get token timeout")
                    else:
                        break
                except SsoRetrieveTokenTimeoutException as toe:
                    logger.debug(toe, exc_info=1)
                    break
                except Exception:
                    token = None
            if token:
                # set org_name to sso org
                PyGraphistry._config['org_name'] = org_name

                print("Successfully logged in")
                return PyGraphistry.api_token()
            else:
                print("Please run graphistry.sso_get_token() to complete the authentication after you have authenticated via SSO")
                return None
        else:
            # print("Start getting token ...")
            # token = None
            # for i in range(10):
            #     token, org_name = PyGraphistry._sso_get_token()
            #     if token:
            #         # set org_name to sso org
            #         PyGraphistry._config['org_name'] = org_name
            #         print("Successfully logged in")
            #         return PyGraphistry.api_token()
            #     print("Keep trying to get token ...")
            #     time.sleep(5)

            print("Please run graphistry.sso_get_token() to complete the authentication")
            return None

    @staticmethod
    def sso_get_token():
        """ Get authentication token in SSO non-blocking mode"""
        token, org_name = PyGraphistry._sso_get_token()
        # set org_name to sso org
        PyGraphistry._config['org_name'] = org_name
        return token

    @staticmethod
    def _sso_get_token():
        token = None
        # get token from API using state
        state = PyGraphistry.sso_state()
        # print("_sso_get_token : {}".format(state))
        arrow_uploader = ArrowUploader(
            server_base_path=PyGraphistry.protocol()
            + "://"                     # noqa: W503
            + PyGraphistry.server(),    # noqa: W503
            certificate_validation=PyGraphistry.certificate_validation(),
        ).sso_get_token(state)

        try:
            try:
                token = arrow_uploader.token
                org_name = arrow_uploader.org_name
            except Exception:
                pass
            logger.debug("jwt token :{}".format(token))
            # print("jwt token :{}".format(token))
            PyGraphistry.api_token(token or PyGraphistry._config['api_token'])
            # print("api_token() : {}".format(PyGraphistry.api_token()))
            PyGraphistry._is_authenticated = True
            token = PyGraphistry.api_token()
            # print("api_token() : {}".format(token))
            return token, org_name
        except:
            # raise
            pass
        return None, None

    @staticmethod
    def refresh(token=None, fail_silent=False):
        """Use self or provided JWT token to get a fresher one. Always save new token."""
        using_self_token = token is None
        logger.debug("1. @PyGraphistry refresh, org_name: {}".format(PyGraphistry.org_name()))
        try:
            logger.debug("JWT refresh via token")
            if using_self_token:
                PyGraphistry._is_authenticated = False
            token = (
                ArrowUploader(
                    server_base_path=PyGraphistry.protocol()
                    + "://"                   # noqa: W503
                    + PyGraphistry.server(),  # noqa: W503
                    certificate_validation=PyGraphistry.certificate_validation(),
                )
                .refresh(PyGraphistry.api_token() if using_self_token else token)
                .token
            )
            PyGraphistry.api_token(token)
            PyGraphistry._is_authenticated = True
            return PyGraphistry.api_token()
        except Exception as e:

            if PyGraphistry.store_token_creds_in_memory():
                logger.debug("JWT refresh via creds")
                logger.debug("2. @PyGraphistry refresh :relogin")
                if isinstance(e, TokenExpireException):
                    print("Token is expired, you need to relogin")                    
                    PyGraphistry._config['api_token'] = None
                    PyGraphistry._is_authenticated = False 
                return PyGraphistry.relogin()

            if not fail_silent:
                util.error("Failed to refresh token: %s" % str(e))
                raise e

    @staticmethod
    def verify_token(token=None, fail_silent=False) -> bool:
        """Return True if current or provided token is still valid"""
        using_self_token = token is None
        try:
            logger.debug("JWT refresh")
            if using_self_token:
                PyGraphistry._is_authenticated = False
            ok = ArrowUploader(
                server_base_path=PyGraphistry.protocol()
                + "://"                   # noqa: W503
                + PyGraphistry.server(),  # noqa: W503
                certificate_validation=PyGraphistry.certificate_validation(),
            ).verify(PyGraphistry.api_token() if using_self_token else token)
            if using_self_token:
                PyGraphistry._is_authenticated = ok
            return ok
        except Exception as e:
            if not fail_silent:
                util.error("Failed to verify token: %s" % str(e))
            return False

    @staticmethod
    def server(value=None):
        """Get the hostname of the server or set the server using hostname or aliases.
        Also set via environment variable GRAPHISTRY_HOSTNAME."""
        if value is None:
            return PyGraphistry._config["hostname"]

        # setter
        shortcuts = {}
        if value in shortcuts:
            resolved = shortcuts[value]
            PyGraphistry._config["hostname"] = resolved
            util.warn("Resolving alias %s to %s" % (value, resolved))
        else:
            PyGraphistry._config["hostname"] = value

    @staticmethod
    def store_token_creds_in_memory(value=None):
        """Cache credentials for JWT token access. Default off due to not being safe."""
        if value is None:
            return PyGraphistry._config["store_token_creds_in_memory"]
        else:
            v = bool(strtobool(value)) if isinstance(value, str) else value
            PyGraphistry._config["store_token_creds_in_memory"] = v

    @staticmethod
    def client_protocol_hostname(value=None):
        """Get/set the client protocol+hostname for when display urls (distinct from uploading).
        Also set via environment variable GRAPHISTRY_CLIENT_PROTOCOL_HOSTNAME.
        Defaults to hostname and no protocol (reusing environment protocol)"""

        if value is None:
            cfg_client_protocol_hostname = PyGraphistry._config[
                "client_protocol_hostname"
            ]
            # skip doing protocol by default to match notebook's protocol
            cph = (
                ("//" + PyGraphistry.server())
                if cfg_client_protocol_hostname is None
                else cfg_client_protocol_hostname
            )
            return cph
        else:
            PyGraphistry._config["client_protocol_hostname"] = value

    @staticmethod
    def api_key(value=None):
        """Set or get the API key.
        Also set via environment variable GRAPHISTRY_API_KEY."""

        if value is None:
            return PyGraphistry._config["api_key"]

        # setter
        if value is not PyGraphistry._config["api_key"]:
            PyGraphistry._config["api_key"] = value.strip()
            PyGraphistry._is_authenticated = False

    @staticmethod
    def api_token(value=None):
        """Set or get the API token.
        Also set via environment variable GRAPHISTRY_API_TOKEN."""

        if value is None:
            return PyGraphistry._config["api_token"]

        # setter
        if value is not PyGraphistry._config["api_token"]:
            PyGraphistry._config["api_token"] = value.strip()
            PyGraphistry._is_authenticated = False

    @staticmethod
    def api_token_refresh_ms(value=None):
        """Set or get the API token refresh interval in milliseconds.
        None and 0 interpreted as no refreshing."""

        if value is None:
            return PyGraphistry._config["api_token_refresh_ms"]

        # setter
        if value is not PyGraphistry._config["api_token_refresh_ms"]:
            PyGraphistry._config["api_token_refresh_ms"] = int(value)

    @staticmethod
    def protocol(value=None):
        """Set or get the protocol ('http' or 'https').
        Set automatically when using a server alias.
        Also set via environment variable GRAPHISTRY_PROTOCOL."""
        if value is None:
            return PyGraphistry._config["protocol"]
        # setter
        PyGraphistry._config["protocol"] = value

    @staticmethod
    def api_version(value=None):
        """Set or get the API version: 1 for 1.0 (deprecated), 3 for 2.0.
        Setting api=2 (protobuf) fully deprecated from the PyGraphistry client.
        Also set via environment variable GRAPHISTRY_API_VERSION."""

        import re
        if value is None:
            #if set by env var, interpret
            env_api_version = PyGraphistry._config["api_version"]
            if isinstance(env_api_version, str):
                if re.sub(r'\d+', '', env_api_version) == '':
                    value = int(env_api_version)
                else:
                    raise ValueError("Expected API version to be 1, 3, instead got (likely from GRAPHISTRY_API_VERSION): %s" % env_api_version)
            else:
                value = env_api_version

        if value not in [1, 3]:
            raise ValueError("Expected API version to be 1, 3, instead got: %s" % value)

        # setter
        PyGraphistry._config["api_version"] = value

        return value

    @staticmethod
    def certificate_validation(value=None):
        """Enable/Disable SSL certificate validation (True, False).
        Also set via environment variable GRAPHISTRY_CERTIFICATE_VALIDATION."""
        if value is None:
            return PyGraphistry._config["certificate_validation"]

        # setter
        v = bool(strtobool(value)) if isinstance(value, str) else value
        if not v:
            requests.packages.urllib3.disable_warnings()
        PyGraphistry._config["certificate_validation"] = v

    @staticmethod
    def set_bolt_driver(driver=None):
        PyGraphistry._config["bolt_driver"] = bolt_util.to_bolt_driver(driver)

    @staticmethod
<<<<<<< HEAD
    def set_sso_opt_into_type(value: Optional[str]):
        """Set sso_opt_into_type to memory"""
        PyGraphistry._config["sso_opt_into_type"] = value
=======
    # def set_spanner_config(spanner_config):  
    def set_spanner_config(spanner_config: Optional[Union[Dict, str]] = None):
        """
        Saves the spanner config to internal Pygraphistry _config
        :param spanner_config: dict of the project_id, instance_id and database_id
        :type spanner_config: Optional[Union[Dict, Any]]
        :returns: None.
        :rtype: None

        **Example: calling set_spanner_config - all keys are required**
                ::

                    import graphistry
                    graphistry.register(...)

                    SPANNER_CONF = { "project_id":  PROJECT_ID, 
                                     "instance_id": INSTANCE_ID, 
                                     "database_id": DATABASE_ID }

                    graphistry.set_spanner_config(SPANNER_CONF)

        **Example: calling set_spanner_config with credentials_file (optional) - used for service accounts**
                ::

                    import graphistry
                    graphistry.register(...)

                    SPANNER_CONF = { "project_id":  PROJECT_ID, 
                                     "instance_id": INSTANCE_ID, 
                                     "database_id": DATABASE_ID, 
                                     "credentials_file": CREDENTIALS_FILE }

                    graphistry.set_spanner_config(SPANNER_CONF)
                         
        """

        if spanner_config is not None: 
            PyGraphistry._config["spanner"] = spanner_config 

>>>>>>> 3d4c9860


    @staticmethod
    def register(
        key: Optional[str] = None,
        username: Optional[str] = None,
        password: Optional[str] = None,
        token: Optional[str] = None,
        personal_key_id: Optional[str] = None,
        personal_key_secret: Optional[str] = None,
        server: Optional[str] = None,
        protocol: Optional[str] = None,
        api: Optional[Literal[1, 3]] = None,
        certificate_validation: Optional[bool] = None,
        bolt: Optional[Union[Dict, Any]] = None,
        spanner_config: Optional[Union[Dict, Any]] = None,        
        token_refresh_ms: int = 10 * 60 * 1000,
        store_token_creds_in_memory: Optional[bool] = None,
        client_protocol_hostname: Optional[str] = None,
        org_name: Optional[str] = None,
        idp_name: Optional[str] = None,
        is_sso_login: Optional[bool] = False,
        sso_timeout: Optional[int] = SSO_GET_TOKEN_ELAPSE_SECONDS,
        sso_opt_into_type: Optional[Literal["display", "browser"]] = None
    ):
        """API key registration and server selection

        Changing the key effects all derived Plotter instances.

        Provide one of key (deprecated api=1), username/password (api=3) or temporary token (api=3).

        :param key: API key (deprecated 1.0 API)
        :type key: Optional[str]
        :param username: Account username (2.0 API).
        :type username: Optional[str]
        :param password: Account password (2.0 API).
        :type password: Optional[str]
        :param token: Valid Account JWT token (2.0). Provide token, or username/password, but not both.
        :type token: Optional[str]
        :param personal_key_id: Personal Key id for service account.
        :type personal_key_id: Optional[str]
        :param personal_key_secret: Personal Key secret for service account.
        :type personal_key_secret: Optional[str]
        :param server: URL of the visualization server.
        :type server: Optional[str]
        :param protocol: Protocol to use for server uploaders, defaults to "https".
        :type protocol: Optional[str]
        :param api: API version to use, defaults to 1 (deprecated slow json 1.0 API), prefer 3 (2.0 API with Arrow+JWT)
        :type api: Optional[Literal[1, 3]]
        :param certificate_validation: Override default-on check for valid TLS certificate by setting to True.
        :type certificate_validation: Optional[bool]
        :param bolt: Neo4j bolt information. Optional driver or named constructor arguments for instantiating a new one.
        :type bolt: Union[dict, Any]
        :param spanner_config: Spanner connection information. Named constructor arguments for instantiating a spanner client
        :type spanner_config: Union[dict, Any]
        :param protocol: Protocol used to contact visualization server, defaults to "https".
        :type protocol: Optional[str]
        :param token_refresh_ms: Ignored for now; JWT token auto-refreshed on plot() calls.
        :type token_refresh_ms: int
        :param store_token_creds_in_memory: Store username/password in-memory for JWT token refreshes (Token-originated have a hard limit, so always-on requires creds somewhere)
        :type store_token_creds_in_memory: Optional[bool]
        :param client_protocol_hostname: Override protocol and host shown in browser. Defaults to protocol/server or envvar GRAPHISTRY_CLIENT_PROTOCOL_HOSTNAME.
        :type client_protocol_hostname: Optional[str]
        :param org_name: Set login organization's name(slug). Defaults to user's personal organization.
        :type org_name: Optional[str]
        :param idp_name: Set sso login idp name. Default as None (for site-wide SSO / for the only idp record).
        :type idp_name: Optional[str]
        :param sso_timeout: Set sso login getting token timeout in seconds (blocking mode), set to None if non-blocking mode. Default as SSO_GET_TOKEN_ELAPSE_SECONDS.
        :type sso_timeout: Optional[int]
        :param sso_opt_into_type: Show the SSO url with display(), webbrowser.open(), or print()
        :type sso_opt_into_type: Optional[Literal["display", "browser"]]
        :returns: None.
        :rtype: None

        **Example: Standard (2.0 api by org_name via SSO configured for site or for organization with only 1 IdP)**
                ::

                    import graphistry
                    graphistry.register(api=3, protocol='http', server='200.1.1.1', org_name="org-name", idp_name="idp-name")

        **Example: Standard (2.0 api by org_name via SSO IdP configured for an organization)**
                ::

                    import graphistry
                    graphistry.register(api=3, protocol='http', server='200.1.1.1', org_name="org-name")

        **Example: Override SSO url display method to use `display()`, `webbrowser.open()`, or just `print()`**
                ::

                    import graphistry
                    graphistry.register(api=3, protocol='http', server='200.1.1.1', org_name="org-name", sso_opt_into_type="display")
                    graphistry.register(api=3, protocol='http', server='200.1.1.1', org_name="org-name", sso_opt_into_type="browser")
                    graphistry.register(api=3, protocol='http', server='200.1.1.1', org_name="org-name", sso_opt_into_type=None)

        **Example: Standard (2.0 api by username/password with org_name)**
                ::

                    import graphistry
                    graphistry.register(api=3, protocol='http', server='200.1.1.1', username='person', password='pwd', org_name="org-name")

        **Example: Standard (2.0 api by username/password) without org_name**
                ::

                    import graphistry
                    graphistry.register(api=3, protocol='http', server='200.1.1.1', username='person', password='pwd')

        **Example: Standard (2.0 api by token)**
                ::

                    import graphistry
                    graphistry.register(api=3, protocol='http', server='200.1.1.1', token='abc')

        **Example: Standard (by personal_key_id/personal_key_secret)**
                ::

                    import graphistry
                    graphistry.register(api=3, protocol='http', server='200.1.1.1', personal_key_id='ZD5872XKNF', personal_key_secret='SA0JJ2DTVT6LLO2S')

        **Example: Remote browser to Graphistry-provided notebook server (2.0)**
                ::

                    import graphistry
                    graphistry.register(api=3, protocol='http', server='nginx', client_protocol_hostname='https://my.site.com', token='abc')

        **Example: Standard (1.0)**
                ::

                    import graphistry
                    graphistry.register(api=1, key="my api key")

        """
        PyGraphistry.api_version(api)
        PyGraphistry.api_token_refresh_ms(token_refresh_ms)
        PyGraphistry.api_key(key)
        PyGraphistry.server(server)
        PyGraphistry.protocol(protocol)
        PyGraphistry.client_protocol_hostname(client_protocol_hostname)
        PyGraphistry.certificate_validation(certificate_validation)
        PyGraphistry.store_token_creds_in_memory(store_token_creds_in_memory)
        PyGraphistry.set_bolt_driver(bolt)
        PyGraphistry.set_spanner_config(spanner_config)
        # Reset token creds
        PyGraphistry.__reset_token_creds_in_memory()
        # Reset sso related variables in memory
        PyGraphistry.__reset_sso_variables_in_memory()

        if not (username is None) and not (password is None):
            PyGraphistry.login(username, password, org_name)
            PyGraphistry.api_token(token or PyGraphistry._config['api_token'])
            PyGraphistry.authenticate()
        elif (username is None and not (password is None)):
            raise Exception(MSG_REGISTER_MISSING_USERNAME)
        elif not (username is None) and password is None:
            raise Exception(MSG_REGISTER_MISSING_PASSWORD)
        elif not (personal_key_id is None) and not (personal_key_secret is None):
            PyGraphistry.pkey_login(personal_key_id, personal_key_secret, org_name=org_name)
            PyGraphistry.api_token(token or PyGraphistry._config['api_token'])
            PyGraphistry.authenticate()
        elif personal_key_id is None and not (personal_key_secret is None):
            raise Exception(MSG_REGISTER_MISSING_PKEY_ID)
        elif not (personal_key_id is None) and personal_key_secret is None:
            raise Exception(MSG_REGISTER_MISSING_PKEY_SECRET)
        elif not (token is None):
            PyGraphistry.api_token(token or PyGraphistry._config['api_token'])
        elif not (org_name is None) or is_sso_login:
            print(MSG_REGISTER_ENTER_SSO_LOGIN)
            PyGraphistry.sso_login(org_name, idp_name, sso_timeout=sso_timeout, sso_opt_into_type=sso_opt_into_type)

    @staticmethod
    def __check_login_type_to_reset_token_creds(
            origin_login_type: str,
            new_login_type: str,
        ):
        if origin_login_type != new_login_type:
            PyGraphistry.__reset_token_creds_in_memory()

    @staticmethod
    def privacy(
            mode: Optional[Mode] = None,
            notify: Optional[bool] = None,
            invited_users: Optional[List[str]] = None,
            mode_action: Optional[str] = None,
            message: Optional[str] = None
        ):
        """Set global default sharing mode

        :param mode: Either "private" or "public" or "organization"
        :type mode: str
        :param notify: Whether to email the recipient(s) upon upload
        :type notify: bool
        :param invited_users: List of recipients, where each is {"email": str, "action": str} and action is "10" (view) or "20" (edit)
        :type invited_users: List
        :param mode_action: Only used when mode="organization", action for sharing within organization, "10" (view) or "20" (edit), default is "20"
        :type mode_action: str

        Requires an account with sharing capabilities.

        Shared datasets will appear in recipients' galleries.

        If mode is set to "private", only accounts in invited_users list can access. Mode "public" permits viewing by any user with the URL.

        Action "10" (view) gives read access, while action "20" (edit) gives edit access, like changing the sharing mode.

        When notify is true, uploads will trigger notification emails to invitees. Email will use visualization's ".name()"

        **Example: Limit visualizations to current user**

            ::

                import graphistry
                graphistry.register(api=3, username='myuser', password='mypassword')
                graphistry.privacy()  # default uploads to mode="private"

                #Subsequent uploads default to using .privacy() settings
                users_df = pd.DataFrame({'user': ['a','b','x'], 'boss': ['x', 'x', 'y']})
                h = graphistry.hypergraph(users_df, direct=True)
                g = h['graph'].plot()


        **Example: Default to publicly viewable visualizations**

            ::

                import graphistry
                graphistry.register(api=3, username='myuser', password='mypassword')
                #graphistry.privacy(mode="public")  # can skip calling .privacy() for this default

                #Subsequent uploads default to using .privacy() settings
                users_df = pd.DataFrame({'user': ['a','b','x'], 'boss': ['x', 'x', 'y']})
                h = graphistry.hypergraph(users_df, direct=True)
                g = h['graph'].plot()


        **Example: Default to sharing with select teammates, and keep notifications opt-in**

            ::

                import graphistry
                graphistry.register(api=3, username='myuser', password='mypassword')
                graphistry.privacy(
                    mode="private",
                    invited_users=[
                        {"email": "friend1@acme.org", "action": "10"}, # view
                        {"email": "friend2@acme.org", "action": "20"}, # edit
                    ],
                    notify=False)

                #Subsequent uploads default to using .privacy() settings
                users_df = pd.DataFrame({'user': ['a','b','x'], 'boss': ['x', 'x', 'y']})
                h = graphistry.hypergraph(users_df, direct=True)
                g = h['graph'].plot()


        **Example: Keep visualizations public and email notifications upon upload**

            ::

                import graphistry
                graphistry.register(api=3, username='myuser', password='mypassword')
                graphistry.privacy(
                    mode="public",
                    invited_users=[
                        {"email": "friend1@acme.org", "action": "10"}, # view
                        {"email": "friend2@acme.org", "action": "20"}, # edit
                    ],
                    notify=True)

                #Subsequent uploads default to using .privacy() settings
                users_df = pd.DataFrame({'user': ['a','b','x'], 'boss': ['x', 'x', 'y']})
                h = graphistry.hypergraph(users_df, direct=True)
                g = h['graph']
                g = g.name('my cool viz')  # For friendlier invitations
                g.plot()
        """

        PyGraphistry._config['privacy'] = {
            'mode': mode,
            'notify': notify,
            'invited_users': invited_users,
            'mode_action': mode_action,
            'message': message
        }

    @staticmethod
    def hypergraph(
        raw_events,
        entity_types: Optional[List[str]] = None,
        opts: dict = {},
        drop_na: bool = True,
        drop_edge_attrs: bool = False,
        verbose: bool = True,
        direct: bool = False,
        engine: str = "pandas",
        npartitions: Optional[int] = None,
        chunksize: Optional[int] = None,
    ):
        """Transform a dataframe into a hypergraph.

        :param raw_events: Dataframe to transform (pandas or cudf).
        :type raw_events: pandas.DataFrame
        :param Optional[list] entity_types: Columns (strings) to turn into nodes, None signifies all
        :param dict opts: See below
        :param bool drop_edge_attrs: Whether to include each row's attributes on its edges, defaults to False (include)
        :param bool verbose: Whether to print size information
        :param bool direct: Omit hypernode and instead strongly connect nodes in an event
        :param bool engine: String (pandas, cudf, ...) for engine to use
        :param Optional[int] npartitions: For distributed engines, how many coarse-grained pieces to split events into
        :param Optional[int] chunksize: For distributed engines, split events after chunksize rows

        Create a graph out of the dataframe, and return the graph components as dataframes,
        and the renderable result Plotter. Hypergraphs reveal relationships between rows and between column values.
        This transform is useful for lists of events, samples, relationships, and other structured high-dimensional data.

        Specify local compute engine by passing `engine='pandas'`, 'cudf', 'dask', 'dask_cudf' (default: 'pandas').
        If events are not in that engine's format, they will be converted into it.

        The transform creates a node for every unique value in the entity_types columns (default: all columns).
        If direct=False (default), every row is also turned into a node.
        Edges are added to connect every table cell to its originating row's node, or if direct=True, to the other nodes from the same row.
        Nodes are given the attribute 'type' corresponding to the originating column name, or in the case of a row, 'EventID'.
        Options further control the transform, such column category definitions for controlling whether values
        reocurring in different columns should be treated as one node,
        or whether to only draw edges between certain column type pairs.

        Consider a list of events. Each row represents a distinct event, and each column some metadata about an event.
        If multiple events have common metadata, they will be transitively connected through those metadata values.
        The layout algorithm will try to cluster the events together.
        Conversely, if an event has unique metadata, the unique metadata will turn into nodes that only have connections to the event node, and the clustering algorithm will cause them to form a ring around the event node.

        Best practice is to set EVENTID to a row's unique ID,
        SKIP to all non-categorical columns (or entity_types to all categorical columns),
        and CATEGORY to group columns with the same kinds of values.

        To prevent creating nodes for null values, set drop_na=True.
        Some dataframe engines may have undesirable null handling,
        and recommend replacing None values with np.nan .

        The optional ``opts={...}`` configuration options are:

        * 'EVENTID': Column name to inspect for a row ID. By default, uses the row index.
        * 'CATEGORIES': Dictionary mapping a category name to inhabiting columns. E.g., {'IP': ['srcAddress', 'dstAddress']}.  If the same IP appears in both columns, this makes the transform generate one node for it, instead of one for each column.
        * 'DELIM': When creating node IDs, defines the separator used between the column name and node value
        * 'SKIP': List of column names to not turn into nodes. For example, dates and numbers are often skipped.
        * 'EDGES': For direct=True, instead of making all edges, pick column pairs. E.g., {'a': ['b', 'd'], 'd': ['d']} creates edges between columns a->b and a->d, and self-edges d->d.


        :returns: {'entities': DF, 'events': DF, 'edges': DF, 'nodes': DF, 'graph': Plotter}
        :rtype: dict

        **Example: Connect user<-row->boss**

            ::

                import graphistry
                users_df = pd.DataFrame({'user': ['a','b','x'], 'boss': ['x', 'x', 'y']})
                h = graphistry.hypergraph(users_df)
                g = h['graph'].plot()

        **Example: Connect user->boss**

            ::

                import graphistry
                users_df = pd.DataFrame({'user': ['a','b','x'], 'boss': ['x', 'x', 'y']})
                h = graphistry.hypergraph(users_df, direct=True)
                g = h['graph'].plot()

        **Example: Connect user<->boss**

            ::

                import graphistry
                users_df = pd.DataFrame({'user': ['a','b','x'], 'boss': ['x', 'x', 'y']})
                h = graphistry.hypergraph(users_df, direct=True, opts={'EDGES': {'user': ['boss'], 'boss': ['user']}})
                g = h['graph'].plot()

        **Example: Only consider some columns for nodes**

            ::

                import graphistry
                users_df = pd.DataFrame({'user': ['a','b','x'], 'boss': ['x', 'x', 'y']})
                h = graphistry.hypergraph(users_df, entity_types=['boss'])
                g = h['graph'].plot()

        **Example: Collapse matching user::<id> and boss::<id> nodes into one person::<id> node**

            ::

                import graphistry
                users_df = pd.DataFrame({'user': ['a','b','x'], 'boss': ['x', 'x', 'y']})
                h = graphistry.hypergraph(users_df, opts={'CATEGORIES': {'person': ['user', 'boss']}})
                g = h['graph'].plot()

        **Example: Use cudf engine instead of pandas**

            ::

                import cudf, graphistry
                users_gdf = cudf.DataFrame({'user': ['a','b','x'], 'boss': ['x', 'x', 'y']})
                h = graphistry.hypergraph(users_gdf, engine='cudf')
                g = h['graph'].plot()

        """
        from . import hyper

        return hyper.Hypergraph().hypergraph(
            PyGraphistry,
            raw_events,
            entity_types,
            opts,
            drop_na,
            drop_edge_attrs,
            verbose,
            direct,
            engine=engine,
            npartitions=npartitions,
            chunksize=chunksize,
        )

    @staticmethod
    def infer_labels(self):
        """

        :return: Plotter w/neo4j

        * Prefers point_title/point_label if available
        * Fallback to node id
        * Raises exception if no nodes available, no likely candidates, and no matching node id fallback

        **Example**

                ::

                    import graphistry
                    g = graphistry.nodes(pd.read_csv('nodes.csv'), 'id_col').infer_labels()
                    g.plot()

        """
        return Plotter().infer_labels()

    @staticmethod
    def bolt(driver=None):
        """

        :param driver: Neo4j Driver or arguments for GraphDatabase.driver(**{...})**
        :return: Plotter w/neo4j

        Call this to create a Plotter with an overridden neo4j driver.

        **Example**

                ::

                    import graphistry
                    g = graphistry.bolt({ server: 'bolt://...', auth: ('<username>', '<password>') })

                ::

                    import neo4j
                    import graphistry

                    driver = neo4j.GraphDatabase.driver(...)

                    g = graphistry.bolt(driver)
        """
        return Plotter().bolt(driver)

    @staticmethod
    def spanner_init(spanner_config: Dict[str, str]) -> Plottable:
        """
        Initializes a SpannerGraph object with the provided configuration and connects to the instance db

        spanner_config dict must contain the include the following keys, credentials_file is optional:
            - "project_id": The GCP project ID.
            - "instance_id": The Spanner instance ID.
            - "database_id": The Spanner database ID.
            - "credentials_file": json file API key for service accounts 

        :param spanner_config A dictionary containing the Spanner configuration. 
        :type (Dict[str, str])
        :return: Plottable with a Spanner connection 
        :rtype: Plottable
        :raises ValueError: If any of the required keys in `spanner_config` are missing or have invalid values.

        Call this to create a Plotter with a Spanner Graph Connection

        **Example**

                ::

                    import graphistry
                    spanner_CONF = { project_id: "my_project", instance_id: "my_instance", database_id: "my_database"}
                    g = graphistry.spanner_init(spanner_CONF)

        """
        if spanner_config is None: 
            logger.warn('spanner_init called with spanner_config with None type. Not connected.')
            return None
        else: 
            return Plotter().spanner_init(spanner_config)


    @staticmethod
    def cypher(query, params={}):
        """

        :param query: a cypher query
        :param params: cypher query arguments
        :return: Plotter with data from a cypher query. This call binds `source`, `destination`, and `node`.

        Call this to immediately execute a cypher query and store the graph in the resulting Plotter.

                ::

                    import graphistry
                    g = graphistry.bolt({ query='MATCH (a)-[r:PAYMENT]->(b) WHERE r.USD > 7000 AND r.USD < 10000 RETURN r ORDER BY r.USD DESC', params={ "AccountId": 10 })
        """
        return Plotter().cypher(query, params)

    @staticmethod
    def nodexl(xls_or_url, source="default", engine=None, verbose=False):
        """

        :param xls_or_url: file/http path string to a nodexl-generated xls, or a pandas ExcelFile() object
        :param source: optionally activate binding by string name for a known nodexl data source ('twitter', 'wikimedia')
        :param engine: optionally set a pandas Excel engine
        :param verbose: optionally enable printing progress by overriding to True

        """

        if not (engine is None):
            print("WARNING: Engine currently ignored, please contact if critical")

        return Plotter().nodexl(xls_or_url, source, engine, verbose)

    @staticmethod
    def gremlin(queries: Union[str, Iterable[str]]) -> Plottable:
        """Run one or more gremlin queries and get back the result as a graph object
        To support cosmosdb, sends as strings

        **Example: Login and plot**

            ::

                import graphistry
                (graphistry
                    .gremlin_client(my_gremlin_client)
                    .gremlin('g.E().sample(10)')
                    .fetch_nodes()  # Fetch properties for nodes
                    .plot())

        """
        return Plotter().gremlin(queries)

    @staticmethod
    def neptune(
        NEPTUNE_READER_HOST: Optional[str] = None,
        NEPTUNE_READER_PORT: Optional[str] = None,
        NEPTUNE_READER_PROTOCOL: Optional[str] = "wss",
        endpoint: Optional[str] = None,
        gremlin_client: Optional[Any] = None,
    ) -> Plotter:
        """
           Provide credentials as arguments, as environment variables, or by providing a gremlinpython client
           Environment variable names are the same as the constructor argument names
           If endpoint provided, do not need host/port/protocol
           If no client provided, create (connect)

        **Example: Login and plot via parrams**

            ::

                import graphistry
                (graphistry
                    .neptune(
                        NEPTUNE_READER_PROTOCOL='wss'
                        NEPTUNE_READER_HOST='neptunedbcluster-xyz.cluster-ro-abc.us-east-1.neptune.amazonaws.com'
                        NEPTUNE_READER_PORT='8182'
                    )
                    .gremlin('g.E().sample(10)')
                    .fetch_nodes()  # Fetch properties for nodes
                    .plot())

        **Example: Login and plot via env vars**

            ::

                import graphistry
                (graphistry
                    .neptune()
                    .gremlin('g.E().sample(10)')
                    .fetch_nodes()  # Fetch properties for nodes
                    .plot())

        **Example: Login and plot via endpoint**

            ::

                import graphistry
                (graphistry
                    .neptune(endpoint='wss://neptunedbcluster-xyz.cluster-ro-abc.us-east-1.neptune.amazonaws.com:8182/gremlin')
                    .gremlin('g.E().sample(10)')
                    .fetch_nodes()  # Fetch properties for nodes
                    .plot())

        **Example: Login and plot via client**

            ::

                import graphistry
                (graphistry
                    .neptune(gremlin_client=client)
                    .gremlin('g.E().sample(10)')
                    .fetch_nodes()  # Fetch properties for nodes
                    .plot())
        """
        return Plotter().neptune(
            NEPTUNE_READER_HOST=NEPTUNE_READER_HOST,
            NEPTUNE_READER_PORT=NEPTUNE_READER_PORT,
            NEPTUNE_READER_PROTOCOL=NEPTUNE_READER_PROTOCOL,
            endpoint=endpoint,
            gremlin_client=gremlin_client,
        )

    @staticmethod
    def cosmos(
        COSMOS_ACCOUNT: Optional[str] = None,
        COSMOS_DB: Optional[str] = None,
        COSMOS_CONTAINER: Optional[str] = None,
        COSMOS_PRIMARY_KEY: Optional[str] = None,
        gremlin_client: Any = None,
    ) -> Plotter:
        """Provide credentials as arguments, as environment variables, or by providing a gremlinpython client
        Environment variable names are the same as the constructor argument names
        If no client provided, create (connect)

        :param COSMOS_ACCOUNT: cosmos account
        :param COSMOS_DB: cosmos db name
        :param COSMOS_CONTAINER: cosmos container name
        :param COSMOS_PRIMARY_KEY: cosmos key
        :param gremlin_client: optional prebuilt client
        :return: Plotter with data from a cypher query. This call binds `source`, `destination`, and `node`.

        **Example: Login and plot**

            ::

                import graphistry
                (graphistry
                    .cosmos(
                        COSMOS_ACCOUNT='a',
                        COSMOS_DB='b',
                        COSMOS_CONTAINER='c',
                        COSMOS_PRIMARY_KEY='d')
                    .gremlin('g.E().sample(10)')
                    .fetch_nodes()  # Fetch properties for nodes
                    .plot())

        """
        return Plotter().cosmos(
            COSMOS_ACCOUNT=COSMOS_ACCOUNT,
            COSMOS_DB=COSMOS_DB,
            COSMOS_CONTAINER=COSMOS_CONTAINER,
            COSMOS_PRIMARY_KEY=COSMOS_PRIMARY_KEY,
            gremlin_client=gremlin_client,
        )

    @staticmethod
    def gremlin_client(gremlin_client: Any = None) -> Plotter:
        """Pass in a generic gremlin python client

        **Example: Login and plot**

            ::

                import graphistry
                from gremlin_python.driver.client import Client

                my_gremlin_client = Client(
                f'wss://MY_ACCOUNT.gremlin.cosmosdb.azure.com:443/',
                'g',
                username=f"/dbs/MY_DB/colls/{self.COSMOS_CONTAINER}",
                password=self.COSMOS_PRIMARY_KEY,
                message_serializer=GraphSONSerializersV2d0())

                (graphistry
                    .gremlin_client(my_gremlin_client)
                    .gremlin('g.E().sample(10)')
                    .fetch_nodes()  # Fetch properties for nodes
                    .plot())

        """
        return Plotter().gremlin_client(gremlin_client=gremlin_client)

    @staticmethod
    def drop_graph() -> Plotter:
        """
        Remove all graph nodes and edges from the database
        """
        return Plotter().drop_graph()

    @staticmethod
    def name(name):
        """Upload name

        :param name: Upload name
        :type name: str"""

        return Plotter().name(name)

    @staticmethod
    def description(description):
        """Upload description

        :param description: Upload description
        :type description: str"""

        return Plotter().description(description)

    @staticmethod
    def addStyle(bg=None, fg=None, logo=None, page=None):
        """Creates a base plotter with some style settings.

        For parameters, see ``plotter.addStyle``.

        :returns: Plotter
        :rtype: Plotter

        **Example**

            ::

                import graphistry
                graphistry.addStyle(bg={'color': 'black'})
        """

        return Plotter().addStyle(bg=bg, fg=fg, logo=logo, page=page)

    @staticmethod
    def style(bg=None, fg=None, logo=None, page=None):
        """Creates a base plotter with some style settings.

        For parameters, see ``plotter.style``.

        :returns: Plotter
        :rtype: Plotter

        **Example**

            ::

                import graphistry
                graphistry.style(bg={'color': 'black'})
        """

        return Plotter().style(bg=bg, fg=fg, logo=logo, page=page)



    @staticmethod
    def encode_point_color(
        column,
        palette=None,
        as_categorical=None,
        as_continuous=None,
        categorical_mapping=None,
        default_mapping=None,
        for_default=True,
        for_current=False,
    ):
        """Set point color with more control than bind()

        :param column: Data column name
        :type column: str

        :param palette: Optional list of color-like strings. Ex: ["black, "#FF0", "rgb(255,255,255)" ]. Used as a gradient for continuous and round-robin for categorical.
        :type palette: Optional[list]

        :param as_categorical: Interpret column values as categorical. Ex: Uses palette via round-robin when more values than palette entries.
        :type as_categorical: Optional[bool]

        :param as_continuous: Interpret column values as continuous. Ex: Uses palette for an interpolation gradient when more values than palette entries.
        :type as_continuous: Optional[bool]

        :param categorical_mapping: Mapping from column values to color-like strings. Ex: {"car": "red", "truck": #000"}
        :type categorical_mapping: Optional[dict]

        :param default_mapping: Augment categorical_mapping with mapping for values not in categorical_mapping. Ex: default_mapping="gray".
        :type default_mapping: Optional[str]

        :param for_default: Use encoding for when no user override is set. Default on.
        :type for_default: Optional[bool]

        :param for_current: Use encoding as currently active. Clearing the active encoding resets it to default, which may be different. Default on.
        :type for_current: Optional[bool]

        :returns: Plotter
        :rtype: Plotter

        **Example: Set a palette-valued column for the color, same as bind(point_color='my_column')**
            ::

                g2a = g.encode_point_color('my_int32_palette_column')
                g2b = g.encode_point_color('my_int64_rgb_column')

        **Example: Set a cold-to-hot gradient of along the spectrum blue, yellow, red**
            ::

                g2 = g.encode_point_color('my_numeric_col', palette=["blue", "yellow", "red"], as_continuous=True)

        **Example: Round-robin sample from 5 colors in hex format**
            ::

                g2 = g.encode_point_color('my_distinctly_valued_col', palette=["#000", "#00F", "#0F0", "#0FF", "#FFF"], as_categorical=True)

        **Example: Map specific values to specific colors, including with a default**
            ::

                g2a = g.encode_point_color('brands', categorical_mapping={'toyota': 'red', 'ford': 'blue'})
                g2a = g.encode_point_color('brands', categorical_mapping={'toyota': 'red', 'ford': 'blue'}, default_mapping='gray')

        """

        return Plotter().encode_point_color(
            column=column,
            palette=palette,
            as_categorical=as_categorical,
            as_continuous=as_continuous,
            categorical_mapping=categorical_mapping,
            default_mapping=default_mapping,
            for_default=for_default,
            for_current=for_current,
        )

    @staticmethod
    def encode_edge_color(
        column,
        palette=None,
        as_categorical=None,
        as_continuous=None,
        categorical_mapping=None,
        default_mapping=None,
        for_default=True,
        for_current=False,
    ):
        """Set edge color with more control than bind()

        :param column: Data column name
        :type column: str

        :param palette: Optional list of color-like strings. Ex: ["black, "#FF0", "rgb(255,255,255)" ]. Used as a gradient for continuous and round-robin for categorical.
        :type palette: Optional[list]

        :param as_categorical: Interpret column values as categorical. Ex: Uses palette via round-robin when more values than palette entries.
        :type as_categorical: Optional[bool]

        :param as_continuous: Interpret column values as continuous. Ex: Uses palette for an interpolation gradient when more values than palette entries.
        :type as_continuous: Optional[bool]

        :param categorical_mapping: Mapping from column values to color-like strings. Ex: {"car": "red", "truck": #000"}
        :type categorical_mapping: Optional[dict]

        :param default_mapping: Augment categorical_mapping with mapping for values not in categorical_mapping. Ex: default_mapping="gray".
        :type default_mapping: Optional[str]

        :param for_default: Use encoding for when no user override is set. Default on.
        :type for_default: Optional[bool]

        :param for_current: Use encoding as currently active. Clearing the active encoding resets it to default, which may be different. Default on.
        :type for_current: Optional[bool]

        :returns: Plotter
        :rtype: Plotter

        **Example: See encode_point_color**
        """

        return Plotter().encode_edge_color(
            column=column,
            palette=palette,
            as_categorical=as_categorical,
            as_continuous=as_continuous,
            categorical_mapping=categorical_mapping,
            default_mapping=default_mapping,
            for_default=for_default,
            for_current=for_current,
        )

    @staticmethod
    def encode_point_size(
        column,
        categorical_mapping=None,
        default_mapping=None,
        for_default=True,
        for_current=False,
    ):
        """Set point size with more control than bind()

        :param column: Data column name
        :type column: str

        :param categorical_mapping: Mapping from column values to numbers. Ex: {"car": 100, "truck": 200}
        :type categorical_mapping: Optional[dict]

        :param default_mapping: Augment categorical_mapping with mapping for values not in categorical_mapping. Ex: default_mapping=50.
        :type default_mapping: Optional[Union[int,float]]

        :param for_default: Use encoding for when no user override is set. Default on.
        :type for_default: Optional[bool]

        :param for_current: Use encoding as currently active. Clearing the active encoding resets it to default, which may be different. Default on.
        :type for_current: Optional[bool]

        :returns: Plotter
        :rtype: Plotter

        **Example: Set a numerically-valued column for the size, same as bind(point_size='my_column')**
            ::

                g2a = g.encode_point_size('my_numeric_column')

        **Example: Map specific values to specific colors, including with a default**
            ::

                g2a = g.encode_point_size('brands', categorical_mapping={'toyota': 100, 'ford': 200})
                g2b = g.encode_point_size('brands', categorical_mapping={'toyota': 100, 'ford': 200}, default_mapping=50)

        """

        return Plotter().encode_point_size(
            column=column,
            categorical_mapping=categorical_mapping,
            default_mapping=default_mapping,
            for_default=for_default,
            for_current=for_current,
        )

    @staticmethod
    def encode_point_icon(
        column,
        categorical_mapping=None,
        continuous_binning=None,
        default_mapping=None,
        comparator=None,
        for_default=True,
        for_current=False,
        as_text=False,
        blend_mode=None,
        style=None,
        border=None,
        shape=None,
    ):
        """Set node icon with more control than bind(). Values from Font Awesome 4 such as "laptop": https://fontawesome.com/v4.7.0/icons/

        :param column: Data column name
        :type column: str

        :param categorical_mapping: Mapping from column values to icon name strings. Ex: {"toyota": 'car', "ford": 'truck'}
        :type categorical_mapping: Optional[dict]

        :param default_mapping: Augment categorical_mapping with mapping for values not in categorical_mapping. Ex: default_mapping=50.
        :type default_mapping: Optional[Union[int,float]]

        :param for_default: Use encoding for when no user override is set. Default on.
        :type for_default: Optional[bool]

        :param for_current: Use encoding as currently active. Clearing the active encoding resets it to default, which may be different. Default on.
        :type for_current: Optional[bool]

        :param as_text: Values should instead be treated as raw strings, instead of icons and images. (Default False.)
        :type as_text: Optional[bool]

        :param blend_mode: CSS blend mode
        :type blend_mode: Optional[str]

        :param style: CSS filter properties - opacity, saturation, luminosity, grayscale, and more
        :type style: Optional[dict]

        :param border: Border properties - 'width', 'color', and 'storke'
        :type border: Optional[dict]

        :returns: Plotter
        :rtype: Plotter

        **Example: Set a string column of icons for the point icons, same as bind(point_icon='my_column')**
            ::

                g2a = g.encode_point_icon('my_icons_column')

        **Example: Map specific values to specific icons, including with a default**
            ::

                g2a = g.encode_point_icon('brands', categorical_mapping={'toyota': 'car', 'ford': 'truck'})
                g2b = g.encode_point_icon('brands', categorical_mapping={'toyota': 'car', 'ford': 'truck'}, default_mapping='question')

        **Example: Map countries to abbreviations**
            ::

                g2b = g.encode_point_icon('country_abbrev', as_text=True)
                g2b = g.encode_point_icon('country', as_text=True, categorical_mapping={'England': 'UK', 'America': 'US'}, default_mapping='')

        **Example: Border**
            ::

                g2b = g.encode_point_icon('country', border={'width': 3, color: 'black', 'stroke': 'dashed'}, 'categorical_mapping={'England': 'UK', 'America': 'US'})

        """

        return Plotter().encode_point_icon(
            column=column,
            categorical_mapping=categorical_mapping,
            continuous_binning=continuous_binning,
            default_mapping=default_mapping,
            comparator=comparator,
            for_default=for_default,
            for_current=for_current,
            as_text=as_text,
            blend_mode=blend_mode,
            style=style,
            border=border,
            shape=shape,
        )

    @staticmethod
    def encode_edge_icon(
        column,
        categorical_mapping=None,
        continuous_binning=None,
        default_mapping=None,
        comparator=None,
        for_default=True,
        for_current=False,
        as_text=False,
        blend_mode=None,
        style=None,
        border=None,
        shape=None,
    ):
        """Set edge icon with more control than bind(). Values from Font Awesome 4 such as "laptop": https://fontawesome.com/v4.7.0/icons/

        :param column: Data column name
        :type column: str

        :param categorical_mapping: Mapping from column values to icon name strings. Ex: {"toyota": 'car', "ford": 'truck'}
        :type categorical_mapping: Optional[dict]

        :param default_mapping: Augment categorical_mapping with mapping for values not in categorical_mapping. Ex: default_mapping=50.
        :type default_mapping: Optional[Union[int,float]]

        :param for_default: Use encoding for when no user override is set. Default on.
        :type for_default: Optional[bool]

        :param for_current: Use encoding as currently active. Clearing the active encoding resets it to default, which may be different. Default on.
        :type for_current: Optional[bool]

        :param as_text: Values should instead be treated as raw strings, instead of icons and images. (Default False.)
        :type as_text: Optional[bool]

        :param blend_mode: CSS blend mode
        :type blend_mode: Optional[str]

        :param style: CSS filter properties - opacity, saturation, luminosity, grayscale, and more
        :type style: Optional[dict]

        :param border: Border properties - 'width', 'color', and 'storke'
        :type border: Optional[dict]

        :returns: Plotter
        :rtype: Plotter

        **Example: Set a string column of icons for the edge icons, same as bind(edge_icon='my_column')**
            ::

                g2a = g.encode_edge_icon('my_icons_column')

        **Example: Map specific values to specific icons, including with a default**
            ::

                g2a = g.encode_edge_icon('brands', categorical_mapping={'toyota': 'car', 'ford': 'truck'})
                g2b = g.encode_edge_icon('brands', categorical_mapping={'toyota': 'car', 'ford': 'truck'}, default_mapping='question')

        **Example: Map countries to abbreviations**
            ::

                g2a = g.encode_edge_icon('country_abbrev', as_text=True)
                g2b = g.encode_edge_icon('country', categorical_mapping={'England': 'UK', 'America': 'US'}, default_mapping='')

        **Example: Border**
            ::

                g2b = g.encode_edge_icon('country', border={'width': 3, color: 'black', 'stroke': 'dashed'}, 'categorical_mapping={'England': 'UK', 'America': 'US'})

        """

        return Plotter().encode_edge_icon(
            column=column,
            categorical_mapping=categorical_mapping,
            continuous_binning=continuous_binning,
            default_mapping=default_mapping,
            comparator=comparator,
            for_default=for_default,
            for_current=for_current,
            as_text=as_text,
            blend_mode=blend_mode,
            style=style,
            border=border,
            shape=shape,
        )

    @staticmethod
    def encode_edge_badge(
        column,
        position="TopRight",
        categorical_mapping=None,
        continuous_binning=None,
        default_mapping=None,
        comparator=None,
        color=None,
        bg=None,
        fg=None,
        for_current=False,
        for_default=True,
        as_text=None,
        blend_mode=None,
        style=None,
        border=None,
        shape=None,
    ):

        return Plotter().encode_edge_badge(
            column=column,
            categorical_mapping=categorical_mapping,
            continuous_binning=continuous_binning,
            default_mapping=default_mapping,
            comparator=comparator,
            color=color,
            bg=bg,
            fg=fg,
            for_current=for_current,
            for_default=for_default,
            as_text=as_text,
            blend_mode=blend_mode,
            style=style,
            border=border,
            shape=shape,
        )

    @staticmethod
    def encode_point_badge(
        column,
        position="TopRight",
        categorical_mapping=None,
        continuous_binning=None,
        default_mapping=None,
        comparator=None,
        color=None,
        bg=None,
        fg=None,
        for_current=False,
        for_default=True,
        as_text=None,
        blend_mode=None,
        style=None,
        border=None,
        shape=None,
    ):

        return Plotter().encode_point_badge(
            column=column,
            categorical_mapping=categorical_mapping,
            continuous_binning=continuous_binning,
            default_mapping=default_mapping,
            comparator=comparator,
            color=color,
            bg=bg,
            fg=fg,
            for_current=for_current,
            for_default=for_default,
            as_text=as_text,
            blend_mode=blend_mode,
            style=style,
            border=border,
            shape=shape,
        )

    @staticmethod
    def bind(
        node=None,
        source=None,
        destination=None,
        edge_title=None,
        edge_label=None,
        edge_color=None,
        edge_weight=None,
        edge_icon=None,
        edge_size=None,
        edge_opacity=None,
        edge_source_color=None,
        edge_destination_color=None,
        point_title=None,
        point_label=None,
        point_color=None,
        point_weight=None,
        point_icon=None,
        point_size=None,
        point_opacity=None,
        point_x=None,
        point_y=None,
        dataset_id=None
    ):
        """Create a base plotter.

        Typically called at start of a program. For parameters, see ``plotter.bind()`` .

        :returns: Plotter
        :rtype: Plotter

        **Example**

                ::

                    import graphistry
                    g = graphistry.bind()

        """

        return Plotter().bind(
            source=source,
            destination=destination,
            node=node,
            edge_title=edge_title,
            edge_label=edge_label,
            edge_color=edge_color,
            edge_size=edge_size,
            edge_weight=edge_weight,
            edge_icon=edge_icon,
            edge_opacity=edge_opacity,
            edge_source_color=edge_source_color,
            edge_destination_color=edge_destination_color,
            point_title=point_title,
            point_label=point_label,
            point_color=point_color,
            point_size=point_size,
            point_weight=point_weight,
            point_icon=point_icon,
            point_opacity=point_opacity,
            point_x=point_x,
            point_y=point_y,
            dataset_id=dataset_id
        )

    @staticmethod
    def tigergraph(
        protocol="http",
        server="localhost",
        web_port=14240,
        api_port=9000,
        db=None,
        user="tigergraph",
        pwd="tigergraph",
        verbose=False,
    ):
        """Register Tigergraph connection setting defaults

        :param protocol: Protocol used to contact the database.
        :type protocol: Optional[str]
        :param server: Domain of the database
        :type server: Optional[str]
        :param web_port:
        :type web_port: Optional[int]
        :param api_port:
        :type api_port: Optional[int]
        :param db: Name of the database
        :type db: Optional[str]
        :param user:
        :type user: Optional[str]
        :param pwd:
        :type pwd: Optional[str]
        :param verbose: Whether to print operations
        :type verbose: Optional[bool]
        :returns: Plotter
        :rtype: Plotter


        **Example: Standard**
                ::

                    import graphistry
                    tg = graphistry.tigergraph(protocol='https', server='acme.com', db='my_db', user='alice', pwd='tigergraph2')

        """

        return Plotter().tigergraph(
            protocol, server, web_port, api_port, db, user, pwd, verbose
        )

    @staticmethod
    def spanner_gql_to_g(query: str) -> Plottable:    
        """
        Submit GQL query to google spanner graph database and return Plottable with nodes and edges populated  
        
        GQL must be a path query with a syntax similar to the following, it's recommended to return the path with
        SAFE_TO_JSON(p), TO_JSON() can also be used, but not recommend. LIMIT is optional, but for large graphs with millions
        of edges or more, it's best to filter either in the query or use LIMIT so as not to exhaust GPU memory.  

        query=f'''GRAPH my_graph
        MATCH p = (a)-[b]->(c) LIMIT 100000 return SAFE_TO_JSON(p) as path'''

        :param query: GQL query string 
        :type query: Str

        :returns: Plottable with the results of GQL query as a graph
        :rtype: Plottable

        **Example: calling spanner_gql_to_g
                ::

                    import graphistry

                    # credentials_file is optional, all others are required
                    SPANNER_CONF = { "project_id":  PROJECT_ID,                 
                                     "instance_id": INSTANCE_ID, 
                                     "database_id": DATABASE_ID, 
                                     "credentials_file": CREDENTIALS_FILE }

                    graphistry.register(..., spanner_config=SPANNER_CONF)

                    query=f'''GRAPH my_graph
                    MATCH p = (a)-[b]->(c) LIMIT 100000 return SAFE_TO_JSON(p) as path'''

                    g = graphistry.spanner_gql_to_g(query)

                    g.plot()
     
        """
        return Plotter().spanner_gql_to_g(query)

    @staticmethod
    def spanner_query_to_df(query: str) -> pd.DataFrame:
        """

        Submit query to google spanner database and return a df of the results 
        
        query can be SQL or GQL as long as table of results are returned 

        query='SELECT * from Account limit 10000'

        :param query: query string 
        :type query: Str

        :returns: Pandas DataFrame with the results of query
        :rtype: pd.DataFrame

        **Example: calling spanner_query_to_df
                ::

                    import graphistry

                    # credentials_file is optional, all others are required
                    SPANNER_CONF = { "project_id":  PROJECT_ID,                 
                                     "instance_id": INSTANCE_ID, 
                                     "database_id": DATABASE_ID, 
                                     "credentials_file": CREDENTIALS_FILE }

                    graphistry.register(..., spanner_config=SPANNER_CONF)

                    query='SELECT * from Account limit 10000'

                    df = graphistry.spanner_query_to_df(query)

                    g.plot()
     
        """
        return Plotter().spanner_query_to_df(query)

    @staticmethod
    def gsql_endpoint(
        self, method_name, args={}, bindings=None, db=None, dry_run=False
    ):
        """Invoke Tigergraph stored procedure at a user-definend endpoint and return transformed Plottable

        :param method_name: Stored procedure name
        :type method_name: str
        :param args: Named endpoint arguments
        :type args: Optional[dict]
        :param bindings: Mapping defining names of returned 'edges' and/or 'nodes', defaults to @@nodeList and @@edgeList
        :type bindings: Optional[dict]
        :param db: Name of the database, defaults to value set in .tigergraph(...)
        :type db: Optional[str]
        :param dry_run: Return target URL without running
        :type dry_run: bool
        :returns: Plotter
        :rtype: Plotter

        **Example: Minimal**
                ::

                    import graphistry
                    tg = graphistry.tigergraph(db='my_db')
                    tg.gsql_endpoint('neighbors').plot()

        **Example: Full**
                ::

                    import graphistry
                    tg = graphistry.tigergraph()
                    tg.gsql_endpoint('neighbors', {'k': 2}, {'edges': 'my_edge_list'}, 'my_db').plot()

        **Example: Read data**
                ::

                    import graphistry
                    tg = graphistry.tigergraph()
                    out = tg.gsql_endpoint('neighbors')
                    (nodes_df, edges_df) = (out._nodes, out._edges)

        """

        return Plotter().gsql_endpoint(method_name, args, bindings, db, dry_run)

    @staticmethod
    def gsql(query, bindings=None, dry_run=False):
        """Run Tigergraph query in interpreted mode and return transformed Plottable

         :param query: Code to run
         :type query: str
         :param bindings: Mapping defining names of returned 'edges' and/or 'nodes', defaults to @@nodeList and @@edgeList
         :type bindings: Optional[dict]
         :param dry_run: Return target URL without running
         :type dry_run: bool
         :returns: Plotter
         :rtype: Plotter

         **Example: Minimal**
                 ::

                     import graphistry
                     tg = graphistry.tigergraph()
                     tg.gsql(\"\"\"
                     INTERPRET QUERY () FOR GRAPH Storage {

                         OrAccum<BOOL> @@stop;
                         ListAccum<EDGE> @@edgeList;
                         SetAccum<vertex> @@set;

                         @@set += to_vertex("61921", "Pool");

                         Start = @@set;

                         while Start.size() > 0 and @@stop == false do

                         Start = select t from Start:s-(:e)-:t
                         where e.goUpper == TRUE
                         accum @@edgeList += e
                         having t.type != "Service";
                         end;

                         print @@edgeList;
                     }
                     \"\"\").plot()

        **Example: Full**
                 ::

                     import graphistry
                     tg = graphistry.tigergraph()
                     tg.gsql(\"\"\"
                     INTERPRET QUERY () FOR GRAPH Storage {

                         OrAccum<BOOL> @@stop;
                         ListAccum<EDGE> @@edgeList;
                         SetAccum<vertex> @@set;

                         @@set += to_vertex("61921", "Pool");

                         Start = @@set;

                         while Start.size() > 0 and @@stop == false do

                         Start = select t from Start:s-(:e)-:t
                         where e.goUpper == TRUE
                         accum @@edgeList += e
                         having t.type != "Service";
                         end;

                         print @@my_edge_list;
                     }
                     \"\"\", {'edges': 'my_edge_list'}).plot()
        """

        return Plotter().gsql(query, bindings, dry_run)

    @staticmethod
    def nodes(nodes: Union[Callable, Any], node=None, *args, **kwargs) -> Plottable:
        """Specify the set of nodes and associated data.
        If a callable, will be called with current Plotter and whatever positional+named arguments

        Must include any nodes referenced in the edge list.

        :param nodes: Nodes and their attributes.
        :type nodes: Pandas dataframe or Callable

        :returns: Plotter
        :rtype: Plotter

        **Example**
            ::

                import graphistry

                es = pandas.DataFrame({'src': [0,1,2], 'dst': [1,2,0]})
                g = graphistry
                    .bind(source='src', destination='dst')
                    .edges(es)

                vs = pandas.DataFrame({'v': [0,1,2], 'lbl': ['a', 'b', 'c']})
                g = g.bind(node='v').nodes(vs)

                g.plot()

        **Example**
            ::

                import graphistry

                es = pandas.DataFrame({'src': [0,1,2], 'dst': [1,2,0]})
                g = graphistry.edges(es, 'src', 'dst')

                vs = pandas.DataFrame({'v': [0,1,2], 'lbl': ['a', 'b', 'c']})
                g = g.nodes(vs, 'v)

                g.plot()


        **Example**
            ::

                import graphistry

                def sample_nodes(g, n):
                    return g._nodes.sample(n)

                df = pandas.DataFrame({'id': [0,1,2], 'v': [1,2,0]})

                graphistry
                    .nodes(df, 'id')
                    ..nodes(sample_nodes, n=2)
                    ..nodes(sample_nodes, None, 2)  # equivalent
                    .plot()

        """
        return Plotter().nodes(nodes, node, *args, **kwargs)

    @staticmethod
    def edges(
        edges: Union[Callable, Any], source=None, destination=None, *args, **kwargs
    ) -> Plottable:
        """Specify edge list data and associated edge attribute values.
        If a callable, will be called with current Plotter and whatever positional+named arguments

        :param edges: Edges and their attributes, or transform from Plotter to edges
        :type edges: Pandas dataframe, NetworkX graph, or IGraph graph

        :returns: Plotter
        :rtype: Plotter

        **Example**
            ::

                import graphistry
                df = pandas.DataFrame({'src': [0,1,2], 'dst': [1,2,0]})
                graphistry
                    .bind(source='src', destination='dst')
                    .edges(df)
                    .plot()

        **Example**
            ::

                import graphistry
                df = pandas.DataFrame({'src': [0,1,2], 'dst': [1,2,0]})
                graphistry
                    .edges(df, 'src', 'dst')
                    .plot()

        **Example**
            ::

                import graphistry

                def sample_edges(g, n):
                    return g._edges.sample(n)

                df = pandas.DataFrame({'src': [0,1,2], 'dst': [1,2,0]})

                graphistry
                    .edges(df, 'src', 'dst')
                    .edges(sample_edges, n=2)
                    .edges(sample_edges, None, None, 2)  # equivalent
                    .plot()

        """
        return Plotter().edges(edges, source, destination, *args, **kwargs)

    @staticmethod
    def pipe(graph_transform: Callable, *args, **kwargs) -> Plottable:
        """Create new Plotter derived from current

        :param graph_transform:
        :type graph_transform: Callable

        **Example: Simple**
            ::

                import graphistry

                def fill_missing_bindings(g, source='src', destination='dst):
                    return g.bind(source=source, destination=destination)

                graphistry
                    .edges(pandas.DataFrame({'src': [0,1,2], 'd': [1,2,0]}))
                    .pipe(fill_missing_bindings, destination='d')  # binds 'src'
                    .plot()
        """

        return Plotter().pipe(graph_transform, *args, **kwargs)

    @staticmethod
    def graph(ig):

        return Plotter().graph(ig)

    @staticmethod
    def from_igraph(ig,
        node_attributes: Optional[List[str]] = None,
        edge_attributes: Optional[List[str]] = None,
        load_nodes = True, load_edges = True
    ):
        return Plotter().from_igraph(ig, node_attributes, edge_attributes, load_nodes, load_edges)
    from_igraph.__doc__ = Plotter.from_igraph.__doc__

    @staticmethod
    def from_cugraph(
        G,
        node_attributes: Optional[List[str]] = None,
        edge_attributes: Optional[List[str]] = None,
        load_nodes: bool = True, load_edges: bool = True,
        merge_if_existing: bool = True
    ):
        return Plotter().from_cugraph(G, node_attributes, edge_attributes, load_nodes, load_edges, merge_if_existing)
    from_cugraph.__doc__ = Plotter.from_cugraph.__doc__

    @staticmethod
    def settings(height=None, url_params={}, render=None):

        return Plotter().settings(height, url_params, render)

    @staticmethod
    def _etl_url():
        hostname = PyGraphistry._config["hostname"]
        protocol = PyGraphistry._config["protocol"]
        return "%s://%s/etl" % (protocol, hostname)

    @staticmethod
    def _check_url():
        hostname = PyGraphistry._config["hostname"]
        protocol = PyGraphistry._config["protocol"]
        return "%s://%s/api/check" % (protocol, hostname)

    @staticmethod
    def _viz_url(info, url_params):
        splash_time = int(calendar.timegm(time.gmtime())) + 15
        extra = "&".join([k + "=" + str(v) for k, v in list(url_params.items())])
        cph = PyGraphistry.client_protocol_hostname()
        pattern = "%s/graph/graph.html?dataset=%s&type=%s&viztoken=%s&usertag=%s&splashAfter=%s&%s"
        return pattern % (
            cph,
            info["name"],
            info["type"],
            info["viztoken"],
            PyGraphistry._tag,
            splash_time,
            extra,
        )

    @staticmethod
    def _switch_org_url(org_name):
        hostname = PyGraphistry._config["hostname"]
        protocol = PyGraphistry._config["protocol"]
        return "{}://{}/api/v2/o/{}/switch/".format(protocol, hostname, org_name)


    @staticmethod
    def _coerce_str(v):
        try:
            return str(v)
        except UnicodeDecodeError:
            print("UnicodeDecodeError")
            print("=", v, "=")
            x = v.decode("utf-8")
            print("x", x)
            return x

    @staticmethod
    def _get_data_file(dataset, mode):
        out_file = io.BytesIO()
        if mode == "json":
            json_dataset = None
            try:
                json_dataset = json.dumps(
                    dataset, ensure_ascii=False, cls=NumpyJSONEncoder
                )
            except TypeError:
                warnings.warn("JSON: Switching from NumpyJSONEncoder to str()")
                json_dataset = json.dumps(dataset, default=PyGraphistry._coerce_str)

            with gzip.GzipFile(fileobj=out_file, mode="w", compresslevel=9) as f:
                if sys.version_info < (3, 0) and isinstance(json_dataset, bytes):
                    f.write(json_dataset)
                else:
                    f.write(json_dataset.encode("utf8"))
        else:
            raise ValueError("Unknown mode:", mode)

        kb_size = len(out_file.getvalue()) // 1024
        if kb_size >= 5 * 1024:
            print("Uploading %d kB. This may take a while..." % kb_size)
            sys.stdout.flush()

        return out_file

    @staticmethod
    def _etl1(dataset):
        PyGraphistry.authenticate()

        headers = {"Content-Encoding": "gzip", "Content-Type": "application/json"}
        params = {
            "usertag": PyGraphistry._tag,
            "agent": "pygraphistry",
            "apiversion": "1",
            "agentversion": sys.modules["graphistry"].__version__,
            "key": PyGraphistry.api_key(),
        }

        out_file = PyGraphistry._get_data_file(dataset, "json")
        response = requests.post(
            PyGraphistry._etl_url(),
            out_file.getvalue(),
            headers=headers,
            params=params,
            verify=PyGraphistry._config["certificate_validation"],
        )
        log_requests_error(response)
        response.raise_for_status()

        try:
            jres = response.json()
        except Exception:
            raise ValueError("Unexpected server response", response)

        if jres["success"] is not True:
            raise ValueError("Server reported error:", jres["msg"])
        else:
            return {
                "name": jres["dataset"],
                "viztoken": jres["viztoken"],
                "type": "vgraph",
            }


    @staticmethod
    def _check_key_and_version():
        params = {"text": PyGraphistry.api_key()}
        try:
            response = requests.get(
                PyGraphistry._check_url(),
                params=params,
                timeout=(3, 3),
                verify=PyGraphistry._config["certificate_validation"],
            )
            log_requests_error(response)
            response.raise_for_status()
            jres = response.json()

            cver = sys.modules["graphistry"].__version__
            if (
                "pygraphistry" in jres
                and "minVersion" in jres["pygraphistry"]     # noqa: W503
                and "latestVersion" in jres["pygraphistry"]  # noqa: W503
            ):
                mver = jres["pygraphistry"]["minVersion"]
                lver = jres["pygraphistry"]["latestVersion"]

                from packaging.version import parse
                try:
                    if parse(mver) > parse(cver):
                        util.warn(
                            "Your version of PyGraphistry is no longer supported (installed=%s latest=%s). Please upgrade!"
                            % (cver, lver)
                        )
                    elif parse(lver) > parse(cver):
                        print(
                            "A new version of PyGraphistry is available (installed=%s latest=%s)."
                            % (cver, lver)
                        )
                except:
                    raise ValueError(f'Unexpected version value format when comparing {mver}, {cver}, and {lver}')
            if jres["success"] is not True:
                util.warn(jres["error"])
        except Exception:
            util.warn(
                "Could not contact %s. Are you connected to the Internet?"
                % PyGraphistry._config["hostname"]
            )

    @staticmethod
    def layout_settings(
        play: Optional[int] = None,
        locked_x: Optional[bool] = None,
        locked_y: Optional[bool] = None,
        locked_r: Optional[bool] = None,
        left: Optional[float] = None,
        top: Optional[float] = None,
        right: Optional[float] = None,
        bottom: Optional[float] = None,
        lin_log: Optional[bool] = None,
        strong_gravity: Optional[bool] = None,
        dissuade_hubs: Optional[bool] = None,
        edge_influence: Optional[float] = None,
        precision_vs_speed: Optional[float] = None,
        gravity: Optional[float] = None,
        scaling_ratio: Optional[float] = None,
    ):
        """Set layout options. Additive over previous settings.

        Corresponds to options at https://hub.graphistry.com/docs/api/1/rest/url/#urloptions

        **Example: Animated radial layout**

            ::

                import graphistry, pandas as pd
                edges = pd.DataFrame({'s': ['a','b','c','d'], 'boss': ['c','c','e','e']})
                nodes = pd.DataFrame({
                    'n': ['a', 'b', 'c', 'd', 'e'],
                    'y': [1,   1,   2,   3,   4],
                    'x': [1,   1,   0,   0,   0],
                })
                g = (graphistry
                    .edges(edges, 's', 'd')
                    .nodes(nodes, 'n')
                    .layout_settings(locked_r=True, play=2000)
                g.plot()
        """
        return Plotter().layout_settings(
            play,
            locked_x,
            locked_y,
            locked_r,
            left,
            top,
            right,
            bottom,
            lin_log,
            strong_gravity,
            dissuade_hubs,
            edge_influence,
            precision_vs_speed,
            gravity,
            scaling_ratio,
        )

    @staticmethod
    def org_name(value=None):
        """Set or get the organization name during registration or login.

        :param value: The organization name to set. If None, the current organization name is returned.
        :type value: Optional[str]
        :return: The current organization name if value is None, otherwise None.
        :rtype: Optional[str]

        **Example: Setting the organization name**
            ::
                import graphistry
                graphistry.org_name("my_org_name")

        **Example: Getting the organization name**
            ::
                import graphistry
                org_name = graphistry.org_name()
        """

        if value is None:
            if 'org_name' in PyGraphistry._config:
                return PyGraphistry._config['org_name']
            return None

        # setter, use switch_org instead
        if 'org_name' not in PyGraphistry._config or value is not PyGraphistry._config['org_name']:
            try:
                PyGraphistry.switch_org(value.strip())
                # PyGraphistry._config['org_name'] = value.strip()
            except:
                raise Exception("Failed to switch organization")

    @staticmethod
    def idp_name(value=None):
        """Set or get the IDP (Identity Provider) name during registration or login.

        :param value: The IDP name to set. If None, the current IDP name is returned.
        :type value: Optional[str]
        :return: The current IDP name if value is None, otherwise None.
        :rtype: Optional[str]

        **Example: Setting the IDP name**
            ::
                import graphistry
                graphistry.idp_name("my_idp_name")

        **Example: Getting the IDP name**
            ::
                import graphistry
                idp_name = graphistry.idp_name()
        """

        if value is None:
            if 'idp_name' in PyGraphistry._config:
                return PyGraphistry._config['idp_name']
            return None

        # setter
        if 'idp_name' not in PyGraphistry._config or value is not PyGraphistry._config['idp_name']:
            PyGraphistry._config['idp_name'] = value.strip()


    @staticmethod
    def sso_state(value=None):
        """Set or get the SSO state during registration or SSO login.

        :param value: The SSO state to set. If None, the current SSO state is returned.
        :type value: Optional[str]
        :return: The current SSO state if value is None, otherwise None.
        :rtype: Optional[str]

        **Example: Setting the SSO state**
            ::
                import graphistry
                graphistry.sso_state("my_sso_state")

        **Example: Getting the SSO state**
            ::
                import graphistry
                sso_state = graphistry.sso_state()
        """

        if value is None:
            if 'sso_state' in PyGraphistry._config:
                return PyGraphistry._config['sso_state']
            return None

        # setter
        if 'sso_state' not in PyGraphistry._config or value is not PyGraphistry._config['sso_state']:
            PyGraphistry._config['sso_state'] = value.strip()

    @staticmethod
    def scene_settings(
        menu: Optional[bool] = None,
        info: Optional[bool] = None,
        show_arrows: Optional[bool] = None,
        point_size: Optional[float] = None,
        edge_curvature: Optional[float] = None,
        edge_opacity: Optional[float] = None,
        point_opacity: Optional[float] = None,
    ):
        return Plotter().scene_settings(
            menu,
            info,
            show_arrows,
            point_size,
            edge_curvature,
            edge_opacity,
            point_opacity
        )
    scene_settings.__doc__ = Plotter().scene_settings.__doc__


    @staticmethod
    def personal_key_id(value: Optional[str] = None):
        """Set or get the personal_key_id during registration.

        :param value: The personal key ID to set. If None, the current personal key ID is returned.
        :type value: Optional[str]
        :return: The current personal key ID if value is None, otherwise None.
        :rtype: Optional[str]

        **Example: Setting the personal key ID**
            ::
                import graphistry
                graphistry.personal_key_id("my_personal_key_id")

        **Example: Getting the personal key ID**
            ::
                import graphistry
                key_id = graphistry.personal_key_id()
        """

        if value is None:
            if 'personal_key_id' in PyGraphistry._config:
                return PyGraphistry._config['personal_key_id']
            return None

        # setter
        if 'personal_key_id' not in PyGraphistry._config or value is not PyGraphistry._config['personal_key_id']:
            PyGraphistry._config['personal_key_id'] = value.strip()

    @staticmethod
    def personal_key_secret(value: Optional[str] = None):
        """Set or get the personal_key_secret during registration.

        :param value: The personal key secret to set. If None, the current personal key secret is returned.
        :type value: Optional[str]
        :return: The current personal key secret if value is None, otherwise None.
        :rtype: Optional[str]

        **Example: Setting the personal key secret**
            ::
                import graphistry
                graphistry.personal_key_secret("my_personal_key_secret")

        **Example: Getting the personal key secret**
            ::
                import graphistry
                secret = graphistry.personal_key_secret()
        """

        if value is None:
            if 'personal_key_secret' in PyGraphistry._config:
                return PyGraphistry._config['personal_key_secret']
            return None

        # setter
        if 'personal_key_secret' not in PyGraphistry._config or value is not PyGraphistry._config['personal_key']:
            PyGraphistry._config['personal_key_secret'] = value.strip()

    @staticmethod
    def switch_org(value):
        # print(PyGraphistry._switch_org_url(value))
        response = requests.post(
            PyGraphistry._switch_org_url(value),
            data={'slug': value},
            headers={'Authorization': f'Bearer {PyGraphistry.api_token()}'},
            verify=PyGraphistry._config["certificate_validation"],
        )
        log_requests_error(response)
        result = PyGraphistry._handle_api_response(response)

        if result is True:
            PyGraphistry._config['org_name'] = value.strip()
            logger.info("Switched to organization: {}".format(value.strip()))
        else:  # print the error message
            raise Exception(result)

    @staticmethod
    def _handle_api_response(response):
        try:
            json_response = response.json()
            if json_response.get('status', None) == 'OK':
                return True
            else:
                return json_response.get('message', '')
        except:
            logger.error('Error: %s', response, exc_info=True)
            raise Exception("Unknown Error")

    @staticmethod
    def sso_repeat_get_token(repeat: int = 20, wait: int = 5):
        """Repeatedly call to obtain the JWT token after SSO login.

        :param repeat: Number of times to attempt obtaining the token, defaults to 20
        :type repeat: int, optional
        :param wait: Number of seconds to wait between attempts, defaults to 5
        :type wait: int, optional
        :return: The obtained JWT token or None if unsuccessful
        :rtype: Optional[str]

        **Example:**

        ::

            token = PyGraphistry.sso_repeat_get_token(repeat=10, wait=2)
            if token:
                print("Token obtained:", token)
            else:
                print("Failed to obtain token")
        """
        
        for _ in range(repeat):
            token = PyGraphistry.sso_get_token()
            if token:
                return token
            time.sleep(wait)

        return

    @staticmethod
    def sso_wait_for_token_display(repeat: int = 20, wait: int = 5, fail_silent: bool = False, display_mode: str = 'text'):
        if display_mode == 'html':
            PyGraphistry.sso_wait_for_token_html_display(repeat, wait, fail_silent)
        else:
            PyGraphistry.sso_wait_for_token_text_display(repeat, wait, fail_silent)

    @staticmethod
    def sso_wait_for_token_text_display(repeat: int = 20, wait: int = 5, fail_silent: bool = False):
        """Get the JWT token for SSO login and display the corresponding message in text.

        This method attempts to obtain the JWT token for SSO login and displays the result as a text message.

        :param repeat: Number of times to attempt obtaining the token, defaults to 20
        :type repeat: int, optional
        :param wait: Number of seconds to wait between attempts, defaults to 5
        :type wait: int, optional
        :param fail_silent: Whether to suppress exceptions on failure, defaults to False
        :type fail_silent: bool, optional

        **Example:**

        ::

            PyGraphistry.sso_wait_for_token_text_display(repeat=10, wait=2, fail_silent=True)
        """
        if not PyGraphistry.api_token():
            msg_text = '....'
            if not PyGraphistry.sso_repeat_get_token(repeat, wait):
                msg_text = f'{msg_text}\nUnable to retrieve token after {repeat * wait} seconds ....'
                if not fail_silent:
                    msg = f"Unable to retrieve token after {repeat * wait} seconds. Please re-run the login process"
                    if in_ipython() or in_databricks() or PyGraphistry.set_sso_opt_into_type == "display":
                        display_message_html(f"<strong>{msg}</strong>")
                    raise Exception(msg) 
                else:
                    msg_text = f'{msg_text}\nToken retrieved successfully'
                    print(msg_text)
                    return

            msg_text = f'{msg_text}\nToken retrieved successfully'
            print(msg_text)
        else:
            print('Token is valid; no further action needed.')


    @staticmethod
    def sso_wait_for_token_html_display(repeat: int = 20, wait: int = 5, fail_silent: bool = False):
        """Get the JWT token for SSO login and display the corresponding message in HTML.

        This method attempts to obtain the JWT token for SSO login and displays the result as an HTML message.

        :param repeat: Number of times to attempt obtaining the token, defaults to 20
        :type repeat: int, optional
        :param wait: Number of seconds to wait between attempts, defaults to 5
        :type wait: int, optional
        :param fail_silent: Whether to suppress exceptions on failure, defaults to False
        :type fail_silent: bool, optional

        **Example:**

        ::

            PyGraphistry.sso_wait_for_token_html_display(repeat=10, wait=2, fail_silent=True)
        """
        from IPython.display import display, HTML
        if not PyGraphistry.api_token():
            msg_html = '<br /><strong> .... </strong>'
            if not PyGraphistry.sso_repeat_get_token(repeat, wait):
                msg_html = f'{msg_html}<br /><strong>Unable to retrieve token after {repeat * wait} seconds. Please try logging in again.</strong>'
                if not fail_silent:
                    raise Exception(f"Unable to retrieve token after {repeat * wait} seconds. Please try logging in again.") 
                else:
                    msg_html = f'{msg_html}<br /><strong>Token retrieved successfully</strong>'
                    display(HTML(msg_html))
                    return

            msg_html = f'{msg_html}<br /><strong>Token retrieved successfully</strong>'
            display(HTML(msg_html))
        else:
            display(HTML('<br /><strong>Token is valid; no further action needed.</strong>'))


    @staticmethod
    def sso_verify_token_display(
        repeat: int = 20,
        wait: int = 5,
        display_mode: str = 'text'
    ) -> bool:
        """Verify the JWT token display the corresponding message either in text or HTML.

        :param repeat: Number of times to attempt obtaining the token, defaults to 20
        :type repeat: int, optional
        :param wait: Number of seconds to wait between attempts, defaults to 5
        :type wait: int, optional
        :param display_mode: Whether to display message in text or HTML, default is 'text'
        :type display_mode: str, optional
        :return: Whether token is still valid
        :rtype: bool
        """        
        if display_mode == 'html':
            from IPython.display import display, HTML, clear_output
            clear_output()

        required_login = False
        token = PyGraphistry.api_token()
        if token:
            is_valid = PyGraphistry.verify_token()
            if not is_valid:
                print("***********token not valid, refresh token*****************")
                if display_mode == 'html':
                    display(HTML('<br /><strong>Refreshing token ....</strong>'))
                try:
                    PyGraphistry.refresh()
                except Exception:
                    required_login = True

            else:
                print("Token is still valid")
                if display_mode == 'html':
                    display(HTML('<br /><strong>Token is still valid ....</strong>'))

        else:
            required_login = True

        if required_login:
            print("***********Prepare to sign in*****************")            
            msg_html = f'<br /><strong>Prepare to sign in ....</strong><br><strong>Please Login with the link appear later. Waiting for success login for {repeat * wait} seconds, please login within {wait} seconds....</strong><br /><strong>Please close the browser tab and come back to dashboard....</strong>'
            display(HTML(msg_html))


        return not required_login


    # Databricks Dashboard SSO helper functions
    class DatabricksHelper():
        """Helper class to improve the sso login flow"""
        @staticmethod
        def register_databricks_sso(
            server: Optional[str] = None,
            org_name: Optional[str] = None,
            idp_name: Optional[str] = None,
            **kwargs
        ):
            """Wrapper function for :func:`graphistry.PyGraphistry.register`, specially for databrick SSO
        :param server: URL of the visualization server.
        :type server: Optional[str]
        :param certificate_validation: Override default-on check for valid TLS certificate by setting to True.
        :type certificate_validation: Optional[bool]
        :param bolt: Neo4j bolt information. Optional driver or named constructor arguments for instantiating a new one.
        :type bolt: Union[dict, Any]
        :param token_refresh_ms: Ignored for now; JWT token auto-refreshed on plot() calls.
        :type token_refresh_ms: int
        :param store_token_creds_in_memory: Store username/password in-memory for JWT token refreshes (Token-originated have a hard limit, so always-on requires creds somewhere)
        :type store_token_creds_in_memory: Optional[bool]
        :param client_protocol_hostname: Override protocol and host shown in browser. Defaults to protocol/server or envvar GRAPHISTRY_CLIENT_PROTOCOL_HOSTNAME.
        :type client_protocol_hostname: Optional[str]
        :param org_name: Set login organization's name(slug). Defaults to user's personal organization.
        :type org_name: Optional[str]
        :param idp_name: Set sso login idp name. Default as None (for site-wide SSO / for the only idp record).
        :type idp_name: Optional[str]
        :param sso_opt_into_type: Show the SSO url with display(), webbrowser.open(), or print()
        :type sso_opt_into_type: Optional[Literal["display", "browser"]]
        :returns: None.
        :rtype: None

        **Example: Standard (2.0 api by org_name via SSO configured for site or for organization with only 1 IdP)**
        ::

            import graphistry
            graphistry.register(api=3, protocol='http', server='200.1.1.1', org_name="org-name")

        **Example: Standard (2.0 api by org_name via SSO with a specific IdP configured for an organization)**
        ::

            import graphistry
            graphistry.register_databricks_sso(server='200.1.1.1', org_name="org-name", idp_name="idp-name")

        **Example: Override SSO url display method to use `display()`, `webbrowser.open()`, or just `print()`**
        ::

            import graphistry
            graphistry.register(api=3, protocol='http', server='200.1.1.1', org_name="org-name", sso_opt_into_type="display")
            graphistry.register(api=3, protocol='http', server='200.1.1.1', org_name="org-name", sso_opt_into_type="browser")
            graphistry.register(api=3, protocol='http', server='200.1.1.1', org_name="org-name", sso_opt_into_type=None)

        """
            if not PyGraphistry.api_token():
                PyGraphistry.register(api=3, protocol="https", server=server, is_sso_login=True, org_name=org_name, idp_name=idp_name, sso_timeout=None, sso_opt_into_type="display")


client_protocol_hostname = PyGraphistry.client_protocol_hostname
store_token_creds_in_memory = PyGraphistry.store_token_creds_in_memory
server = PyGraphistry.server
protocol = PyGraphistry.protocol
register = PyGraphistry.register
sso_get_token = PyGraphistry.sso_get_token
privacy = PyGraphistry.privacy
login = PyGraphistry.login
refresh = PyGraphistry.refresh
api_token = PyGraphistry.api_token
verify_token = PyGraphistry.verify_token
bind = PyGraphistry.bind
addStyle = PyGraphistry.addStyle
style = PyGraphistry.style
encode_point_color = PyGraphistry.encode_point_color
encode_edge_color = PyGraphistry.encode_edge_color
encode_point_size = PyGraphistry.encode_point_size
encode_point_icon = PyGraphistry.encode_point_icon
encode_edge_icon = PyGraphistry.encode_edge_icon
encode_point_badge = PyGraphistry.encode_point_badge
encode_edge_badge = PyGraphistry.encode_edge_badge
infer_labels = PyGraphistry.infer_labels
name = PyGraphistry.name
description = PyGraphistry.description
edges = PyGraphistry.edges
nodes = PyGraphistry.nodes
pipe = PyGraphistry.pipe
graph = PyGraphistry.graph
settings = PyGraphistry.settings
hypergraph = PyGraphistry.hypergraph
bolt = PyGraphistry.bolt
cypher = PyGraphistry.cypher
nodexl = PyGraphistry.nodexl
tigergraph = PyGraphistry.tigergraph
spanner_gql_to_g = PyGraphistry.spanner_gql_to_g
spanner_query_to_df = PyGraphistry.spanner_query_to_df
spanner_init = PyGraphistry.spanner_init
cosmos = PyGraphistry.cosmos
neptune = PyGraphistry.neptune
gremlin = PyGraphistry.gremlin
gremlin_client = PyGraphistry.gremlin_client
drop_graph = PyGraphistry.drop_graph
gsql_endpoint = PyGraphistry.gsql_endpoint
gsql = PyGraphistry.gsql
layout_settings = PyGraphistry.layout_settings
org_name = PyGraphistry.org_name
idp_name = PyGraphistry.idp_name
sso_state = PyGraphistry.sso_state
scene_settings = PyGraphistry.scene_settings
from_igraph = PyGraphistry.from_igraph
from_cugraph = PyGraphistry.from_cugraph
personal_key_id = PyGraphistry.personal_key_id
personal_key_secret = PyGraphistry.personal_key_secret
switch_org = PyGraphistry.switch_org

# databricks dashboard helper functions
sso_wait_for_token_display = PyGraphistry.sso_wait_for_token_display
sso_verify_token_display = PyGraphistry.sso_verify_token_display
sso_repeat_get_token = PyGraphistry.sso_repeat_get_token
register_databricks_sso = PyGraphistry.DatabricksHelper.register_databricks_sso


class NumpyJSONEncoder(json.JSONEncoder):
    def default(self, obj):
        if isinstance(obj, np.ndarray) and obj.ndim == 1:
            return obj.tolist()
        elif isinstance(obj, np.generic):
            return obj.item()
        elif isinstance(obj, type(pd.NaT)):
            return None
        elif isinstance(obj, datetime):
            return obj.isoformat()
        return json.JSONEncoder.default(self, obj)<|MERGE_RESOLUTION|>--- conflicted
+++ resolved
@@ -579,11 +579,10 @@
         PyGraphistry._config["bolt_driver"] = bolt_util.to_bolt_driver(driver)
 
     @staticmethod
-<<<<<<< HEAD
     def set_sso_opt_into_type(value: Optional[str]):
         """Set sso_opt_into_type to memory"""
         PyGraphistry._config["sso_opt_into_type"] = value
-=======
+
     # def set_spanner_config(spanner_config):  
     def set_spanner_config(spanner_config: Optional[Union[Dict, str]] = None):
         """
@@ -622,8 +621,6 @@
 
         if spanner_config is not None: 
             PyGraphistry._config["spanner"] = spanner_config 
-
->>>>>>> 3d4c9860
 
 
     @staticmethod
