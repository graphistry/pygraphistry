from typing import Any, Callable, Dict, Iterable, List, Optional, Union
from typing_extensions import Literal
from graphistry.Plottable import Plottable

"""Top-level import of class PyGraphistry as "Graphistry". Used to connect to the Graphistry server and then create a base plotter."""
import calendar, gzip, io, json, os, numpy as np, pandas as pd, requests, sys, time, warnings

from datetime import datetime

from .arrow_uploader import ArrowUploader
from .ArrowFileUploader import ArrowFileUploader

from . import util
from . import bolt_util
from .plotter import Plotter
from .util import setup_logger
logger = setup_logger(__name__)


###############################################################################


EnvVarNames = {
    "api_key": "GRAPHISTRY_API_KEY",
    #'api_token': 'GRAPHISTRY_API_TOKEN',
    #'username': 'GRAPHISTRY_USERNAME',
    #'password': 'GRAPHISTRY_PASSWORD',
    "api_version": "GRAPHISTRY_API_VERSION",
    "dataset_prefix": "GRAPHISTRY_DATASET_PREFIX",
    "hostname": "GRAPHISTRY_HOSTNAME",
    "protocol": "GRAPHISTRY_PROTOCOL",
    "client_protocol_hostname": "GRAPHISTRY_CLIENT_PROTOCOL_HOSTNAME",
    "certificate_validation": "GRAPHISTRY_CERTIFICATE_VALIDATION",
    "store_token_creds_in_memory": "GRAPHISTRY_STORE_CREDS_IN_MEMORY",
}

config_paths = [
    os.path.join("/etc/graphistry", ".pygraphistry"),
    os.path.join(os.path.expanduser("~"), ".pygraphistry"),
    os.environ.get("PYGRAPHISTRY_CONFIG", ""),
]

default_config = {
    "api_key": None,  # Dummy key
    "api_token": None,
    "api_token_refresh_ms": None,
    "api_version": 1,
    "dataset_prefix": "PyGraphistry/",
    "hostname": "hub.graphistry.com",
    "protocol": "https",
    "client_protocol_hostname": None,
    "certificate_validation": True,
    "store_token_creds_in_memory": True,
    # Do not call API when all None
    "privacy": None,
}


def _get_initial_config():
    config = default_config.copy()
    for path in config_paths:
        try:
            with open(path) as config_file:
                config.update(json.load(config_file))
        except ValueError as e:
            util.warn("Syntax error in %s, skipping. (%s)" % (path, e))
            pass
        except IOError:
            pass

    env_config = {k: os.environ.get(v) for k, v in EnvVarNames.items()}
    env_override = {k: v for k, v in env_config.items() if v is not None}
    config.update(env_override)
    if not config["certificate_validation"]:
        requests.packages.urllib3.disable_warnings()
    return config


def strtobool(val: Any) -> bool:
    val = str(val).lower()
    if val in ('y', 'yes', 't', 'true', 'on', '1'):
        return True
    elif val in ('n', 'no', 'f', 'false', 'off', '0'):
        return False
    else:
        raise ValueError("invalid truth value %r" % (val,))

class PyGraphistry(object):
    _config = _get_initial_config()
    _tag = util.fingerprint()
    _is_authenticated = False

    @staticmethod
    def authenticate():
        """Authenticate via already provided configuration (api=1,2).
        This is called once automatically per session when uploading and rendering a visualization.
        In api=3, if token_refresh_ms > 0 (defaults to 10min), this starts an automatic refresh loop.
        In that case, note that a manual .login() is still required every 24hr by default.
        """

        if PyGraphistry.api_version() == 3:
            if not (PyGraphistry.api_token() is None):
                PyGraphistry.refresh()
        else:
            key = PyGraphistry.api_key()
            # Mocks may set to True, so bypass in that case
            if (key is None) and (PyGraphistry._is_authenticated is False):
                util.error(
                    "In api=1 mode, API key not set explicitly in `register()` or available at "
                    + EnvVarNames["api_key"]  # noqa: W503
                )
            if not PyGraphistry._is_authenticated:
                PyGraphistry._check_key_and_version()
                PyGraphistry._is_authenticated = True

    @staticmethod
    def not_implemented_thunk():
        raise Exception("Must call login() first")

    relogin = lambda: PyGraphistry.not_implemented_thunk()  # noqa: E731

    @staticmethod
    def login(username, password, org_name=None, fail_silent=False):
        """Authenticate and set token for reuse (api=3). If token_refresh_ms (default: 10min), auto-refreshes token.
        By default, must be reinvoked within 24hr."""

        if PyGraphistry._config["store_token_creds_in_memory"]:
            PyGraphistry.relogin = lambda: PyGraphistry.login(
                username, password, fail_silent
            )

        PyGraphistry._is_authenticated = False
        token = (
            ArrowUploader(
                server_base_path=PyGraphistry.protocol()
                + "://"                     # noqa: W503
                + PyGraphistry.server(),    # noqa: W503
                certificate_validation=PyGraphistry.certificate_validation(),
            )
            .login(username, password)
            .token
        )
        PyGraphistry.api_token(token)
        PyGraphistry._is_authenticated = True

        return PyGraphistry.api_token()

    @staticmethod
    def refresh(token=None, fail_silent=False):
        """Use self or provided JWT token to get a fresher one. If self token, internalize upon refresh."""
        using_self_token = token is None
        try:
            if PyGraphistry.store_token_creds_in_memory():
                logger.debug("JWT refresh via creds")
                return PyGraphistry.relogin()

            logger.debug("JWT refresh via token")
            if using_self_token:
                PyGraphistry._is_authenticated = False
            token = (
                ArrowUploader(
                    server_base_path=PyGraphistry.protocol()
                    + "://"                   # noqa: W503
                    + PyGraphistry.server(),  # noqa: W503
                    certificate_validation=PyGraphistry.certificate_validation(),
                )
                .refresh(PyGraphistry.api_token() if using_self_token else token)
                .token
            )
            if using_self_token:
                PyGraphistry.api_token(token)
                PyGraphistry._is_authenticated = True
            return PyGraphistry.api_token()
        except Exception as e:
            if not fail_silent:
                util.error("Failed to refresh token: %s" % str(e))

    @staticmethod
    def verify_token(token=None, fail_silent=False) -> bool:
        """Return True iff current or provided token is still valid"""
        using_self_token = token is None
        try:
            logger.debug("JWT refresh")
            if using_self_token:
                PyGraphistry._is_authenticated = False
            ok = ArrowUploader(
                server_base_path=PyGraphistry.protocol()
                + "://"                   # noqa: W503
                + PyGraphistry.server(),  # noqa: W503
                certificate_validation=PyGraphistry.certificate_validation(),
            ).verify(PyGraphistry.api_token() if using_self_token else token)
            if using_self_token:
                PyGraphistry._is_authenticated = ok
            return ok
        except Exception as e:
            if not fail_silent:
                util.error("Failed to verify token: %s" % str(e))
            return False

    @staticmethod
    def server(value=None):
        """Get the hostname of the server or set the server using hostname or aliases.
        Also set via environment variable GRAPHISTRY_HOSTNAME."""
        if value is None:
            return PyGraphistry._config["hostname"]

        # setter
        shortcuts = {}
        if value in shortcuts:
            resolved = shortcuts[value]
            PyGraphistry._config["hostname"] = resolved
            util.warn("Resolving alias %s to %s" % (value, resolved))
        else:
            PyGraphistry._config["hostname"] = value

    @staticmethod
    def store_token_creds_in_memory(value=None):
        """Cache credentials for JWT token access. Default off due to not being safe."""
        if value is None:
            return PyGraphistry._config["store_token_creds_in_memory"]
        else:
            v = bool(strtobool(value)) if isinstance(value, str) else value
            PyGraphistry._config["store_token_creds_in_memory"] = v

    @staticmethod
    def client_protocol_hostname(value=None):
        """Get/set the client protocol+hostname for when display urls (distinct from uploading).
        Also set via environment variable GRAPHISTRY_CLIENT_PROTOCOL_HOSTNAME.
        Defaults to hostname and no protocol (reusing environment protocol)"""

        if value is None:
            cfg_client_protocol_hostname = PyGraphistry._config[
                "client_protocol_hostname"
            ]
            # skip doing protocol by default to match notebook's protocol
            cph = (
                ("//" + PyGraphistry.server())
                if cfg_client_protocol_hostname is None
                else cfg_client_protocol_hostname
            )
            return cph
        else:
            PyGraphistry._config["client_protocol_hostname"] = value

    @staticmethod
    def api_key(value=None):
        """Set or get the API key.
        Also set via environment variable GRAPHISTRY_API_KEY."""

        if value is None:
            return PyGraphistry._config["api_key"]

        # setter
        if value is not PyGraphistry._config["api_key"]:
            PyGraphistry._config["api_key"] = value.strip()
            PyGraphistry._is_authenticated = False

    @staticmethod
    def api_token(value=None):
        """Set or get the API token.
        Also set via environment variable GRAPHISTRY_API_TOKEN."""

        if value is None:
            return PyGraphistry._config["api_token"]

        # setter
        if value is not PyGraphistry._config["api_token"]:
            PyGraphistry._config["api_token"] = value.strip()
            PyGraphistry._is_authenticated = False

    @staticmethod
    def api_token_refresh_ms(value=None):
        """Set or get the API token refresh interval in milliseconds.
        None and 0 interpreted as no refreshing."""

        if value is None:
            return PyGraphistry._config["api_token_refresh_ms"]

        # setter
        if value is not PyGraphistry._config["api_token_refresh_ms"]:
            PyGraphistry._config["api_token_refresh_ms"] = int(value)

    @staticmethod
    def protocol(value=None):
        """Set or get the protocol ('http' or 'https').
        Set automatically when using a server alias.
        Also set via environment variable GRAPHISTRY_PROTOCOL."""
        if value is None:
            return PyGraphistry._config["protocol"]
        # setter
        PyGraphistry._config["protocol"] = value

    @staticmethod
    def api_version(value=None):
        """Set or get the API version: 1 for 1.0 (deprecated), 3 for 2.0.
        Setting api=2 (protobuf) fully deprecated from the PyGraphistry client.
        Also set via environment variable GRAPHISTRY_API_VERSION."""
        
        import re
        if value is None:
            #if set by env var, interpret
            env_api_version = PyGraphistry._config["api_version"]
            if isinstance(env_api_version, str):
                if re.sub(r'\d+', '', env_api_version) == '':
                    value = int(env_api_version)
                else:
                    raise ValueError("Expected API version to be 1, 3, instead got (likely from GRAPHISTRY_API_VERSION): %s" % env_api_version)
            else:
                value = env_api_version

        if value not in [1, 3]:
            raise ValueError("Expected API version to be 1, 3, instead got: %s" % value)

        # setter
        PyGraphistry._config["api_version"] = value

        return value

    @staticmethod
    def certificate_validation(value=None):
        """Enable/Disable SSL certificate validation (True, False).
        Also set via environment variable GRAPHISTRY_CERTIFICATE_VALIDATION."""
        if value is None:
            return PyGraphistry._config["certificate_validation"]

        # setter
        v = bool(strtobool(value)) if isinstance(value, str) else value
        if not v:
            requests.packages.urllib3.disable_warnings()
        PyGraphistry._config["certificate_validation"] = v

    @staticmethod
    def set_bolt_driver(driver=None):
        PyGraphistry._config["bolt_driver"] = bolt_util.to_bolt_driver(driver)

    @staticmethod
    def register(
<<<<<<< HEAD
        key: Optional[str] = None,
        username: Optional[str] = None,
        password: Optional[str] = None,
        token: Optional[str] = None,
        server: Optional[str] = None,
        protocol: Optional[str] = None,
        api: Optional[Literal[1, 3]] = None,
        certificate_validation: Optional[bool] = None,
        bolt: Optional[Union[Dict, Any]] = None,
        token_refresh_ms: int = 10 * 60 * 1000,
        store_token_creds_in_memory: Optional[bool] = None,
        client_protocol_hostname: Optional[str] = None,
=======
        key=None,
        username=None,
        password=None,
        token=None,
        server=None,
        protocol=None,
        api=None,
        certificate_validation=None,
        bolt=None,
        token_refresh_ms=10 * 60 * 1000,
        store_token_creds_in_memory=None,
        client_protocol_hostname=None,
        org_name=None
>>>>>>> d5882ffb
    ):
        """API key registration and server selection

        Changing the key effects all derived Plotter instances.

        Provide one of key (deprecated api=1), username/password (api=3) or temporary token (api=3).

        :param key: API key (deprecated 1.0 API)
        :type key: Optional[str]
        :param username: Account username (2.0 API).
        :type username: Optional[str]
        :param password: Account password (2.0 API).
        :type password: Optional[str]
        :param token: Valid Account JWT token (2.0). Provide token, or username/password, but not both.
        :type token: Optional[str]
        :param server: URL of the visualization server.
        :type server: Optional[str]
        :param protocol: Protocol to use for server uploaders, defaults to "https".
        :type protocol: Optional[str]
        :param api: API version to use, defaults to 1 (deprecated slow json 1.0 API), prefer 3 (2.0 API with Arrow+JWT)
        :type api: Optional[Literal[1, 3]]
        :param certificate_validation: Override default-on check for valid TLS certificate by setting to True.
        :type certificate_validation: Optional[bool]
        :param bolt: Neo4j bolt information. Optional driver or named constructor arguments for instantiating a new one.
        :type bolt: Union[dict, Any]
        :param protocol: Protocol used to contact visualization server, defaults to "https".
        :type protocol: Optional[str]
        :param token_refresh_ms: Ignored for now; JWT token auto-refreshed on plot() calls.
        :type token_refresh_ms: int
        :param store_token_creds_in_memory: Store username/password in-memory for JWT token refreshes (Token-originated have a hard limit, so always-on requires creds somewhere)
        :type store_token_creds_in_memory: Optional[bool]
        :param client_protocol_hostname: Override protocol and host shown in browser. Defaults to protocol/server or envvar GRAPHISTRY_CLIENT_PROTOCOL_HOSTNAME.
        :type client_protocol_hostname: Optional[str]
        :param org_name: Set login organization's name(slug). Defaults to user's personal organization.
        :type org_name: Optional[str]
        :returns: None.
        :rtype: None

        **Example: Standard (2.0 api by username/password with org_name)**
                ::

                    import graphistry
                    graphistry.register(api=3, protocol='http', server='200.1.1.1', username='person', password='pwd', org_name="org-name")

        **Example: Standard (2.0 api by username/password) without org_name**
                ::

                    import graphistry
                    graphistry.register(api=3, protocol='http', server='200.1.1.1', username='person', password='pwd')

        **Example: Standard (2.0 api by token)**
                ::

                    import graphistry
                    graphistry.register(api=3, protocol='http', server='200.1.1.1', token='abc')

        **Example: Remote browser to Graphistry-provided notebook server (2.0)**
                ::

                    import graphistry
                    graphistry.register(api=3, protocol='http', server='nginx', client_protocol_hostname='https://my.site.com', token='abc')

        **Example: Standard (1.0)**
                ::

                    import graphistry
                    graphistry.register(api=1, key="my api key")

        """
        PyGraphistry.api_version(api)
        PyGraphistry.api_token_refresh_ms(token_refresh_ms)
        PyGraphistry.api_key(key)
        PyGraphistry.server(server)
        PyGraphistry.protocol(protocol)
        PyGraphistry.client_protocol_hostname(client_protocol_hostname)
        PyGraphistry.certificate_validation(certificate_validation)
        PyGraphistry.store_token_creds_in_memory(store_token_creds_in_memory)
        if not (username is None) and not (password is None):
            PyGraphistry.login(username, password, org_name)
        PyGraphistry.api_token(token or PyGraphistry._config['api_token'])
        PyGraphistry.authenticate()

        PyGraphistry.set_bolt_driver(bolt)

    @staticmethod
    def privacy(
        mode: Optional[str] = None,
        notify: Optional[bool] = None,
        invited_users: Optional[List] = None,
        mode_action: Optional[str] = None,
        message: Optional[str] = None,
    ):
        """Set global default sharing mode

        :param mode: Either "private" or "public" or "organization"
        :type mode: str
        :param notify: Whether to email the recipient(s) upon upload
        :type notify: bool
        :param invited_users: List of recipients, where each is {"email": str, "action": str} and action is "10" (view) or "20" (edit)
        :type invited_users: List
        :param mode_action: Only used when mode="organization", action for sharing within organization, "10" (view) or "20" (edit), default is "20"
        :type mode_action: str

        Requires an account with sharing capabilities.

        Shared datasets will appear in recipients' galleries.

        If mode is set to "private", only accounts in invited_users list can access. Mode "public" permits viewing by any user with the URL.

        Action "10" (view) gives read access, while action "20" (edit) gives edit access, like changing the sharing mode.

        When notify is true, uploads will trigger notification emails to invitees. Email will use visualization's ".name()"

        **Example: Limit visualizations to current user**

            ::

                import graphistry
                graphistry.register(api=3, username='myuser', password='mypassword')
                graphistry.privacy()  # default uploads to mode="private"

                #Subsequent uploads default to using .privacy() settings
                users_df = pd.DataFrame({'user': ['a','b','x'], 'boss': ['x', 'x', 'y']})
                h = graphistry.hypergraph(users_df, direct=True)
                g = h['graph'].plot()


        **Example: Default to publicly viewable visualizations**

            ::

                import graphistry
                graphistry.register(api=3, username='myuser', password='mypassword')
                #graphistry.privacy(mode="public")  # can skip calling .privacy() for this default

                #Subsequent uploads default to using .privacy() settings
                users_df = pd.DataFrame({'user': ['a','b','x'], 'boss': ['x', 'x', 'y']})
                h = graphistry.hypergraph(users_df, direct=True)
                g = h['graph'].plot()


        **Example: Default to sharing with select teammates, and keep notifications opt-in**

            ::

                import graphistry
                graphistry.register(api=3, username='myuser', password='mypassword')
                graphistry.privacy(
                    mode="private",
                    invited_users=[
                        {"email": "friend1@acme.org", "action": "10"}, # view
                        {"email": "friend2@acme.org", "action": "20"}, # edit
                    ],
                    notify=False)

                #Subsequent uploads default to using .privacy() settings
                users_df = pd.DataFrame({'user': ['a','b','x'], 'boss': ['x', 'x', 'y']})
                h = graphistry.hypergraph(users_df, direct=True)
                g = h['graph'].plot()


        **Example: Keep visualizations public and email notifications upon upload**

            ::

                import graphistry
                graphistry.register(api=3, username='myuser', password='mypassword')
                graphistry.privacy(
                    mode="public",
                    invited_users=[
                        {"email": "friend1@acme.org", "action": "10"}, # view
                        {"email": "friend2@acme.org", "action": "20"}, # edit
                    ],
                    notify=True)

                #Subsequent uploads default to using .privacy() settings
                users_df = pd.DataFrame({'user': ['a','b','x'], 'boss': ['x', 'x', 'y']})
                h = graphistry.hypergraph(users_df, direct=True)
                g = h['graph']
                g = g.name('my cool viz')  # For friendlier invitations
                g.plot()
        """

        PyGraphistry._config['privacy'] = {
            'mode': mode,
            'notify': notify,
            'invited_users': invited_users,
            'mode_action': mode_action,
            'message': message
        }

    @staticmethod
    def hypergraph(
        raw_events,
        entity_types: Optional[List[str]] = None,
        opts: dict = {},
        drop_na: bool = True,
        drop_edge_attrs: bool = False,
        verbose: bool = True,
        direct: bool = False,
        engine: str = "pandas",
        npartitions: Optional[int] = None,
        chunksize: Optional[int] = None,
    ):
        """Transform a dataframe into a hypergraph.

        :param raw_events: Dataframe to transform (pandas or cudf).
        :type raw_events: pandas.DataFrame
        :param Optional[list] entity_types: Columns (strings) to turn into nodes, None signifies all
        :param dict opts: See below
        :param bool drop_edge_attrs: Whether to include each row's attributes on its edges, defaults to False (include)
        :param bool verbose: Whether to print size information
        :param bool direct: Omit hypernode and instead strongly connect nodes in an event
        :param bool engine: String (pandas, cudf, ...) for engine to use
        :param Optional[int] npartitions: For distributed engines, how many coarse-grained pieces to split events into
        :param Optional[int] chunksize: For distributed engines, split events after chunksize rows

        Create a graph out of the dataframe, and return the graph components as dataframes,
        and the renderable result Plotter. Hypergraphs reveal relationships between rows and between column values.
        This transform is useful for lists of events, samples, relationships, and other structured high-dimensional data.

        Specify local compute engine by passing `engine='pandas'`, 'cudf', 'dask', 'dask_cudf' (default: 'pandas').
        If events are not in that engine's format, they will be converted into it.

        The transform creates a node for every unique value in the entity_types columns (default: all columns).
        If direct=False (default), every row is also turned into a node.
        Edges are added to connect every table cell to its originating row's node, or if direct=True, to the other nodes from the same row.
        Nodes are given the attribute 'type' corresponding to the originating column name, or in the case of a row, 'EventID'.
        Options further control the transform, such column category definitions for controlling whether values
        reocurring in different columns should be treated as one node,
        or whether to only draw edges between certain column type pairs.

        Consider a list of events. Each row represents a distinct event, and each column some metadata about an event.
        If multiple events have common metadata, they will be transitively connected through those metadata values.
        The layout algorithm will try to cluster the events together.
        Conversely, if an event has unique metadata, the unique metadata will turn into nodes that only have connections to the event node, and the clustering algorithm will cause them to form a ring around the event node.

        Best practice is to set EVENTID to a row's unique ID,
        SKIP to all non-categorical columns (or entity_types to all categorical columns),
        and CATEGORY to group columns with the same kinds of values.

        To prevent creating nodes for null values, set drop_na=True.
        Some dataframe engines may have undesirable null handling,
        and recommend replacing None values with np.nan .

        The optional ``opts={...}`` configuration options are:

        * 'EVENTID': Column name to inspect for a row ID. By default, uses the row index.
        * 'CATEGORIES': Dictionary mapping a category name to inhabiting columns. E.g., {'IP': ['srcAddress', 'dstAddress']}.  If the same IP appears in both columns, this makes the transform generate one node for it, instead of one for each column.
        * 'DELIM': When creating node IDs, defines the separator used between the column name and node value
        * 'SKIP': List of column names to not turn into nodes. For example, dates and numbers are often skipped.
        * 'EDGES': For direct=True, instead of making all edges, pick column pairs. E.g., {'a': ['b', 'd'], 'd': ['d']} creates edges between columns a->b and a->d, and self-edges d->d.


        :returns: {'entities': DF, 'events': DF, 'edges': DF, 'nodes': DF, 'graph': Plotter}
        :rtype: dict

        **Example: Connect user<-row->boss**

            ::

                import graphistry
                users_df = pd.DataFrame({'user': ['a','b','x'], 'boss': ['x', 'x', 'y']})
                h = graphistry.hypergraph(users_df)
                g = h['graph'].plot()

        **Example: Connect user->boss**

            ::

                import graphistry
                users_df = pd.DataFrame({'user': ['a','b','x'], 'boss': ['x', 'x', 'y']})
                h = graphistry.hypergraph(users_df, direct=True)
                g = h['graph'].plot()

        **Example: Connect user<->boss**

            ::

                import graphistry
                users_df = pd.DataFrame({'user': ['a','b','x'], 'boss': ['x', 'x', 'y']})
                h = graphistry.hypergraph(users_df, direct=True, opts={'EDGES': {'user': ['boss'], 'boss': ['user']}})
                g = h['graph'].plot()

        **Example: Only consider some columns for nodes**

            ::

                import graphistry
                users_df = pd.DataFrame({'user': ['a','b','x'], 'boss': ['x', 'x', 'y']})
                h = graphistry.hypergraph(users_df, entity_types=['boss'])
                g = h['graph'].plot()

        **Example: Collapse matching user::<id> and boss::<id> nodes into one person::<id> node**

            ::

                import graphistry
                users_df = pd.DataFrame({'user': ['a','b','x'], 'boss': ['x', 'x', 'y']})
                h = graphistry.hypergraph(users_df, opts={'CATEGORIES': {'person': ['user', 'boss']}})
                g = h['graph'].plot()

        **Example: Use cudf engine instead of pandas**

            ::

                import cudf, graphistry
                users_gdf = cudf.DataFrame({'user': ['a','b','x'], 'boss': ['x', 'x', 'y']})
                h = graphistry.hypergraph(users_gdf, engine='cudf')
                g = h['graph'].plot()

        """
        from . import hyper

        return hyper.Hypergraph().hypergraph(
            PyGraphistry,
            raw_events,
            entity_types,
            opts,
            drop_na,
            drop_edge_attrs,
            verbose,
            direct,
            engine=engine,
            npartitions=npartitions,
            chunksize=chunksize,
        )

    @staticmethod
    def infer_labels(self):
        """

        :return: Plotter w/neo4j

        * Prefers point_title/point_label if available
        * Fallback to node id
        * Raises exception if no nodes available, no likely candidates, and no matching node id fallback

        **Example**

                ::

                    import graphistry
                    g = graphistry.nodes(pd.read_csv('nodes.csv'), 'id_col').infer_labels()
                    g.plot()

        """
        return Plotter().infer_labels()

    @staticmethod
    def bolt(driver=None):
        """

        :param driver: Neo4j Driver or arguments for GraphDatabase.driver(**{...})**
        :return: Plotter w/neo4j

        Call this to create a Plotter with an overridden neo4j driver.

        **Example**

                ::

                    import graphistry
                    g = graphistry.bolt({ server: 'bolt://...', auth: ('<username>', '<password>') })

                ::

                    import neo4j
                    import graphistry

                    driver = neo4j.GraphDatabase.driver(...)

                    g = graphistry.bolt(driver)
        """
        return Plotter().bolt(driver)

    @staticmethod
    def cypher(query, params={}):
        """

        :param query: a cypher query
        :param params: cypher query arguments
        :return: Plotter with data from a cypher query. This call binds `source`, `destination`, and `node`.

        Call this to immediately execute a cypher query and store the graph in the resulting Plotter.

                ::

                    import graphistry
                    g = graphistry.bolt({ query='MATCH (a)-[r:PAYMENT]->(b) WHERE r.USD > 7000 AND r.USD < 10000 RETURN r ORDER BY r.USD DESC', params={ "AccountId": 10 })
        """
        return Plotter().cypher(query, params)

    @staticmethod
    def nodexl(xls_or_url, source="default", engine=None, verbose=False):
        """

        :param xls_or_url: file/http path string to a nodexl-generated xls, or a pandas ExcelFile() object
        :param source: optionally activate binding by string name for a known nodexl data source ('twitter', 'wikimedia')
        :param engine: optionally set a pandas Excel engine
        :param verbose: optionally enable printing progress by overriding to True

        """

        if not (engine is None):
            print("WARNING: Engine currently ignored, please contact if critical")

        return Plotter().nodexl(xls_or_url, source, engine, verbose)

    @staticmethod
    def gremlin(queries: Union[str, Iterable[str]]) -> Plottable:
        """Run one or more gremlin queries and get back the result as a graph object
        To support cosmosdb, sends as strings

        **Example: Login and plot**

            ::

                import graphistry
                (graphistry
                    .gremlin_client(my_gremlin_client)
                    .gremlin('g.E().sample(10)')
                    .fetch_nodes()  # Fetch properties for nodes
                    .plot())

        """
        return Plotter().gremlin(queries)

    @staticmethod
    def neptune(
        NEPTUNE_READER_HOST: Optional[str] = None,
        NEPTUNE_READER_PORT: Optional[str] = None,
        NEPTUNE_READER_PROTOCOL: Optional[str] = "wss",
        endpoint: Optional[str] = None,
        gremlin_client: Optional[Any] = None,
    ) -> Plotter:
        """
           Provide credentials as arguments, as environment variables, or by providing a gremlinpython client
           Environment variable names are the same as the constructor argument names
           If endpoint provided, do not need host/port/protocol
           If no client provided, create (connect)

        **Example: Login and plot via parrams**

            ::

                import graphistry
                (graphistry
                    .neptune(
                        NEPTUNE_READER_PROTOCOL='wss'
                        NEPTUNE_READER_HOST='neptunedbcluster-xyz.cluster-ro-abc.us-east-1.neptune.amazonaws.com'
                        NEPTUNE_READER_PORT='8182'
                    )
                    .gremlin('g.E().sample(10)')
                    .fetch_nodes()  # Fetch properties for nodes
                    .plot())

        **Example: Login and plot via env vars**

            ::

                import graphistry
                (graphistry
                    .neptune()
                    .gremlin('g.E().sample(10)')
                    .fetch_nodes()  # Fetch properties for nodes
                    .plot())

        **Example: Login and plot via endpoint**

            ::

                import graphistry
                (graphistry
                    .neptune(endpoint='wss://neptunedbcluster-xyz.cluster-ro-abc.us-east-1.neptune.amazonaws.com:8182/gremlin')
                    .gremlin('g.E().sample(10)')
                    .fetch_nodes()  # Fetch properties for nodes
                    .plot())

        **Example: Login and plot via client**

            ::

                import graphistry
                (graphistry
                    .neptune(gremlin_client=client)
                    .gremlin('g.E().sample(10)')
                    .fetch_nodes()  # Fetch properties for nodes
                    .plot())
        """
        return Plotter().neptune(
            NEPTUNE_READER_HOST=NEPTUNE_READER_HOST,
            NEPTUNE_READER_PORT=NEPTUNE_READER_PORT,
            NEPTUNE_READER_PROTOCOL=NEPTUNE_READER_PROTOCOL,
            endpoint=endpoint,
            gremlin_client=gremlin_client,
        )

    @staticmethod
    def cosmos(
        COSMOS_ACCOUNT: str = None,
        COSMOS_DB: str = None,
        COSMOS_CONTAINER: str = None,
        COSMOS_PRIMARY_KEY: str = None,
        gremlin_client: Any = None,
    ) -> Plotter:
        """Provide credentials as arguments, as environment variables, or by providing a gremlinpython client
        Environment variable names are the same as the constructor argument names
        If no client provided, create (connect)

        :param COSMOS_ACCOUNT: cosmos account
        :param COSMOS_DB: cosmos db name
        :param COSMOS_CONTAINER: cosmos container name
        :param COSMOS_PRIMARY_KEY: cosmos key
        :param gremlin_client: optional prebuilt client
        :return: Plotter with data from a cypher query. This call binds `source`, `destination`, and `node`.

        **Example: Login and plot**

            ::

                import graphistry
                (graphistry
                    .cosmos(
                        COSMOS_ACCOUNT='a',
                        COSMOS_DB='b',
                        COSMOS_CONTAINER='c',
                        COSMOS_PRIMARY_KEY='d')
                    .gremlin('g.E().sample(10)')
                    .fetch_nodes()  # Fetch properties for nodes
                    .plot())

        """
        return Plotter().cosmos(
            COSMOS_ACCOUNT=COSMOS_ACCOUNT,
            COSMOS_DB=COSMOS_DB,
            COSMOS_CONTAINER=COSMOS_CONTAINER,
            COSMOS_PRIMARY_KEY=COSMOS_PRIMARY_KEY,
            gremlin_client=gremlin_client,
        )

    @staticmethod
    def gremlin_client(gremlin_client: Any = None) -> Plotter:
        """Pass in a generic gremlin python client

        **Example: Login and plot**

            ::

                import graphistry
                from gremlin_python.driver.client import Client

                my_gremlin_client = Client(
                f'wss://MY_ACCOUNT.gremlin.cosmosdb.azure.com:443/',
                'g',
                username=f"/dbs/MY_DB/colls/{self.COSMOS_CONTAINER}",
                password=self.COSMOS_PRIMARY_KEY,
                message_serializer=GraphSONSerializersV2d0())

                (graphistry
                    .gremlin_client(my_gremlin_client)
                    .gremlin('g.E().sample(10)')
                    .fetch_nodes()  # Fetch properties for nodes
                    .plot())

        """
        return Plotter().gremlin_client(gremlin_client=gremlin_client)

    @staticmethod
    def drop_graph() -> Plotter:
        """
        Remove all graph nodes and edges from the database
        """
        return Plotter().drop_graph()

    @staticmethod
    def name(name):
        """Upload name

        :param name: Upload name
        :type name: str"""

        return Plotter().name(name)

    @staticmethod
    def description(description):
        """Upload description

        :param description: Upload description
        :type description: str"""

        return Plotter().description(description)

    @staticmethod
    def addStyle(bg=None, fg=None, logo=None, page=None):
        """Creates a base plotter with some style settings.

        For parameters, see ``plotter.addStyle``.

        :returns: Plotter
        :rtype: Plotter

        **Example**

            ::

                import graphistry
                graphistry.addStyle(bg={'color': 'black'})
        """

        return Plotter().addStyle(bg=bg, fg=fg, logo=logo, page=page)

    @staticmethod
    def style(bg=None, fg=None, logo=None, page=None):
        """Creates a base plotter with some style settings.

        For parameters, see ``plotter.style``.

        :returns: Plotter
        :rtype: Plotter

        **Example**

            ::

                import graphistry
                graphistry.style(bg={'color': 'black'})
        """

        return Plotter().style(bg=bg, fg=fg, logo=logo, page=page)

    @staticmethod
    def encode_point_color(
        column,
        palette=None,
        as_categorical=None,
        as_continuous=None,
        categorical_mapping=None,
        default_mapping=None,
        for_default=True,
        for_current=False,
    ):
        """Set point color with more control than bind()

        :param column: Data column name
        :type column: str

        :param palette: Optional list of color-like strings. Ex: ["black, "#FF0", "rgb(255,255,255)" ]. Used as a gradient for continuous and round-robin for categorical.
        :type palette: Optional[list]

        :param as_categorical: Interpret column values as categorical. Ex: Uses palette via round-robin when more values than palette entries.
        :type as_categorical: Optional[bool]

        :param as_continuous: Interpret column values as continuous. Ex: Uses palette for an interpolation gradient when more values than palette entries.
        :type as_continuous: Optional[bool]

        :param categorical_mapping: Mapping from column values to color-like strings. Ex: {"car": "red", "truck": #000"}
        :type categorical_mapping: Optional[dict]

        :param default_mapping: Augment categorical_mapping with mapping for values not in categorical_mapping. Ex: default_mapping="gray".
        :type default_mapping: Optional[str]

        :param for_default: Use encoding for when no user override is set. Default on.
        :type for_default: Optional[bool]

        :param for_current: Use encoding as currently active. Clearing the active encoding resets it to default, which may be different. Default on.
        :type for_current: Optional[bool]

        :returns: Plotter
        :rtype: Plotter

        **Example: Set a palette-valued column for the color, same as bind(point_color='my_column')**
            ::

                g2a = g.encode_point_color('my_int32_palette_column')
                g2b = g.encode_point_color('my_int64_rgb_column')

        **Example: Set a cold-to-hot gradient of along the spectrum blue, yellow, red**
            ::

                g2 = g.encode_point_color('my_numeric_col', palette=["blue", "yellow", "red"], as_continuous=True)

        **Example: Round-robin sample from 5 colors in hex format**
            ::

                g2 = g.encode_point_color('my_distinctly_valued_col', palette=["#000", "#00F", "#0F0", "#0FF", "#FFF"], as_categorical=True)

        **Example: Map specific values to specific colors, including with a default**
            ::

                g2a = g.encode_point_color('brands', categorical_mapping={'toyota': 'red', 'ford': 'blue'})
                g2a = g.encode_point_color('brands', categorical_mapping={'toyota': 'red', 'ford': 'blue'}, default_mapping='gray')

        """

        return Plotter().encode_point_color(
            column=column,
            palette=palette,
            as_categorical=as_categorical,
            as_continuous=as_continuous,
            categorical_mapping=categorical_mapping,
            default_mapping=default_mapping,
            for_default=for_default,
            for_current=for_current,
        )

    @staticmethod
    def encode_edge_color(
        column,
        palette=None,
        as_categorical=None,
        as_continuous=None,
        categorical_mapping=None,
        default_mapping=None,
        for_default=True,
        for_current=False,
    ):
        """Set edge color with more control than bind()

        :param column: Data column name
        :type column: str

        :param palette: Optional list of color-like strings. Ex: ["black, "#FF0", "rgb(255,255,255)" ]. Used as a gradient for continuous and round-robin for categorical.
        :type palette: Optional[list]

        :param as_categorical: Interpret column values as categorical. Ex: Uses palette via round-robin when more values than palette entries.
        :type as_categorical: Optional[bool]

        :param as_continuous: Interpret column values as continuous. Ex: Uses palette for an interpolation gradient when more values than palette entries.
        :type as_continuous: Optional[bool]

        :param categorical_mapping: Mapping from column values to color-like strings. Ex: {"car": "red", "truck": #000"}
        :type categorical_mapping: Optional[dict]

        :param default_mapping: Augment categorical_mapping with mapping for values not in categorical_mapping. Ex: default_mapping="gray".
        :type default_mapping: Optional[str]

        :param for_default: Use encoding for when no user override is set. Default on.
        :type for_default: Optional[bool]

        :param for_current: Use encoding as currently active. Clearing the active encoding resets it to default, which may be different. Default on.
        :type for_current: Optional[bool]

        :returns: Plotter
        :rtype: Plotter

        **Example: See encode_point_color**
        """

        return Plotter().encode_edge_color(
            column=column,
            palette=palette,
            as_categorical=as_categorical,
            as_continuous=as_continuous,
            categorical_mapping=categorical_mapping,
            default_mapping=default_mapping,
            for_default=for_default,
            for_current=for_current,
        )

    @staticmethod
    def encode_point_size(
        column,
        categorical_mapping=None,
        default_mapping=None,
        for_default=True,
        for_current=False,
    ):
        """Set point size with more control than bind()

        :param column: Data column name
        :type column: str

        :param categorical_mapping: Mapping from column values to numbers. Ex: {"car": 100, "truck": 200}
        :type categorical_mapping: Optional[dict]

        :param default_mapping: Augment categorical_mapping with mapping for values not in categorical_mapping. Ex: default_mapping=50.
        :type default_mapping: Optional[Union[int,float]]

        :param for_default: Use encoding for when no user override is set. Default on.
        :type for_default: Optional[bool]

        :param for_current: Use encoding as currently active. Clearing the active encoding resets it to default, which may be different. Default on.
        :type for_current: Optional[bool]

        :returns: Plotter
        :rtype: Plotter

        **Example: Set a numerically-valued column for the size, same as bind(point_size='my_column')**
            ::

                g2a = g.encode_point_size('my_numeric_column')

        **Example: Map specific values to specific colors, including with a default**
            ::

                g2a = g.encode_point_size('brands', categorical_mapping={'toyota': 100, 'ford': 200})
                g2b = g.encode_point_size('brands', categorical_mapping={'toyota': 100, 'ford': 200}, default_mapping=50)

        """

        return Plotter().encode_point_size(
            column=column,
            categorical_mapping=categorical_mapping,
            default_mapping=default_mapping,
            for_default=for_default,
            for_current=for_current,
        )

    @staticmethod
    def encode_point_icon(
        column,
        categorical_mapping=None,
        continuous_binning=None,
        default_mapping=None,
        comparator=None,
        for_default=True,
        for_current=False,
        as_text=False,
        blend_mode=None,
        style=None,
        border=None,
        shape=None,
    ):
        """Set node icon with more control than bind(). Values from Font Awesome 4 such as "laptop": https://fontawesome.com/v4.7.0/icons/

        :param column: Data column name
        :type column: str

        :param categorical_mapping: Mapping from column values to icon name strings. Ex: {"toyota": 'car', "ford": 'truck'}
        :type categorical_mapping: Optional[dict]

        :param default_mapping: Augment categorical_mapping with mapping for values not in categorical_mapping. Ex: default_mapping=50.
        :type default_mapping: Optional[Union[int,float]]

        :param for_default: Use encoding for when no user override is set. Default on.
        :type for_default: Optional[bool]

        :param for_current: Use encoding as currently active. Clearing the active encoding resets it to default, which may be different. Default on.
        :type for_current: Optional[bool]

        :param as_text: Values should instead be treated as raw strings, instead of icons and images. (Default False.)
        :type as_text: Optional[bool]

        :param blend_mode: CSS blend mode
        :type blend_mode: Optional[str]

        :param style: CSS filter properties - opacity, saturation, luminosity, grayscale, and more
        :type style: Optional[dict]

        :param border: Border properties - 'width', 'color', and 'storke'
        :type border: Optional[dict]

        :returns: Plotter
        :rtype: Plotter

        **Example: Set a string column of icons for the point icons, same as bind(point_icon='my_column')**
            ::

                g2a = g.encode_point_icon('my_icons_column')

        **Example: Map specific values to specific icons, including with a default**
            ::

                g2a = g.encode_point_icon('brands', categorical_mapping={'toyota': 'car', 'ford': 'truck'})
                g2b = g.encode_point_icon('brands', categorical_mapping={'toyota': 'car', 'ford': 'truck'}, default_mapping='question')

        **Example: Map countries to abbreviations**
            ::

                g2b = g.encode_point_icon('country_abbrev', as_text=True)
                g2b = g.encode_point_icon('country', as_text=True, categorical_mapping={'England': 'UK', 'America': 'US'}, default_mapping='')

        **Example: Border**
            ::

                g2b = g.encode_point_icon('country', border={'width': 3, color: 'black', 'stroke': 'dashed'}, 'categorical_mapping={'England': 'UK', 'America': 'US'})

        """

        return Plotter().encode_point_icon(
            column=column,
            categorical_mapping=categorical_mapping,
            continuous_binning=continuous_binning,
            default_mapping=default_mapping,
            comparator=comparator,
            for_default=for_default,
            for_current=for_current,
            as_text=as_text,
            blend_mode=blend_mode,
            style=style,
            border=border,
            shape=shape,
        )

    @staticmethod
    def encode_edge_icon(
        column,
        categorical_mapping=None,
        continuous_binning=None,
        default_mapping=None,
        comparator=None,
        for_default=True,
        for_current=False,
        as_text=False,
        blend_mode=None,
        style=None,
        border=None,
        shape=None,
    ):
        """Set edge icon with more control than bind(). Values from Font Awesome 4 such as "laptop": https://fontawesome.com/v4.7.0/icons/

        :param column: Data column name
        :type column: str

        :param categorical_mapping: Mapping from column values to icon name strings. Ex: {"toyota": 'car', "ford": 'truck'}
        :type categorical_mapping: Optional[dict]

        :param default_mapping: Augment categorical_mapping with mapping for values not in categorical_mapping. Ex: default_mapping=50.
        :type default_mapping: Optional[Union[int,float]]

        :param for_default: Use encoding for when no user override is set. Default on.
        :type for_default: Optional[bool]

        :param for_current: Use encoding as currently active. Clearing the active encoding resets it to default, which may be different. Default on.
        :type for_current: Optional[bool]

        :param as_text: Values should instead be treated as raw strings, instead of icons and images. (Default False.)
        :type as_text: Optional[bool]

        :param blend_mode: CSS blend mode
        :type blend_mode: Optional[str]

        :param style: CSS filter properties - opacity, saturation, luminosity, grayscale, and more
        :type style: Optional[dict]

        :param border: Border properties - 'width', 'color', and 'storke'
        :type border: Optional[dict]

        :returns: Plotter
        :rtype: Plotter

        **Example: Set a string column of icons for the edge icons, same as bind(edge_icon='my_column')**
            ::

                g2a = g.encode_edge_icon('my_icons_column')

        **Example: Map specific values to specific icons, including with a default**
            ::

                g2a = g.encode_edge_icon('brands', categorical_mapping={'toyota': 'car', 'ford': 'truck'})
                g2b = g.encode_edge_icon('brands', categorical_mapping={'toyota': 'car', 'ford': 'truck'}, default_mapping='question')

        **Example: Map countries to abbreviations**
            ::

                g2a = g.encode_edge_icon('country_abbrev', as_text=True)
                g2b = g.encode_edge_icon('country', categorical_mapping={'England': 'UK', 'America': 'US'}, default_mapping='')

        **Example: Border**
            ::

                g2b = g.encode_edge_icon('country', border={'width': 3, color: 'black', 'stroke': 'dashed'}, 'categorical_mapping={'England': 'UK', 'America': 'US'})

        """

        return Plotter().encode_edge_icon(
            column=column,
            categorical_mapping=categorical_mapping,
            continuous_binning=continuous_binning,
            default_mapping=default_mapping,
            comparator=comparator,
            for_default=for_default,
            for_current=for_current,
            as_text=as_text,
            blend_mode=blend_mode,
            style=style,
            border=border,
            shape=shape,
        )

    @staticmethod
    def encode_edge_badge(
        column,
        position="TopRight",
        categorical_mapping=None,
        continuous_binning=None,
        default_mapping=None,
        comparator=None,
        color=None,
        bg=None,
        fg=None,
        for_current=False,
        for_default=True,
        as_text=None,
        blend_mode=None,
        style=None,
        border=None,
        shape=None,
    ):

        return Plotter().encode_edge_badge(
            column=column,
            categorical_mapping=categorical_mapping,
            continuous_binning=continuous_binning,
            default_mapping=default_mapping,
            comparator=comparator,
            color=color,
            bg=bg,
            fg=fg,
            for_current=for_current,
            for_default=for_default,
            as_text=as_text,
            blend_mode=blend_mode,
            style=style,
            border=border,
            shape=shape,
        )

    @staticmethod
    def encode_point_badge(
        column,
        position="TopRight",
        categorical_mapping=None,
        continuous_binning=None,
        default_mapping=None,
        comparator=None,
        color=None,
        bg=None,
        fg=None,
        for_current=False,
        for_default=True,
        as_text=None,
        blend_mode=None,
        style=None,
        border=None,
        shape=None,
    ):

        return Plotter().encode_point_badge(
            column=column,
            categorical_mapping=categorical_mapping,
            continuous_binning=continuous_binning,
            default_mapping=default_mapping,
            comparator=comparator,
            color=color,
            bg=bg,
            fg=fg,
            for_current=for_current,
            for_default=for_default,
            as_text=as_text,
            blend_mode=blend_mode,
            style=style,
            border=border,
            shape=shape,
        )

    @staticmethod
    def bind(
        node=None,
        source=None,
        destination=None,
        edge_title=None,
        edge_label=None,
        edge_color=None,
        edge_weight=None,
        edge_icon=None,
        edge_size=None,
        edge_opacity=None,
        edge_source_color=None,
        edge_destination_color=None,
        point_title=None,
        point_label=None,
        point_color=None,
        point_weight=None,
        point_icon=None,
        point_size=None,
        point_opacity=None,
        point_x=None,
        point_y=None,
    ):
        """Create a base plotter.

        Typically called at start of a program. For parameters, see ``plotter.bind()`` .

        :returns: Plotter
        :rtype: Plotter

        **Example**

                ::

                    import graphistry
                    g = graphistry.bind()

        """

        return Plotter().bind(
            source=source,
            destination=destination,
            node=node,
            edge_title=edge_title,
            edge_label=edge_label,
            edge_color=edge_color,
            edge_size=edge_size,
            edge_weight=edge_weight,
            edge_icon=edge_icon,
            edge_opacity=edge_opacity,
            edge_source_color=edge_source_color,
            edge_destination_color=edge_destination_color,
            point_title=point_title,
            point_label=point_label,
            point_color=point_color,
            point_size=point_size,
            point_weight=point_weight,
            point_icon=point_icon,
            point_opacity=point_opacity,
            point_x=point_x,
            point_y=point_y,
        )

    @staticmethod
    def tigergraph(
        protocol="http",
        server="localhost",
        web_port=14240,
        api_port=9000,
        db=None,
        user="tigergraph",
        pwd="tigergraph",
        verbose=False,
    ):
        """Register Tigergraph connection setting defaults

        :param protocol: Protocol used to contact the database.
        :type protocol: Optional[str]
        :param server: Domain of the database
        :type server: Optional[str]
        :param web_port:
        :type web_port: Optional[int]
        :param api_port:
        :type api_port: Optional[int]
        :param db: Name of the database
        :type db: Optional[str]
        :param user:
        :type user: Optional[str]
        :param pwd:
        :type pwd: Optional[str]
        :param verbose: Whether to print operations
        :type verbose: Optional[bool]
        :returns: Plotter
        :rtype: Plotter


        **Example: Standard**
                ::

                    import graphistry
                    tg = graphistry.tigergraph(protocol='https', server='acme.com', db='my_db', user='alice', pwd='tigergraph2')

        """

        return Plotter().tigergraph(
            protocol, server, web_port, api_port, db, user, pwd, verbose
        )

    @staticmethod
    def gsql_endpoint(
        self, method_name, args={}, bindings=None, db=None, dry_run=False
    ):
        """Invoke Tigergraph stored procedure at a user-definend endpoint and return transformed Plottable

        :param method_name: Stored procedure name
        :type method_name: str
        :param args: Named endpoint arguments
        :type args: Optional[dict]
        :param bindings: Mapping defining names of returned 'edges' and/or 'nodes', defaults to @@nodeList and @@edgeList
        :type bindings: Optional[dict]
        :param db: Name of the database, defaults to value set in .tigergraph(...)
        :type db: Optional[str]
        :param dry_run: Return target URL without running
        :type dry_run: bool
        :returns: Plotter
        :rtype: Plotter

        **Example: Minimal**
                ::

                    import graphistry
                    tg = graphistry.tigergraph(db='my_db')
                    tg.gsql_endpoint('neighbors').plot()

        **Example: Full**
                ::

                    import graphistry
                    tg = graphistry.tigergraph()
                    tg.gsql_endpoint('neighbors', {'k': 2}, {'edges': 'my_edge_list'}, 'my_db').plot()

        **Example: Read data**
                ::

                    import graphistry
                    tg = graphistry.tigergraph()
                    out = tg.gsql_endpoint('neighbors')
                    (nodes_df, edges_df) = (out._nodes, out._edges)

        """

        return Plotter().gsql_endpoint(method_name, args, bindings, db, dry_run)

    @staticmethod
    def gsql(query, bindings=None, dry_run=False):
        """Run Tigergraph query in interpreted mode and return transformed Plottable

         :param query: Code to run
         :type query: str
         :param bindings: Mapping defining names of returned 'edges' and/or 'nodes', defaults to @@nodeList and @@edgeList
         :type bindings: Optional[dict]
         :param dry_run: Return target URL without running
         :type dry_run: bool
         :returns: Plotter
         :rtype: Plotter

         **Example: Minimal**
                 ::

                     import graphistry
                     tg = graphistry.tigergraph()
                     tg.gsql(\"\"\"
                     INTERPRET QUERY () FOR GRAPH Storage {

                         OrAccum<BOOL> @@stop;
                         ListAccum<EDGE> @@edgeList;
                         SetAccum<vertex> @@set;

                         @@set += to_vertex("61921", "Pool");

                         Start = @@set;

                         while Start.size() > 0 and @@stop == false do

                         Start = select t from Start:s-(:e)-:t
                         where e.goUpper == TRUE
                         accum @@edgeList += e
                         having t.type != "Service";
                         end;

                         print @@edgeList;
                     }
                     \"\"\").plot()

        **Example: Full**
                 ::

                     import graphistry
                     tg = graphistry.tigergraph()
                     tg.gsql(\"\"\"
                     INTERPRET QUERY () FOR GRAPH Storage {

                         OrAccum<BOOL> @@stop;
                         ListAccum<EDGE> @@edgeList;
                         SetAccum<vertex> @@set;

                         @@set += to_vertex("61921", "Pool");

                         Start = @@set;

                         while Start.size() > 0 and @@stop == false do

                         Start = select t from Start:s-(:e)-:t
                         where e.goUpper == TRUE
                         accum @@edgeList += e
                         having t.type != "Service";
                         end;

                         print @@my_edge_list;
                     }
                     \"\"\", {'edges': 'my_edge_list'}).plot()
        """

        return Plotter().gsql(query, bindings, dry_run)

    @staticmethod
    def nodes(nodes: Union[Callable, Any], node=None, *args, **kwargs) -> Plottable:
        """Specify the set of nodes and associated data.
        If a callable, will be called with current Plotter and whatever positional+named arguments

        Must include any nodes referenced in the edge list.

        :param nodes: Nodes and their attributes.
        :type nodes: Pandas dataframe or Callable

        :returns: Plotter
        :rtype: Plotter

        **Example**
            ::

                import graphistry

                es = pandas.DataFrame({'src': [0,1,2], 'dst': [1,2,0]})
                g = graphistry
                    .bind(source='src', destination='dst')
                    .edges(es)

                vs = pandas.DataFrame({'v': [0,1,2], 'lbl': ['a', 'b', 'c']})
                g = g.bind(node='v').nodes(vs)

                g.plot()

        **Example**
            ::

                import graphistry

                es = pandas.DataFrame({'src': [0,1,2], 'dst': [1,2,0]})
                g = graphistry.edges(es, 'src', 'dst')

                vs = pandas.DataFrame({'v': [0,1,2], 'lbl': ['a', 'b', 'c']})
                g = g.nodes(vs, 'v)

                g.plot()


        **Example**
            ::
                import graphistry

                def sample_nodes(g, n):
                    return g._nodes.sample(n)

                df = pandas.DataFrame({'id': [0,1,2], 'v': [1,2,0]})

                graphistry
                    .nodes(df, 'id')
                    ..nodes(sample_nodes, n=2)
                    ..nodes(sample_nodes, None, 2)  # equivalent
                    .plot()

        """
        return Plotter().nodes(nodes, node, *args, **kwargs)

    @staticmethod
    def edges(
        edges: Union[Callable, Any], source=None, destination=None, *args, **kwargs
    ) -> Plottable:
        """Specify edge list data and associated edge attribute values.
        If a callable, will be called with current Plotter and whatever positional+named arguments

        :param edges: Edges and their attributes, or transform from Plotter to edges
        :type edges: Pandas dataframe, NetworkX graph, or IGraph graph

        :returns: Plotter
        :rtype: Plotter

        **Example**
            ::

                import graphistry
                df = pandas.DataFrame({'src': [0,1,2], 'dst': [1,2,0]})
                graphistry
                    .bind(source='src', destination='dst')
                    .edges(df)
                    .plot()

        **Example**
            ::

                import graphistry
                df = pandas.DataFrame({'src': [0,1,2], 'dst': [1,2,0]})
                graphistry
                    .edges(df, 'src', 'dst')
                    .plot()

        **Example**
            ::
                import graphistry

                def sample_edges(g, n):
                    return g._edges.sample(n)

                df = pandas.DataFrame({'src': [0,1,2], 'dst': [1,2,0]})

                graphistry
                    .edges(df, 'src', 'dst')
                    .edges(sample_edges, n=2)
                    .edges(sample_edges, None, None, 2)  # equivalent
                    .plot()

        """
        return Plotter().edges(edges, source, destination, *args, **kwargs)

    @staticmethod
    def pipe(graph_transform: Callable, *args, **kwargs) -> Plottable:
        """Create new Plotter derived from current

        :param graph_transform:
        :type graph_transform: Callable

        **Example: Simple**
            ::

                import graphistry

                def fill_missing_bindings(g, source='src', destination='dst):
                    return g.bind(source=source, destination=destination)

                graphistry
                    .edges(pandas.DataFrame({'src': [0,1,2], 'd': [1,2,0]}))
                    .pipe(fill_missing_bindings, destination='d')  # binds 'src'
                    .plot()
        """

        return Plotter().pipe(graph_transform, *args, **kwargs)

    @staticmethod
    def graph(ig):

        return Plotter().graph(ig)

    @staticmethod
    def from_igraph(ig,
        node_attributes: Optional[List[str]] = None,
        edge_attributes: Optional[List[str]] = None,
        load_nodes = True, load_edges = True
    ):
        return Plotter().from_igraph(ig, node_attributes, edge_attributes, load_nodes, load_edges)
    from_igraph.__doc__ = Plotter.from_igraph.__doc__


    @staticmethod
    def settings(height=None, url_params={}, render=None):

        return Plotter().settings(height, url_params, render)

    @staticmethod
    def _etl_url():
        hostname = PyGraphistry._config["hostname"]
        protocol = PyGraphistry._config["protocol"]
        return "%s://%s/etl" % (protocol, hostname)

    @staticmethod
    def _check_url():
        hostname = PyGraphistry._config["hostname"]
        protocol = PyGraphistry._config["protocol"]
        return "%s://%s/api/check" % (protocol, hostname)

    @staticmethod
    def _viz_url(info, url_params):
        splash_time = int(calendar.timegm(time.gmtime())) + 15
        extra = "&".join([k + "=" + str(v) for k, v in list(url_params.items())])
        cph = PyGraphistry.client_protocol_hostname()
        pattern = "%s/graph/graph.html?dataset=%s&type=%s&viztoken=%s&usertag=%s&splashAfter=%s&%s"
        return pattern % (
            cph,
            info["name"],
            info["type"],
            info["viztoken"],
            PyGraphistry._tag,
            splash_time,
            extra,
        )

    @staticmethod
    def _coerce_str(v):
        try:
            return str(v)
        except UnicodeDecodeError:
            print("UnicodeDecodeError")
            print("=", v, "=")
            x = v.decode("utf-8")
            print("x", x)
            return x

    @staticmethod
    def _get_data_file(dataset, mode):
        out_file = io.BytesIO()
        if mode == "json":
            json_dataset = None
            try:
                json_dataset = json.dumps(
                    dataset, ensure_ascii=False, cls=NumpyJSONEncoder
                )
            except TypeError:
                warnings.warn("JSON: Switching from NumpyJSONEncoder to str()")
                json_dataset = json.dumps(dataset, default=PyGraphistry._coerce_str)

            with gzip.GzipFile(fileobj=out_file, mode="w", compresslevel=9) as f:
                if sys.version_info < (3, 0) and isinstance(json_dataset, bytes):
                    f.write(json_dataset)
                else:
                    f.write(json_dataset.encode("utf8"))
        else:
            raise ValueError("Unknown mode:", mode)

        kb_size = len(out_file.getvalue()) // 1024
        if kb_size >= 5 * 1024:
            print("Uploading %d kB. This may take a while..." % kb_size)
            sys.stdout.flush()

        return out_file

    @staticmethod
    def _etl1(dataset):
        PyGraphistry.authenticate()

        headers = {"Content-Encoding": "gzip", "Content-Type": "application/json"}
        params = {
            "usertag": PyGraphistry._tag,
            "agent": "pygraphistry",
            "apiversion": "1",
            "agentversion": sys.modules["graphistry"].__version__,
            "key": PyGraphistry.api_key(),
        }

        out_file = PyGraphistry._get_data_file(dataset, "json")
        response = requests.post(
            PyGraphistry._etl_url(),
            out_file.getvalue(),
            headers=headers,
            params=params,
            verify=PyGraphistry._config["certificate_validation"],
        )
        response.raise_for_status()

        try:
            jres = response.json()
        except Exception:
            raise ValueError("Unexpected server response", response)

        if jres["success"] is not True:
            raise ValueError("Server reported error:", jres["msg"])
        else:
            return {
                "name": jres["dataset"],
                "viztoken": jres["viztoken"],
                "type": "vgraph",
            }


    @staticmethod
    def _check_key_and_version():
        params = {"text": PyGraphistry.api_key()}
        try:
            response = requests.get(
                PyGraphistry._check_url(),
                params=params,
                timeout=(3, 3),
                verify=PyGraphistry._config["certificate_validation"],
            )
            response.raise_for_status()
            jres = response.json()

            cver = sys.modules["graphistry"].__version__
            if (
                "pygraphistry" in jres
                and "minVersion" in jres["pygraphistry"]     # noqa: W503
                and "latestVersion" in jres["pygraphistry"]  # noqa: W503
            ):
                mver = jres["pygraphistry"]["minVersion"]
                lver = jres["pygraphistry"]["latestVersion"]

                from packaging.version import parse
                try:
                    if parse(mver) > parse(cver):
                        util.warn(
                            "Your version of PyGraphistry is no longer supported (installed=%s latest=%s). Please upgrade!"
                            % (cver, lver)
                        )
                    elif parse(lver) > parse(cver):
                        print(
                            "A new version of PyGraphistry is available (installed=%s latest=%s)."
                            % (cver, lver)
                        )
                except:
                    raise ValueError(f'Unexpected version value format when comparing {mver}, {cver}, and {lver}')
            if jres["success"] is not True:
                util.warn(jres["error"])
        except Exception:
            util.warn(
                "Could not contact %s. Are you connected to the Internet?"
                % PyGraphistry._config["hostname"]
            )

    @staticmethod
    def layout_settings(
        play: Optional[int] = None,
        locked_x: Optional[bool] = None,
        locked_y: Optional[bool] = None,
        locked_r: Optional[bool] = None,
        left: Optional[float] = None,
        top: Optional[float] = None,
        right: Optional[float] = None,
        bottom: Optional[float] = None,
        lin_log: Optional[bool] = None,
        strong_gravity: Optional[bool] = None,
        dissuade_hubs: Optional[bool] = None,
        edge_influence: Optional[float] = None,
        precision_vs_speed: Optional[float] = None,
        gravity: Optional[float] = None,
        scaling_ratio: Optional[float] = None,
    ):
        """Set layout options. Additive over previous settings.

        Corresponds to options at https://hub.graphistry.com/docs/api/1/rest/url/#urloptions

        **Example: Animated radial layout**

            ::

                import graphistry, pandas as pd
                edges = pd.DataFrame({'s': ['a','b','c','d'], 'boss': ['c','c','e','e']})
                nodes = pd.DataFrame({
                    'n': ['a', 'b', 'c', 'd', 'e'],
                    'y': [1,   1,   2,   3,   4],
                    'x': [1,   1,   0,   0,   0],
                })
                g = (graphistry
                    .edges(edges, 's', 'd')
                    .nodes(nodes, 'n')
                    .layout_settings(locked_r=True, play=2000)
                g.plot()
        """
        return Plotter().layout_settings(
            play,
            locked_x,
            locked_y,
            locked_r,
            left,
            top,
            right,
            bottom,
            lin_log,
            strong_gravity,
            dissuade_hubs,
            edge_influence,
            precision_vs_speed,
            gravity,
            scaling_ratio,
        )

    @staticmethod
    def scene_settings(
        menu: Optional[bool] = None,
        info: Optional[bool] = None,
        show_arrows: Optional[bool] = None,
        point_size: Optional[float] = None,
        edge_curvature: Optional[float] = None,
        edge_opacity: Optional[float] = None,
        point_opacity: Optional[float] = None,        
    ):
        return Plotter().scene_settings(
            menu,
            info,
            show_arrows,
            point_size,
            edge_curvature,
            edge_opacity,
            point_opacity
        )
    scene_settings.__doc__ = Plotter().scene_settings.__doc__

    @staticmethod
    def org_name(value=None):
        """Set or get the org_name when register/login.
        """

        if value is None:
            if 'org_name' in PyGraphistry._config:
                return PyGraphistry._config['org_name']
            return None

        # setter
        if 'org_name' not in PyGraphistry._config or value is not PyGraphistry._config['org_name']:
            PyGraphistry._config['org_name'] = value.strip()


client_protocol_hostname = PyGraphistry.client_protocol_hostname
store_token_creds_in_memory = PyGraphistry.store_token_creds_in_memory
server = PyGraphistry.server
protocol = PyGraphistry.protocol
register = PyGraphistry.register
privacy = PyGraphistry.privacy
login = PyGraphistry.login
refresh = PyGraphistry.refresh
api_token = PyGraphistry.api_token
verify_token = PyGraphistry.verify_token
bind = PyGraphistry.bind
addStyle = PyGraphistry.addStyle
style = PyGraphistry.style
encode_point_color = PyGraphistry.encode_point_color
encode_edge_color = PyGraphistry.encode_edge_color
encode_point_size = PyGraphistry.encode_point_size
encode_point_icon = PyGraphistry.encode_point_icon
encode_edge_icon = PyGraphistry.encode_edge_icon
encode_point_badge = PyGraphistry.encode_point_badge
encode_edge_badge = PyGraphistry.encode_edge_badge
infer_labels = PyGraphistry.infer_labels
name = PyGraphistry.name
description = PyGraphistry.description
edges = PyGraphistry.edges
nodes = PyGraphistry.nodes
pipe = PyGraphistry.pipe
graph = PyGraphistry.graph
settings = PyGraphistry.settings
hypergraph = PyGraphistry.hypergraph
bolt = PyGraphistry.bolt
cypher = PyGraphistry.cypher
nodexl = PyGraphistry.nodexl
tigergraph = PyGraphistry.tigergraph
cosmos = PyGraphistry.cosmos
neptune = PyGraphistry.neptune
gremlin = PyGraphistry.gremlin
gremlin_client = PyGraphistry.gremlin_client
drop_graph = PyGraphistry.drop_graph
gsql_endpoint = PyGraphistry.gsql_endpoint
gsql = PyGraphistry.gsql
layout_settings = PyGraphistry.layout_settings
org_name = PyGraphistry.org_name
scene_settings = PyGraphistry.scene_settings
from_igraph = PyGraphistry.from_igraph


class NumpyJSONEncoder(json.JSONEncoder):
    def default(self, obj):
        if isinstance(obj, np.ndarray) and obj.ndim == 1:
            return obj.tolist()
        elif isinstance(obj, np.generic):
            return obj.item()
        elif isinstance(obj, type(pd.NaT)):
            return None
        elif isinstance(obj, datetime):
            return obj.isoformat()
        return json.JSONEncoder.default(self, obj)<|MERGE_RESOLUTION|>--- conflicted
+++ resolved
@@ -335,7 +335,6 @@
 
     @staticmethod
     def register(
-<<<<<<< HEAD
         key: Optional[str] = None,
         username: Optional[str] = None,
         password: Optional[str] = None,
@@ -348,21 +347,7 @@
         token_refresh_ms: int = 10 * 60 * 1000,
         store_token_creds_in_memory: Optional[bool] = None,
         client_protocol_hostname: Optional[str] = None,
-=======
-        key=None,
-        username=None,
-        password=None,
-        token=None,
-        server=None,
-        protocol=None,
-        api=None,
-        certificate_validation=None,
-        bolt=None,
-        token_refresh_ms=10 * 60 * 1000,
-        store_token_creds_in_memory=None,
-        client_protocol_hostname=None,
-        org_name=None
->>>>>>> d5882ffb
+        org_name: Optional[str] = None
     ):
         """API key registration and server selection
 
