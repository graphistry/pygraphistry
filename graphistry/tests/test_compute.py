--- conflicted
+++ resolved
@@ -617,7 +617,6 @@
 
     def test_drop_nodes(self):
         cg = CGFull()
-<<<<<<< HEAD
         g = cg.edges(
             pd.DataFrame({"x": ["m", "m", "n", "m"], "y": ["a", "b", "c", "d"]}),
             "x",
@@ -637,7 +636,7 @@
 
         g = hops_graph()
         g2 = g.hop(pd.DataFrame({g._node: ["d"]}), 0)
-        assert g2._nodes.shape == (1, 2)
+        assert g2._nodes.shape == (0, 2)
         assert g2._edges.shape == (0, 3)
 
     def test_hop_1_1_forwards(self):
@@ -705,15 +704,10 @@
     def test_chained_collapse(self):
         g = get_collapse_graph(as_string=True)  # order matters here
         g2 = g.collapse(node="0", attribute="1", column="level", unwrap=False)
-        g3 = g2.collapse(node="0", attribute="2", column="level", unwrap=False)  #
+        g3 = g2.collapse(node="0", attribute="2", column="level", unwrap=False)
         g4 = g3.collapse(node="0", attribute="0", column="level", unwrap=False)
         self._test_graph_chain_collapse(g, g4)
 
 
 if __name__ == "__main__":
-    unittest.main()
-=======
-        g = cg.edges(pd.DataFrame({'x': ['m', 'm', 'n', 'm'], 'y': ['a', 'b', 'c', 'd']}), 'x', 'y')
-        g2 = g.drop_nodes(['m'])
-        assert g2._edges.to_dict(orient='records') == [{'x': 'n', 'y': 'c'}]
->>>>>>> 58ceac42
+    unittest.main()