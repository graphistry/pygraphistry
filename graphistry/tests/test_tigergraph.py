--- conflicted
+++ resolved
@@ -7,11 +7,7 @@
 class TestTiger(NoAuthTestCase):
     def test_tg_init_plain(self):
         tg = graphistry.tigergraph()
-<<<<<<< HEAD
-        self.assertTrue(type(tg) is graphistry.plotter.Plotter)
-=======
         self.assertTrue(isinstance(tg, graphistry.plotter.Plotter))
->>>>>>> db31c0ae
 
     def test_tg_init_many(self):
         tg = graphistry.tigergraph(
@@ -24,11 +20,7 @@
             pwd="tigergraph2",
             verbose=False,
         )
-<<<<<<< HEAD
-        self.assertTrue(type(tg) is graphistry.plotter.Plotter)
-=======
         self.assertTrue(isinstance(tg, graphistry.plotter.Plotter))
->>>>>>> db31c0ae
 
     def test_tg_endpoint_url_simple(self):
         tg = graphistry.tigergraph(
