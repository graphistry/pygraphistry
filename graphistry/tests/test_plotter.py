# -*- coding: utf-8 -*-

import copy, datetime as dt, graphistry, os, pandas as pd, pyarrow as pa, pytest

from common import NoAuthTestCase
from mock import patch
from graphistry.tests.test_hyper_dask import assertFrameEqualDask

maybe_cudf = None
if "TEST_CUDF" in os.environ and os.environ["TEST_CUDF"] == "1":
    import cudf

    maybe_cudf = cudf


triangleEdges = pd.DataFrame({"src": ["a", "b", "c"], "dst": ["b", "c", "a"]})
triangleNodes = pd.DataFrame(
    {"id": ["a", "b", "c"], "a1": [1, 2, 3], "a2": ["red", "blue", "green"]}
)
triangleNodesRich = pd.DataFrame(
    {
        "id": ["a", "b", "c"],
        "a1": [1, 2, 3],
        "a2": ["red", "blue", "green"],
        "a3": [True, False, False],
        "a4": [0.5, 1.5, 1000.3],
        "a5": [
            dt.datetime.fromtimestamp(x) for x in [1440643875, 1440644191, 1440645638]
        ],
        "a6": [u"æski ēˈmōjē", u"😋", "s"],
    }
)

squareEvil = pd.DataFrame(
    {
        "src": [0, 1, 2, 3],
        "dst": [1, 2, 3, 0],
        "colors": [1, 1, 2, 2],
        "list_int": [[1], [2, 3], [4], []],
        "list_str": [["x"], ["1", "2"], ["y"], []],
        "list_bool": [[True], [True, False], [False], []],
        "list_date_str": [
            ["2018-01-01 00:00:00"],
            ["2018-01-02 00:00:00", "2018-01-03 00:00:00"],
            ["2018-01-05 00:00:00"],
            [],
        ],
        "list_date": [
            [pd.Timestamp("2018-01-05")],
            [pd.Timestamp("2018-01-05"), pd.Timestamp("2018-01-05")],
            [],
            [],
        ],
        "list_mixed": [[1], ["1", "2"], [False, None], []],
        "bool": [True, False, True, True],
        "char": ["a", "b", "c", "d"],
        "str": ["a", "b", "c", "d"],
        "ustr": [u"a", u"b", u"c", u"d"],
        "emoji": ["😋", "😋😋", "😋", "😋"],
        "int": [0, 1, 2, 3],
        "num": [0.5, 1.5, 2.5, 3.5],
        "date_str": [
            "2018-01-01 00:00:00",
            "2018-01-02 00:00:00",
            "2018-01-03 00:00:00",
            "2018-01-05 00:00:00",
        ],
        # API 1 BUG: Try with https://github.com/graphistry/pygraphistry/pull/126
        "date": [
            dt.datetime(2018, 1, 1),
            dt.datetime(2018, 1, 1),
            dt.datetime(2018, 1, 1),
            dt.datetime(2018, 1, 1),
        ],
        "time": [
            pd.Timestamp("2018-01-05"),
            pd.Timestamp("2018-01-05"),
            pd.Timestamp("2018-01-05"),
            pd.Timestamp("2018-01-05"),
        ],
        # API 2 BUG: Need timedelta in https://github.com/graphistry/pygraphistry/blob/master/graphistry/vgraph.py#L108
        "delta": [
            pd.Timedelta("1 day"),
            pd.Timedelta("1 day"),
            pd.Timedelta("1 day"),
            pd.Timedelta("1 day"),
        ],
    }
)
for c in squareEvil.columns:
    try:
        squareEvil[c + "_cat"] = squareEvil[c].astype("category")
    except:
        # lists aren't categorical
        # print('could not make categorical', c)
        1


class Fake_Response(object):
    def raise_for_status(self):
        pass

    def json(self):
        return {"success": True, "dataset": "fakedatasetname", "viztoken": "faketoken"}


def assertFrameEqual(df1, df2, **kwds):
    """Assert that two dataframes are equal, ignoring ordering of columns"""

    from pandas.testing import assert_frame_equal

    return assert_frame_equal(
        df1.sort_index(axis=1), df2.sort_index(axis=1), check_names=True, **kwds
    )


@patch("webbrowser.open")
@patch.object(graphistry.pygraphistry.PyGraphistry, "_etl1")
class TestPlotterBindings_API_1(NoAuthTestCase):
    @classmethod
    def setUpClass(cls):
        graphistry.pygraphistry.PyGraphistry._is_authenticated = True
        graphistry.register(api=1)

    def test_no_src_dst(self, mock_etl, mock_open):
        with self.assertRaises(ValueError):
            graphistry.bind().plot(triangleEdges)
        with self.assertRaises(ValueError):
            graphistry.bind(source="src").plot(triangleEdges)
        with self.assertRaises(ValueError):
            graphistry.bind(destination="dst").plot(triangleEdges)
        with self.assertRaises(ValueError):
            graphistry.bind(source="doesnotexist", destination="dst").plot(
                triangleEdges
            )

    def test_no_nodeid(self, mock_etl, mock_open):
        plotter = graphistry.bind(source="src", destination="dst")
        with self.assertRaises(ValueError):
            plotter.plot(triangleEdges, triangleNodes)

    def test_triangle_edges(self, mock_etl, mock_open):
        plotter = graphistry.bind(source="src", destination="dst")
        plotter.plot(triangleEdges)
        self.assertTrue(mock_etl.called)

    def test_bind_edges(self, mock_etl, mock_open):
        plotter = graphistry.bind(source="src", destination="dst", edge_title="src")
        plotter.plot(triangleEdges)
        self.assertTrue(mock_etl.called)

    def test_bind_graph_short(self, mock_etl, mock_open):
        g = graphistry.nodes(pd.DataFrame({"n": []}), "n").edges(
            pd.DataFrame({"a": [], "b": []}), "a", "b"
        )
        assert g._node == "n"
        assert g._source == "a"
        assert g._destination == "b"
        g2 = (
            graphistry.bind(source="a", destination="b", node="n")
            .nodes(pd.DataFrame({"n": []}))
            .edges(pd.DataFrame({"a": [], "b": []}))
        )
        assert g2._node == "n"
        assert g2._source == "a"
        assert g2._destination == "b"

    def test_bind_nodes(self, mock_etl, mock_open):
        plotter = graphistry.bind(
            source="src", destination="dst", node="id", point_title="a2"
        )
        plotter.plot(triangleEdges, triangleNodes)
        self.assertTrue(mock_etl.called)

    def test_bind_nodes_rich(self, mock_etl, mock_open):
        plotter = graphistry.bind(
            source="src", destination="dst", node="id", point_title="a2"
        )
        plotter.plot(triangleEdges, triangleNodesRich)
        self.assertTrue(mock_etl.called)

    def test_bind_edges_rich_2(self, mock_etl, mock_open):
        plotter = graphistry.bind(source="src", destination="dst")
        plotter.plot(squareEvil)
        self.assertTrue(mock_etl.called)

    def test_unknown_col_edges(self, mock_etl, mock_open):
        plotter = graphistry.bind(
            source="src", destination="dst", edge_title="doesnotexist"
        )
        with pytest.warns(RuntimeWarning):
            plotter.plot(triangleEdges)
        self.assertTrue(mock_etl.called)

    def test_unknown_col_nodes(self, mock_etl, mock_open):
        plotter = graphistry.bind(
            source="src", destination="dst", node="id", point_title="doesnotexist"
        )
        with pytest.warns(RuntimeWarning):
            plotter.plot(triangleEdges, triangleNodes)
        self.assertTrue(mock_etl.called)

    @patch("requests.post", return_value=Fake_Response())
    def test_empty_graph(self, mock_post, mock_etl, mock_open):
        plotter = graphistry.bind(source="src", destination="dst")
        with pytest.warns(RuntimeWarning):
            plotter.plot(pd.DataFrame({"src": [], "dst": []}))
        self.assertTrue(mock_etl.called)

    def test_edges(self, mock_etl, mock_open):
        df = pd.DataFrame({"s": [0, 1, 2], "d": [1, 2, 0]})
        g = graphistry.edges(df)
        assert g._edges is df
        g = graphistry.edges(df, "s")
        assert g._source == "s"
        g = graphistry.edges(df, "s", "d")
        assert g._destination == "d"
        df2 = pd.DataFrame({"s": [2, 4, 6], "d": [1, 2, 0]})
        g2 = graphistry.edges(lambda g: g.edges(df2)._edges)
        assert g2._edges is df2
        g3 = graphistry.edges(lambda g: g.edges(df2)._edges, source="s")
        assert g3._source == "s"
        g4 = graphistry.edges(
<<<<<<< HEAD
            (lambda g, s: g.edges(df2)._edges.assign(**{s: 1})), None, None, "s2"
        )
        assert (g4._edges.columns == ["s", "d", "s2"]).all()
=======
            (lambda g, s: g.edges(df2)._edges.assign(**{s: 1})),
            None, None, None,
            's2')
        assert (g4._edges.columns == ['s', 'd', 's2']).all()
>>>>>>> 4e71239e

    def test_nodes(self, mock_etl, mock_open):
        df = pd.DataFrame({"s": [0, 1, 2], "d": [1, 2, 0]})
        g = graphistry.nodes(df)
        assert g._nodes is df
        g = graphistry.nodes(df, "s")
        assert g._node == "s"
        df2 = pd.DataFrame({"s": [2, 4, 6], "d": [1, 2, 0]})
        g2 = g.nodes(lambda g: g.nodes(df2)._nodes)
        assert g2._nodes is df2
        assert g2._node == "s"
        g3 = graphistry.nodes(
            (lambda g, n: g.nodes(df2, n)._nodes.assign(**{n: 1})), None, "n2"
        )
        assert (g3._nodes.columns == ["s", "d", "n2"]).all()

    def test_pipe(self, mock_etl, mock_open):
        df = pd.DataFrame({"s": [0, 1, 2], "d": [1, 2, 0]})
        g = graphistry.nodes(df, "s")
        df2 = pd.DataFrame({"s": [2, 4, 6], "d": [1, 2, 0]})
        g2 = g.pipe((lambda g, s, d: g.edges(df2, s, d)), "s", "d")
        assert g2._nodes is df
        assert g2._edges is df2
        assert g2._source == "s"
        assert g2._destination == "d"
        df3 = pd.DataFrame({"s": [3, 6, 9], "d": [1, 2, 0]})
        g3 = g2.pipe((lambda g: g.edges(df3)))
        assert g3._edges is df3


@patch("webbrowser.open")
@patch("graphistry.pygraphistry.PyGraphistry._etl2")
class TestPlotterBindings_API_2(NoAuthTestCase):
    @classmethod
    def setUpClass(cls):
        graphistry.pygraphistry.PyGraphistry._is_authenticated = True
        graphistry.register(api=2)

    def test_no_src_dst(self, mock_etl, mock_open):
        with self.assertRaises(ValueError):
            graphistry.bind().plot(triangleEdges)
        with self.assertRaises(ValueError):
            graphistry.bind(source="src").plot(triangleEdges)
        with self.assertRaises(ValueError):
            graphistry.bind(destination="dst").plot(triangleEdges)
        with self.assertRaises(ValueError):
            graphistry.bind(source="doesnotexist", destination="dst").plot(
                triangleEdges
            )

    def test_no_nodeid(self, mock_etl, mock_open):
        plotter = graphistry.bind(source="src", destination="dst")
        with self.assertRaises(ValueError):
            plotter.plot(triangleEdges, triangleNodes)

    def test_triangle_edges(self, mock_etl, mock_open):
        plotter = graphistry.bind(source="src", destination="dst")
        plotter.plot(triangleEdges)
        self.assertTrue(mock_etl.called)

    def test_bind_edges(self, mock_etl, mock_open):
        plotter = graphistry.bind(source="src", destination="dst", edge_title="src")
        plotter.plot(triangleEdges)
        self.assertTrue(mock_etl.called)

    def test_bind_nodes(self, mock_etl, mock_open):
        plotter = graphistry.bind(
            source="src", destination="dst", node="id", point_title="a2"
        )
        plotter.plot(triangleEdges, triangleNodes)
        self.assertTrue(mock_etl.called)

    def test_bind_nodes_rich(self, mock_etl, mock_open):
        plotter = graphistry.bind(
            source="src", destination="dst", node="id", point_title="a2"
        )
        plotter.plot(triangleEdges, triangleNodesRich)
        self.assertTrue(mock_etl.called)

    def test_bind_edges_rich_2(self, mock_etl, mock_open):
        plotter = graphistry.bind(source="src", destination="dst")
        plotter.plot(squareEvil)
        self.assertTrue(mock_etl.called)

    def test_unknown_col_edges(self, mock_etl, mock_open):
        plotter = graphistry.bind(
            source="src", destination="dst", edge_title="doesnotexist"
        )
        with pytest.warns(RuntimeWarning):
            plotter.plot(triangleEdges)
        self.assertTrue(mock_etl.called)

    def test_unknown_col_nodes(self, mock_etl, mock_open):
        plotter = graphistry.bind(
            source="src", destination="dst", node="id", point_title="doesnotexist"
        )
        with pytest.warns(RuntimeWarning):
            plotter.plot(triangleEdges, triangleNodes)
        self.assertTrue(mock_etl.called)

    def test_empty_graph(self, mock_etl, mock_open):
        plotter = graphistry.bind(source="src", destination="dst")
        with pytest.warns(RuntimeWarning):
            with self.assertRaises(ValueError):
                plotter.plot(pd.DataFrame([]))


@patch("webbrowser.open")
@patch.object(graphistry.pygraphistry.PyGraphistry, "_etl2")
class TestPlotterCallChaining(NoAuthTestCase):
    @classmethod
    def setUpClass(cls):
        graphistry.pygraphistry.PyGraphistry._is_authenticated = True
        graphistry.register(api=2)

    def test_bind_chain(self, mock_etl2, mock_open):
        plotter0 = graphistry.bind(source="caca").bind(destination="dst", source="src")
        plotter0.plot(triangleEdges)
        self.assertTrue(mock_etl2.called)

    def test_bind_edges_nodes(self, mock_etl2, mock_open):
        plotter0 = graphistry.bind(source="src").bind(destination="dst")
        plotter1 = plotter0.bind(node="id").bind(point_title="a2")
        plotter1.edges(triangleEdges).nodes(triangleNodes).plot()
        self.assertTrue(mock_etl2.called)


class TestPlotterConversions(NoAuthTestCase):
    @pytest.mark.xfail(raises=ModuleNotFoundError)
    def test_igraph2pandas(self):
        import igraph

        ig = igraph.Graph.Tree(4, 2)
        ig.vs["vattrib"] = 0
        ig.es["eattrib"] = 1
        (e, n) = graphistry.bind(source="src", destination="dst").igraph2pandas(ig)

        edges = pd.DataFrame(
            {
                "dst": {0: 1, 1: 2, 2: 3},
                "src": {0: 0, 1: 0, 2: 1},
                "eattrib": {0: 1, 1: 1, 2: 1},
            }
        )
        nodes = pd.DataFrame(
            {
                "__nodeid__": {0: 0, 1: 1, 2: 2, 3: 3},
                "vattrib": {0: 0, 1: 0, 2: 0, 3: 0},
            }
        )

        assertFrameEqual(e, edges)
        assertFrameEqual(n, nodes)

    @pytest.mark.xfail(raises=ModuleNotFoundError)
    def test_pandas2igraph(self):
        plotter = graphistry.bind(source="src", destination="dst", node="id")
        ig = plotter.pandas2igraph(triangleEdges)
        (e, n) = plotter.igraph2pandas(ig)
        assertFrameEqual(e, triangleEdges[["src", "dst"]])
        assertFrameEqual(n, triangleNodes[["id"]])

    @pytest.mark.xfail(raises=ModuleNotFoundError)
    @pytest.mark.xfail(raises=ImportError)
    def test_networkx2igraph(self):
        import networkx as nx

        ng = nx.complete_graph(3)
        vs = [int(x) for x in nx.__version__.split(".")]
        x = vs[0]
        if x == 1:
            nx.set_node_attributes(ng, "vattrib", 0)
            nx.set_edge_attributes(ng, "eattrib", 1)
        else:
            nx.set_node_attributes(ng, 0, "vattrib")
            nx.set_edge_attributes(ng, 1, "eattrib")
        (e, n) = graphistry.bind(source="src", destination="dst").networkx2pandas(ng)

        edges = pd.DataFrame(
            {
                "dst": {0: 1, 1: 2, 2: 2},
                "src": {0: 0, 1: 0, 2: 1},
                "eattrib": {0: 1, 1: 1, 2: 1},
            }
        )
        nodes = pd.DataFrame(
            {"__nodeid__": {0: 0, 1: 1, 2: 2}, "vattrib": {0: 0, 1: 0, 2: 0}}
        )

        assertFrameEqual(e, edges)
        assertFrameEqual(n, nodes)

    def test_cypher_unconfigured(self):
        with pytest.raises(ValueError):
            graphistry.bind().cypher("MATCH (a)-[b]-(c) RETURN a,b,c")


class TestPlotterNameBindings(NoAuthTestCase):
    def test_bind_name(self):
        plotter = graphistry.bind().name("n")
        assert plotter._name == "n"

    def test_bind_description(self):
        plotter = graphistry.bind().description("d")
        assert plotter._description == "d"


class TestPlotterPandasConversions(NoAuthTestCase):
    def test_table_to_pandas_from_none(self):
        plotter = graphistry.bind()
        assert plotter._table_to_pandas(None) is None

    def test_table_to_pandas_from_pandas(self):
        plotter = graphistry.bind()
        df = pd.DataFrame({"x": []})
        assert isinstance(plotter._table_to_pandas(df), pd.DataFrame)

    def test_table_to_pandas_from_arrow(self):
        plotter = graphistry.bind()
        df = pd.DataFrame({"x": []})
        arr = pa.Table.from_pandas(df)
        assert isinstance(plotter._table_to_pandas(arr), pd.DataFrame)

    @pytest.mark.skipif(
        not ("TEST_CUDF" in os.environ and os.environ["TEST_CUDF"] == "1"),
        reason="cudf tests need TEST_CUDF=1",
    )
    def test_table_to_pandas_from_cudf(self):
        import cudf

        plotter = graphistry.bind()
        df = pd.DataFrame({"x": [1, 2, 3]})
        gdf = cudf.from_pandas(df)
        out = plotter._table_to_pandas(gdf)
        assert isinstance(out, pd.DataFrame)
        assertFrameEqual(out, df)

    @pytest.mark.skipif(
        not ("TEST_DASK" in os.environ and os.environ["TEST_DASK"] == "1"),
        reason="dask tests need TEST_DASK=1",
    )
    def test_table_to_pandas_from_dask(self):
        import dask, dask.dataframe
        from dask.distributed import Client

        with Client(processes=True):
            plotter = graphistry.bind()
            df = pd.DataFrame({"x": [1, 2, 3]})
            ddf = dask.dataframe.from_pandas(df, npartitions=2)
            out = plotter._table_to_pandas(ddf)
            assert isinstance(out, pd.DataFrame)
            assertFrameEqual(out, df)

    @pytest.mark.skipif(
        not ("TEST_DASK_CUDF" in os.environ and os.environ["TEST_DASK_CUDF"] == "1"),
        reason="dask_cudf tests need TEST_DASK_CUDF=1",
    )
    def test_table_to_pandas_from_dask_cudf(self):
        import cudf, dask_cudf

        plotter = graphistry.bind()
        df = pd.DataFrame({"x": [1, 2, 3]})
        gdf = cudf.from_pandas(df)
        dgdf = dask_cudf.from_pandas(gdf, npartitions=2)
        out = plotter._table_to_pandas(dgdf)
        assert isinstance(out, pd.DataFrame)
        assertFrameEqual(out, df)


class TestPlotterLabelInference(NoAuthTestCase):
    def test_infer_labels_predefined_title(self):
        g = graphistry.nodes(pd.DataFrame({"x": [1, 2], "y": [1, 2]})).bind(
            point_title="y"
        )
        g2 = g.infer_labels()
        assert g2._point_title == "y"

    def test_infer_labels_predefined_label(self):
        g = graphistry.nodes(pd.DataFrame({"x": [1, 2], "y": [1, 2]})).bind(
            point_label="y"
        )
        g2 = g.infer_labels()
        assert g2._point_label == "y"

    def test_infer_labels_infer_name_exact(self):
        g = graphistry.nodes(pd.DataFrame({"x": [1, 2], "name": [1, 2]}))
        g2 = g.infer_labels()
        assert g2._point_title == "name"

    def test_infer_labels_infer_name_substr(self):
        g = graphistry.nodes(pd.DataFrame({"x": [1, 2], "thename": [1, 2]}))
        g2 = g.infer_labels()
        assert g2._point_title == "thename"

    def test_infer_labels_infer_name_id_fallback(self):
        g = graphistry.nodes(pd.DataFrame({"x": [1, 2], "y": [1, 2]}), "y")
        g2 = g.infer_labels()
        assert g2._point_title == "y"

    def test_infer_labels_exn_unknown(self):
        g = graphistry.nodes(pd.DataFrame({"x": [1, 2], "y": [1, 2]}))
        with pytest.raises(ValueError):
            g.infer_labels()


class TestPlotterArrowConversions(NoAuthTestCase):
    @classmethod
    def setUpClass(cls):
        graphistry.pygraphistry.PyGraphistry._is_authenticated = True
        graphistry.pygraphistry.PyGraphistry.store_token_creds_in_memory(True)
        graphistry.pygraphistry.PyGraphistry.relogin = lambda: True
        graphistry.register(api=3)

    def test_table_to_arrow_from_none(self):
        plotter = graphistry.bind()
        assert plotter._table_to_arrow(None) is None

    def test_table_to_arrow_from_pandas(self):
        plotter = graphistry.bind()
        df = pd.DataFrame({"x": []})
        assert isinstance(plotter._table_to_arrow(df), pa.Table)

    def test_table_to_arrow_from_arrow(self):
        plotter = graphistry.bind()
        df = pd.DataFrame({"x": []})
        arr = pa.Table.from_pandas(df)
        assert isinstance(plotter._table_to_arrow(arr), pa.Table)

    def test_api3_plot_from_pandas(self):
        g = graphistry.edges(pd.DataFrame({"s": [0], "d": [0]})).bind(
            source="s", destination="d"
        )
        ds = g.plot(skip_upload=True)
        assert isinstance(ds.edges, pa.Table)

    @pytest.mark.xfail(raises=ModuleNotFoundError)
    def test_api3_plot_from_igraph(self):
        g = graphistry.bind(source="src", destination="dst", node="id")
        ig = g.pandas2igraph(triangleEdges)
        (e, n) = g.igraph2pandas(ig)
        g = g.edges(e).nodes(n)
        ds = g.plot(skip_upload=True)
        assert isinstance(ds.edges, pa.Table)
        assert isinstance(ds.nodes, pa.Table)

    def test_api3_plot_from_arrow(self):
        g = graphistry.edges(
            pa.Table.from_pandas(pd.DataFrame({"s": [0], "d": [0]}))
        ).bind(source="s", destination="d")
        ds = g.plot(skip_upload=True)
        assert isinstance(ds.edges, pa.Table)

    def test_api3_pdf_to_arrow_memoization(self):
        plotter = graphistry.bind()
        df = pd.DataFrame({"x": [1]})
        arr1 = plotter._table_to_arrow(df)
        arr2 = plotter._table_to_arrow(df)
        assert isinstance(arr1, pa.Table)
        assert arr1 is arr2

        arr3 = plotter._table_to_arrow(pd.DataFrame({"x": [1]}))
        assert arr1 is arr3

    def test_api3_pdf_to_renamed_arrow_memoization(self):
        plotter = graphistry.bind()
        df = pd.DataFrame({'x': [1]})
        arr1 = plotter._table_to_arrow(df)
        arr2 = plotter._table_to_arrow(df)
        assert isinstance(arr1, pa.Table)
        assert arr1 is arr2

        df2 = df.rename(columns={'x': 'y'})
        arr3 = plotter._table_to_arrow(df2)
        assert not (arr1 is arr3)

    def test_api3_pdf_to_arrow_memoization_forgets(self):
        plotter = graphistry.bind()
        df = pd.DataFrame({"x": [0]})
        arr1 = plotter._table_to_arrow(df)
        for i in range(1, 110):
            plotter._table_to_arrow(pd.DataFrame({"x": [i]}))

        assert not (arr1 is plotter._table_to_arrow(df))

    @pytest.mark.skipif(
        not ("TEST_CUDF" in os.environ and os.environ["TEST_CUDF"] == "1"),
        reason="cudf tests need TEST_CUDF=1",
    )
    def test_api3_cudf_to_arrow_memoization(self):
        maybe_cudf = None
        try:
            import cudf

            maybe_cudf = cudf
        except ImportError:
            1
        if maybe_cudf is None:
            return

        plotter = graphistry.bind()
        df = maybe_cudf.DataFrame({"x": [1]})
        arr1 = plotter._table_to_arrow(df)
        arr2 = plotter._table_to_arrow(df)
        assert isinstance(arr1, pa.Table)
        assert arr1 is arr2

        arr3 = plotter._table_to_arrow(maybe_cudf.DataFrame({"x": [1]}))
        assert arr1 is arr3

    @pytest.mark.skipif(
        not ("TEST_CUDF" in os.environ and os.environ["TEST_CUDF"] == "1"),
        reason="cudf tests need TEST_CUDF=1",
    )
    def test_api3_cudf_to_arrow_memoization_forgets(self):
        maybe_cudf = None
        try:
            import cudf

            maybe_cudf = cudf
        except ImportError:
            1
        if maybe_cudf is None:
            return

        plotter = graphistry.bind()
        df = maybe_cudf.DataFrame({"x": [0]})
        arr1 = plotter._table_to_arrow(df)
        for i in range(1, 110):
            plotter._table_to_arrow(maybe_cudf.DataFrame({"x": [i]}))

        assert not (arr1 is plotter._table_to_arrow(df))

    @pytest.mark.skipif(
        not ("TEST_DASK" in os.environ and os.environ["TEST_DASK"] == "1"),
        reason="dask tests need TEST_DASK=1",
    )
    def test_api3_dask_to_arrow_memoization(self):
        import dask, dask.dataframe
        from dask.distributed import Client

        with Client(processes=True):
            plotter = graphistry.bind()
            df = pd.DataFrame({"x": [1, 2]})
            ddf = dask.dataframe.from_pandas(df, npartitions=2)
            arr1 = plotter._table_to_arrow(ddf)
            arr2 = plotter._table_to_arrow(ddf)
            assert isinstance(arr1, pa.Table)
            assert arr1 is arr2

            arr3 = plotter._table_to_arrow(
                dask.dataframe.from_pandas(pd.DataFrame({"x": [1, 2]}), npartitions=2)
            )
            assert arr1 is arr3

    @pytest.mark.skipif(
        not ("TEST_DASK" in os.environ and os.environ["TEST_DASK"] == "1"),
        reason="dask tests need TEST_DASK=1",
    )
    def test_api3_dask_to_arrow_memoization_forgets(self):
        import dask, dask.dataframe
        from dask.distributed import Client

        with Client(processes=True):
            plotter = graphistry.bind()
            df = pd.DataFrame({"x": [0]})
            ddf = dask.dataframe.from_pandas(df, npartitions=2)
            arr1 = plotter._table_to_arrow(ddf)
            for i in range(1, 110):
                ddf_i = dask.dataframe.from_pandas(
                    pd.DataFrame({"x": [0, i]}), npartitions=2
                )
                plotter._table_to_arrow(ddf_i)
            assert not (arr1 is plotter._table_to_arrow(ddf))

    @pytest.mark.skipif(
        not ("TEST_DASK_CUDF" in os.environ and os.environ["TEST_DASK_CUDF"] == "1"),
        reason="dask_cudf tests need TEST_DASK_CUDF=1",
    )
    def test_api3_dask_cudf_to_arrow_memoization(self):
        import cudf, dask_cudf

        plotter = graphistry.bind()
        gdf = cudf.DataFrame({"x": [1, 2]})
        dgdf = dask_cudf.from_cudf(gdf, npartitions=2)
        arr1 = plotter._table_to_arrow(dgdf)
        arr2 = plotter._table_to_arrow(dgdf)
        assert isinstance(arr1, pa.Table)
        assert arr1 is arr2

        arr3 = plotter._table_to_arrow(
            dask_cudf.from_cudf(cudf.DataFrame({"x": [1, 2]}), npartitions=2)
        )
        assert arr1 is arr3

    @pytest.mark.skipif(
        not ("TEST_DASK_CUDF" in os.environ and os.environ["TEST_DASK_CUDF"] == "1"),
        reason="dask_cudf tests need TEST_DASK_CUDF=1",
    )
    def test_api3_dask_cudf_to_arrow_memoization_forgets(self):
        import cudf, dask_cudf

        plotter = graphistry.bind()
        gdf = cudf.DataFrame({"x": [1, 0]})
        dgdf = dask_cudf.from_cudf(gdf, npartitions=2)
        arr1 = plotter._table_to_arrow(dgdf)
        for i in range(1, 110):
            dgdf_i = dask_cudf.from_cudf(cudf.DataFrame({"x": [0, i]}), npartitions=2)
            plotter._table_to_arrow(dgdf_i)
        assert not (arr1 is plotter._table_to_arrow(dgdf))


class TestPlotterStylesArrow(NoAuthTestCase):
    @classmethod
    def setUpClass(cls):
        graphistry.pygraphistry.PyGraphistry._is_authenticated = True
        graphistry.pygraphistry.PyGraphistry.store_token_creds_in_memory(True)
        graphistry.pygraphistry.PyGraphistry.relogin = lambda: True
        graphistry.register(api=3)

    def test_init(self):
        g = graphistry.bind()
        assert g._style is None

    def test_style_good(self):
        g = graphistry.bind()

        bg = {"color": "red"}
        fg = {"blendMode": 1}
        logo = {"url": "zzz"}
        page = {"title": "zzz"}

        assert g.style()._style == {}

        g.style(fg={"blendMode": "screen"})
        assert g.style()._style == {}

        assert g.style(bg=copy.deepcopy(bg))._style == {"bg": bg}
        assert g.style(bg={"color": "blue"}).style(bg=copy.deepcopy(bg))._style == {
            "bg": bg
        }
        assert g.style(bg={"image": {"url": "http://asdf.com/b.png"}}).style(
            bg=copy.deepcopy(bg)
        )._style == {"bg": bg}
        assert (
            g.style(
                bg=copy.deepcopy(bg),
                fg=copy.deepcopy(fg),
                logo=copy.deepcopy(logo),
                page=copy.deepcopy(page),
            )._style == {"bg": bg, "fg": fg, "logo": logo, "page": page}
        )
        assert g.style(
            bg=copy.deepcopy(bg),
            fg=copy.deepcopy(fg),
            logo=copy.deepcopy(logo),
            page=copy.deepcopy(page),
        ).style(bg={"color": "green"})._style == {
            "bg": {"color": "green"},
            "fg": fg,
            "logo": logo,
            "page": page,
        }

        g2 = graphistry.edges(pd.DataFrame({"s": [0], "d": [0]})).bind(
            source="s", destination="d"
        )
        ds = g2.style(
            bg=copy.deepcopy(bg),
            fg=copy.deepcopy(fg),
            page=copy.deepcopy(page),
            logo=copy.deepcopy(logo),
        ).plot(skip_upload=True)
        assert ds.metadata["bg"] == bg
        assert ds.metadata["fg"] == fg
        assert ds.metadata["logo"] == logo
        assert ds.metadata["page"] == page

    def test_addStyle_good(self):
        g = graphistry.bind()

        bg = {"color": "red"}
        fg = {"blendMode": 1}
        logo = {"url": "zzz"}
        page = {"title": "zzz"}

        assert g.addStyle()._style == {}

        g.addStyle(fg={"blendMode": "screen"})
        assert g.addStyle()._style == {}

        assert g.addStyle(bg=copy.deepcopy(bg))._style == {"bg": bg}
        assert g.addStyle(bg={"color": "blue"}).addStyle(
            bg=copy.deepcopy(bg)
        )._style == {"bg": bg}
        assert g.addStyle(bg={"image": {"url": "http://asdf.com/b.png"}}).addStyle(
            bg=copy.deepcopy(bg)
        )._style == {"bg": {**bg, "image": {"url": "http://asdf.com/b.png"}}}
        assert (
            g.addStyle(
                bg=copy.deepcopy(bg),
                fg=copy.deepcopy(fg),
                logo=copy.deepcopy(logo),
                page=copy.deepcopy(page),
            )._style == {"bg": bg, "fg": fg, "logo": logo, "page": page}
        )
        assert g.addStyle(
            bg=copy.deepcopy(bg),
            fg=copy.deepcopy(fg),
            logo=copy.deepcopy(logo),
            page=copy.deepcopy(page),
        ).addStyle(bg={"color": "green"})._style == {
            "bg": {"color": "green"},
            "fg": fg,
            "logo": logo,
            "page": page,
        }

        g2 = graphistry.edges(pd.DataFrame({"s": [0], "d": [0]})).bind(
            source="s", destination="d"
        )
        ds = g2.addStyle(
            bg=copy.deepcopy(bg),
            fg=copy.deepcopy(fg),
            page=copy.deepcopy(page),
            logo=copy.deepcopy(logo),
        ).plot(skip_upload=True)
        assert ds.metadata["bg"] == bg
        assert ds.metadata["fg"] == fg
        assert ds.metadata["logo"] == logo
        assert ds.metadata["page"] == page


class TestPlotterStylesJSON(NoAuthTestCase):
    @classmethod
    def setUpClass(cls):
        graphistry.pygraphistry.PyGraphistry._is_authenticated = True
        graphistry.pygraphistry.PyGraphistry.store_token_creds_in_memory(True)
        graphistry.pygraphistry.PyGraphistry.relogin = lambda: True
        graphistry.register(api=1)

    def test_styleApi_reject(self):
        bg = {"color": "red"}
        fg = {"blendMode": 1}
        logo = {"url": "zzz"}
        page = {"title": "zzz"}
        g2 = graphistry.edges(pd.DataFrame({"s": [0], "d": [0]})).bind(
            source="s", destination="d"
        )
        g3 = g2.addStyle(
            bg=copy.deepcopy(bg),
            fg=copy.deepcopy(fg),
            page=copy.deepcopy(page),
            logo=copy.deepcopy(logo),
        )

        with pytest.raises(ValueError):
            g3.plot(skip_upload=True)


class TestPlotterStylesVgraph(NoAuthTestCase):
    @classmethod
    def setUpClass(cls):
        graphistry.pygraphistry.PyGraphistry._is_authenticated = True
        graphistry.pygraphistry.PyGraphistry.store_token_creds_in_memory(True)
        graphistry.pygraphistry.PyGraphistry.relogin = lambda: True
        graphistry.register(api=2)

    def test_styleApi_reject(self):
        bg = {"color": "red"}
        fg = {"blendMode": 1}
        logo = {"url": "zzz"}
        page = {"title": "zzz"}
        g2 = graphistry.edges(pd.DataFrame({"s": [0], "d": [0]})).bind(
            source="s", destination="d"
        )
        g3 = g2.addStyle(
            bg=copy.deepcopy(bg),
            fg=copy.deepcopy(fg),
            page=copy.deepcopy(page),
            logo=copy.deepcopy(logo),
        )

        with pytest.raises(ValueError):
            g3.plot(skip_upload=True)


class TestPlotterEncodings(NoAuthTestCase):

    COMPLEX_EMPTY = {
        "node_encodings": {"current": {}, "default": {}},
        "edge_encodings": {"current": {}, "default": {}},
    }

    @classmethod
    def setUpClass(cls):
        graphistry.pygraphistry.PyGraphistry._is_authenticated = True
        graphistry.pygraphistry.PyGraphistry.store_token_creds_in_memory(True)
        graphistry.pygraphistry.PyGraphistry.relogin = lambda: True
        graphistry.register(api=3)

    def test_init_mt(self):
        assert (
            graphistry.bind()._complex_encodings == TestPlotterEncodings.COMPLEX_EMPTY
        )

    def test_point_color(self):
        assert graphistry.bind().encode_point_color("z")._point_color == "z"
        assert graphistry.bind().encode_point_color(
            "z", ["red", "blue"], as_continuous=True
        )._complex_encodings == {
            **TestPlotterEncodings.COMPLEX_EMPTY,
            "node_encodings": {
                "default": {
                    "pointColorEncoding": {
                        "graphType": "point",
                        "encodingType": "color",
                        "attribute": "z",
                        "variation": "continuous",
                        "colors": ["red", "blue"],
                    }
                },
                "current": {},
            },
        }
        assert graphistry.bind().encode_point_color(
            "z", ["red", "blue"], as_categorical=True
        )._complex_encodings == {
            **TestPlotterEncodings.COMPLEX_EMPTY,
            "node_encodings": {
                "default": {
                    "pointColorEncoding": {
                        "graphType": "point",
                        "encodingType": "color",
                        "attribute": "z",
                        "variation": "categorical",
                        "colors": ["red", "blue"],
                    }
                },
                "current": {},
            },
        }
        assert graphistry.bind().encode_point_color(
            "z", categorical_mapping={"truck": "red"}
        )._complex_encodings == {
            **TestPlotterEncodings.COMPLEX_EMPTY,
            "node_encodings": {
                "default": {
                    "pointColorEncoding": {
                        "graphType": "point",
                        "encodingType": "color",
                        "attribute": "z",
                        "variation": "categorical",
                        "mapping": {"categorical": {"fixed": {"truck": "red"}}},
                    }
                },
                "current": {},
            },
        }
        assert graphistry.bind().encode_point_color(
            "z", categorical_mapping={"truck": "red"}, default_mapping="blue"
        )._complex_encodings == {
            **TestPlotterEncodings.COMPLEX_EMPTY,
            "node_encodings": {
                "default": {
                    "pointColorEncoding": {
                        "graphType": "point",
                        "encodingType": "color",
                        "attribute": "z",
                        "variation": "categorical",
                        "mapping": {
                            "categorical": {"fixed": {"truck": "red"}, "other": "blue"}
                        },
                    }
                },
                "current": {},
            },
        }

    def test_point_size(self):
        assert graphistry.bind().encode_point_size("z")._point_size == "z"

    def test_point_icon(self):
        assert graphistry.bind().encode_point_icon("z")._point_icon == "z"

        assert graphistry.bind().encode_point_icon(
            "z", categorical_mapping={}, as_text=True, blend_mode="color-dodge"
        )._complex_encodings["node_encodings"] == {
            "current": {},
            "default": {
                "pointIconEncoding": {
                    "graphType": "point",
                    "encodingType": "icon",
                    "attribute": "z",
                    "variation": "categorical",
                    "mapping": {"categorical": {"fixed": {}}},
                    "asText": True,
                    "blendMode": "color-dodge",
                }
            },
        }

        assert graphistry.bind().encode_point_icon(
            "z",
            continuous_binning=[],
            comparator="<=",
            as_text=True,
            blend_mode="color-dodge",
        )._complex_encodings["node_encodings"] == {
            "current": {},
            "default": {
                "pointIconEncoding": {
                    "graphType": "point",
                    "encodingType": "icon",
                    "attribute": "z",
                    "variation": "continuous",
                    "mapping": {"continuous": {"bins": [], "comparator": "<="}},
                    "asText": True,
                    "blendMode": "color-dodge",
                }
            },
        }

    def test_edge_icon(self):
        assert graphistry.bind().encode_edge_icon("z")._edge_icon == "z"

    def test_edge_color(self):
        assert graphistry.bind().encode_edge_color("z")._edge_color == "z"

    def test_badge(self):

        assert graphistry.bind().encode_point_badge(
            "z", position="Top"
        )._complex_encodings == {
            **TestPlotterEncodings.COMPLEX_EMPTY,
            "node_encodings": {
                "default": {
                    "pointBadgeTopEncoding": {
                        "graphType": "point",
                        "encodingType": "badgeTop",
                        "attribute": "z",
                        "variation": "categorical",
                    }
                },
                "current": {},
            },
        }

        assert graphistry.bind().encode_edge_badge(
            "z", position="Top"
        )._complex_encodings == {
            **TestPlotterEncodings.COMPLEX_EMPTY,
            "edge_encodings": {
                "default": {
                    "edgeBadgeTopEncoding": {
                        "graphType": "edge",
                        "encodingType": "badgeTop",
                        "attribute": "z",
                        "variation": "categorical",
                    }
                },
                "current": {},
            },
        }

        assert graphistry.bind().encode_point_badge(
            "z",
            position="Top",
            continuous_binning=[[None, "a"]],
            default_mapping="zz",
            comparator="<=",
            color="red",
            bg={"color": "green"},
            fg={"style": {"opacity": 0.5}},
            as_text=True,
            blend_mode="color-dodge",
            style={"opacity": 0.5},
            border={"width": 10, "color": "green", "stroke": "dotted"},
        )._complex_encodings == {
            **TestPlotterEncodings.COMPLEX_EMPTY,
            "node_encodings": {
                "default": {
                    "pointBadgeTopEncoding": {
                        "graphType": "point",
                        "encodingType": "badgeTop",
                        "attribute": "z",
                        "variation": "continuous",
                        "mapping": {
                            "continuous": {
                                "bins": [[None, "a"]],
                                "comparator": "<=",
                                "other": "zz",
                            }
                        },
                        "color": "red",
                        "bg": {"color": "green"},
                        "fg": {"style": {"opacity": 0.5}},
                        "asText": True,
                        "blendMode": "color-dodge",
                        "style": {"opacity": 0.5},
                        "border": {"width": 10, "color": "green", "stroke": "dotted"},
                    }
                },
                "current": {},
            },
        }

        assert graphistry.bind().encode_edge_badge(
            "z",
            position="Right",
            categorical_mapping={"a": "b"},
            for_default=False,
            for_current=True,
        )._complex_encodings == {
            **TestPlotterEncodings.COMPLEX_EMPTY,
            "edge_encodings": {
                "default": {},
                "current": {
                    "edgeBadgeRightEncoding": {
                        "graphType": "edge",
                        "encodingType": "badgeRight",
                        "attribute": "z",
                        "variation": "categorical",
                        "mapping": {"categorical": {"fixed": {"a": "b"}}},
                    }
                },
            },
        }

    def test_set_mode(self):
        assert graphistry.bind().encode_point_color(
            "z", categorical_mapping={"a": "b"}
        )._complex_encodings == {
            **TestPlotterEncodings.COMPLEX_EMPTY,
            "node_encodings": {
                "default": {
                    "pointColorEncoding": {
                        "graphType": "point",
                        "encodingType": "color",
                        "attribute": "z",
                        "variation": "categorical",
                        "mapping": {"categorical": {"fixed": {"a": "b"}}},
                    }
                },
                "current": {},
            },
        }

        assert graphistry.bind().encode_point_color(
            "z", categorical_mapping={"a": "b"}, for_default=False, for_current=False
        )._complex_encodings == {
            **TestPlotterEncodings.COMPLEX_EMPTY,
            "node_encodings": {"default": {}, "current": {}},
        }

        assert graphistry.bind().encode_point_color(
            "z", categorical_mapping={"a": "b"}, for_default=True, for_current=False
        )._complex_encodings == {
            **TestPlotterEncodings.COMPLEX_EMPTY,
            "node_encodings": {
                "default": {
                    "pointColorEncoding": {
                        "graphType": "point",
                        "encodingType": "color",
                        "attribute": "z",
                        "variation": "categorical",
                        "mapping": {"categorical": {"fixed": {"a": "b"}}},
                    }
                },
                "current": {},
            },
        }

        assert graphistry.bind().encode_point_color(
            "z", categorical_mapping={"a": "b"}, for_default=False, for_current=True
        )._complex_encodings == {
            **TestPlotterEncodings.COMPLEX_EMPTY,
            "node_encodings": {
                "default": {},
                "current": {
                    "pointColorEncoding": {
                        "graphType": "point",
                        "encodingType": "color",
                        "attribute": "z",
                        "variation": "categorical",
                        "mapping": {"categorical": {"fixed": {"a": "b"}}},
                    }
                },
            },
        }

        assert graphistry.bind().encode_point_color(
            "z", categorical_mapping={"a": "b"}, for_default=True, for_current=True
        )._complex_encodings == {
            **TestPlotterEncodings.COMPLEX_EMPTY,
            "node_encodings": {
                "default": {
                    "pointColorEncoding": {
                        "graphType": "point",
                        "encodingType": "color",
                        "attribute": "z",
                        "variation": "categorical",
                        "mapping": {"categorical": {"fixed": {"a": "b"}}},
                    }
                },
                "current": {
                    "pointColorEncoding": {
                        "graphType": "point",
                        "encodingType": "color",
                        "attribute": "z",
                        "variation": "categorical",
                        "mapping": {"categorical": {"fixed": {"a": "b"}}},
                    }
                },
            },
        }

    def test_composition(self):
        # chaining + overriding
        out = (
            graphistry.bind()
            .encode_point_size("z", categorical_mapping={"m": 2})
            .encode_point_color("z", categorical_mapping={"a": "b"}, for_current=True)
            .encode_point_color("z", categorical_mapping={"a": "b2"})
            .encode_edge_color("z", categorical_mapping={"x": "y"}, for_current=True)
            ._complex_encodings
        )
        assert out["edge_encodings"]["default"] == {
            "edgeColorEncoding": {
                "graphType": "edge",
                "encodingType": "color",
                "attribute": "z",
                "variation": "categorical",
                "mapping": {"categorical": {"fixed": {"x": "y"}}},
            }
        }
        assert out["edge_encodings"]["current"] == {
            "edgeColorEncoding": {
                "graphType": "edge",
                "encodingType": "color",
                "attribute": "z",
                "variation": "categorical",
                "mapping": {"categorical": {"fixed": {"x": "y"}}},
            }
        }
        assert out["node_encodings"]["default"] == {
            "pointSizeEncoding": {
                "graphType": "point",
                "encodingType": "size",
                "attribute": "z",
                "variation": "categorical",
                "mapping": {"categorical": {"fixed": {"m": 2}}},
            },
            "pointColorEncoding": {
                "graphType": "point",
                "encodingType": "color",
                "attribute": "z",
                "variation": "categorical",
                "mapping": {"categorical": {"fixed": {"a": "b2"}}},
            },
        }
        assert out["node_encodings"]["current"] == {
            "pointColorEncoding": {
                "graphType": "point",
                "encodingType": "color",
                "attribute": "z",
                "variation": "categorical",
                "mapping": {"categorical": {"fixed": {"a": "b"}}},
            }
        }


class TestPlotterMixins(NoAuthTestCase):
    @classmethod
    def setUpClass(cls):
        1

    def test_has_degree(self):
        g = graphistry.bind().edges(
            pd.DataFrame({"s": ["a", "b"], "d": ["b", "a"]}), "s", "d"
        )
        g2 = g.get_degrees()
        assert g2._nodes.to_dict(orient="records") == [
            {"id": "a", "degree_in": 1, "degree_out": 1, "degree": 2},
            {"id": "b", "degree_in": 1, "degree_out": 1, "degree": 2},
        ]<|MERGE_RESOLUTION|>--- conflicted
+++ resolved
@@ -221,16 +221,10 @@
         g3 = graphistry.edges(lambda g: g.edges(df2)._edges, source="s")
         assert g3._source == "s"
         g4 = graphistry.edges(
-<<<<<<< HEAD
-            (lambda g, s: g.edges(df2)._edges.assign(**{s: 1})), None, None, "s2"
-        )
-        assert (g4._edges.columns == ["s", "d", "s2"]).all()
-=======
             (lambda g, s: g.edges(df2)._edges.assign(**{s: 1})),
             None, None, None,
             's2')
         assert (g4._edges.columns == ['s', 'd', 's2']).all()
->>>>>>> 4e71239e
 
     def test_nodes(self, mock_etl, mock_open):
         df = pd.DataFrame({"s": [0, 1, 2], "d": [1, 2, 0]})
