# python -m unittest
import os
import datetime as dt
import graphistry
import logging
import numpy as np
import pandas as pd
from typing import Any

import pytest
import unittest
import warnings

from graphistry.feature_utils import (
    process_dirty_dataframes,
    process_nodes_dataframes,
    resolve_feature_engine,
    lazy_import_has_min_dependancy,
    lazy_import_has_dependancy_text,
    lazy_import_has_dependancy_cuda,
    set_to_datetime,
    FastEncoder
)

from graphistry.features import topic_model, ngrams_model
from graphistry.constants import SCALERS

np.random.seed(137)

has_min_dependancy, _ = lazy_import_has_min_dependancy()
has_min_dependancy_text, _, _ = lazy_import_has_dependancy_text()
has_cudf, _, _ = lazy_import_has_dependancy_cuda()

# enable tests if has cudf and env didn't explicitly disable
is_test_cudf = has_cudf and os.environ["TEST_CUDF"] != "0"

logger = logging.getLogger(__name__)
warnings.filterwarnings("ignore")
logging.getLogger("graphistry.feature_utils").setLevel(logging.DEBUG)

model_avg_name = (
    "/models/average_word_embeddings_komninos"  # 250mb, fastest vectorizer in transformer models
    # "/models/paraphrase-albert-small-v2"  # 40mb
    #"/models/paraphrase-MiniLM-L3-v2"  # 60mb
)


bad_df = pd.DataFrame(
    {
        "src": [0, 1, 2, 3],
        "dst": [1, 2, 3, 0],
        "colors": [1, 1, 2, 2],
        "list_int": [[1], [2, 3], [4], []],
        "list_str": [["x"], ["1", "2"], ["y"], []],
        "list_bool": [[True], [True, False], [False], []],
        # "list_date_str": [
        #     ["2018-01-01 00:00:00"],
        #     ["2018-01-02 00:00:00", "2018-01-03 00:00:00"],
        #     ["2018-01-05 00:00:00"],
        #     [],
        # ],
        # "list_date": [
        #     [pd.Timestamp("2018-01-05")],
        #     [pd.Timestamp("2018-01-05"), pd.Timestamp("2018-01-05")],
        #     [],
        #     [],
        # ],
        "list_mixed": [[1], ["1", "2"], [False, None], []],
        "bool": [True, False, True, True],
        "char": ["a", "b", "c", "d"],
        "str": ["a", "b", "c", "d"],
        "ustr": ["a", "b", "c", "d"],
        "emoji": ["😋", "😋😋", "😋", "😋"],
        "int": [0, 1, 2, 3],
        "num": [0.5, 1.5, 2.5, 3.5],
        # "date_str": [
        #     "2018-01-01 00:00:00",
        #     "2018-01-02 00:00:00",
        #     "2018-01-03 00:00:00",
        #     "2018-01-05 00:00:00",
        # ],
        # API 1 BUG: Try with https://github.com/graphistry/pygraphistry/pull/126
        # "date": [
        #     dt.datetime(2018, 1, 1),
        #     dt.datetime(2018, 1, 1),
        #     dt.datetime(2018, 1, 1),
        #     dt.datetime(2018, 1, 1),
        # ],
        # "time": [
        #     pd.Timestamp("2018-01-05"),
        #     pd.Timestamp("2018-01-05"),
        #     pd.Timestamp("2018-01-05"),
        #     pd.Timestamp("2018-01-05"),
        # ],
        # # API 2 BUG: Need timedelta in https://github.com/graphistry/pygraphistry/blob/master/graphistry/vgraph.py#L108
        # "delta": [
        #     pd.Timedelta("1 day"),
        #     pd.Timedelta("1 day"),
        #     pd.Timedelta("1 day"),
        #     pd.Timedelta("1 day"),
        # ],
        "textual": [
            "here we have a sentence. And here is another sentence. Graphistry is an amazing tool!"
        ] * 2 + ['And now for something completely different so we dont mess up the tests with a repeat document'] + ['I love my wife'],
    }
)

# ###############################################
# For EDGE FEATURIZATION AND TESTS
edge_df = bad_df.astype(str)
good_edge_cols = [
    "textual",
    #"delta",
    #"time",
    "colors",
    "list_str",
    "bool",
    "char",
    #"list_date",
]

single_target_edge = pd.DataFrame({"emoji": edge_df["emoji"].values})
double_target_edge = pd.DataFrame(
    {"emoji": edge_df["emoji"].values, "num": edge_df["num"].values}
)
target_names_edge = [['emoji'], ['emoji', 'num']]

# ###############################################
# For NODE FEATURIZATION AND TESTS
# data to test textual and meta DataFrame
ndf_reddit = pd.read_csv("graphistry/tests/data/reddit.csv", index_col=0)

text_cols_reddit = ["title", "document"]
meta_cols_reddit = ["user", "type", "label"]
good_cols_reddit = text_cols_reddit + meta_cols_reddit

#test sending in names for target
target_names_node = [['label'], ['label', 'type']]
# test also sending in a dataframe for target
double_target_reddit = pd.DataFrame(
    {"label": ndf_reddit.label.values, "type": ndf_reddit["type"].values}, index=ndf_reddit.index
)
single_target_reddit = pd.DataFrame({"label": ndf_reddit.label.values})

edge_df2 = ndf_reddit[['title', 'label']]
edge_df2['src'] = np.random.random_integers(0, 120, size=len(edge_df2))
edge_df2['dst'] = np.random.random_integers(0, 120, size=len(edge_df2))
edge2_target_df = pd.DataFrame({'label': edge_df2.label})

# #############################################################################################################
what = ['whatever', 'on what', 'what do', 'what do you', 'what do you think', 
        'to what', 'but what', 'what is', 'what it', 'what kind', 'what kind of', 
        'of what', 'know what', 'what are', 'what are the', 'what to', 'what to do', 
        'from what', 'with what', 'and what', 'what you', 'whats', 'know what to', 'don know what', 'what the']
freedom = ['title: dyslexics, experience, language',
       'label: languagelearning, agile, leaves',
       'title: freedom, finally, moved']
# ################################################
# data to test textual and numeric DataFrame
# ndf_stocks, price_df_stocks = get_stocks_dataframe()

def allclose_stats(X, x, tol, name):
    if not np.allclose(X.std(), x.std(), tol):
        print(f'{name}.std() are not aligned at {tol} tolerance...!')

    if not np.allclose(X.mean(), x.mean(), tol):
        print(f'{name}.means() are not aligned at {tol} tolerance...!')

    if not np.allclose(X, x, tol):
        print(f'{name}s are not aligned at {tol} tolerance...!')


# so we can use on any two fields, not just x, y
def check_allclose_fit_transform_on_same_data(X, x, Y=None, y=None):
    tols = [100, 10, 0.1, 1e-4, 1e-5]
    for name, tol in zip(['Features', 'Target'], [tols, tols]):
        for value in tol:
            if name == 'Features':
                allclose_stats(X, x, value, name)
            if name == 'Target' and Y is not None and y is not None:
                allclose_stats(Y, y, value, name)


class TestFeaturizeGetMethods(unittest.TestCase):
    
    @pytest.mark.skipif(not has_min_dependancy or not has_min_dependancy_text, reason="requires ai feature dependencies")
    def setUp(self) -> None:
        g = graphistry.nodes(ndf_reddit)
        g2 = g.featurize(y=double_target_reddit,  # ngrams
                use_ngrams=True,
                ngram_range=(1, 4)
                )
        
        g3 = g.featurize(**topic_model  # topic model       
        )
        self.g = g
        self.g2 = g2
        self.g3 = g3
        
    # @pytest.mark.skipif(not has_min_dependancy or not has_min_dependancy_text, reason="requires ai feature dependencies")
    # def test_get_col_matrix(self):
    #     # no edges so this should be None
    #     assert self.g2.get_matrix(kind='edges') is None
        
    #     # test target methods
    #     assert all(self.g2.get_matrix(target=True).columns == self.g2._node_target.columns)
    #     assert self.g2.get_matrix('Anxiety', target=True).shape[0] == len(self.g2._node_target)
    #     # test str vs list 
    #     assert (self.g2.get_matrix('Anxiety', target=True) == self.g2.get_matrix(['Anxiety'], target=True)).all().values[0]

    #     # assert list(self.g2.get_matrix(['Anxiety', 'education', 'computer'], target=True).columns) == ['label_Anxiety', 'label_education', 'label_computervision']
    
    #     # test feature methods
    #     # ngrams
    #     assert (self.g2.get_matrix().columns == self.g2._node_features.columns).all()
    #     assert list(self.g2.get_matrix('what').columns) == what, list(self.g2.get_matrix('what').columns)
        
<<<<<<< HEAD
    #     # topic
    #     assert all(self.g3.get_matrix().columns == self.g3._node_features.columns)
    #     assert list(self.g3.get_matrix(['language', 'freedom']).columns) == freedom, self.g3.get_matrix(['language', 'freedom']).columns
=======
        # topic
        assert all(self.g3.get_matrix().columns == self.g3._node_features.columns)
        # assert list(self.g3.get_matrix(['language', 'freedom']).columns) == freedom, self.g3.get_matrix(['language', 'freedom']).columns
>>>>>>> 47c68a17

class TestFastEncoder(unittest.TestCase):
    # we test how far off the fit returned values different from the transformed
    
    @pytest.mark.skipif(not has_min_dependancy or not has_min_dependancy_text, reason="requires ai feature dependencies")
    def setUp(self):
        fenc = FastEncoder(ndf_reddit, y=double_target_reddit, kind='nodes')
        fenc.fit(feature_engine=resolve_feature_engine('auto'),
                 use_ngrams=True, ngram_range=(1, 1), use_scaler='robust', cardinality_threshold=100)
        self.X, self.Y = fenc.X, fenc.y
        self.x, self.y = fenc.transform(ndf_reddit, ydf=double_target_reddit)

        fenc = FastEncoder(edge_df2, y=edge2_target_df, kind='edges')
        fenc.fit(src='src', dst='dst', feature_engine=resolve_feature_engine('auto'),
                 use_ngrams=True, ngram_range=(1, 1),
                 use_scaler=None,
                 use_scaler_target=None,
                 cardinality_threshold=2, n_topics=4)
        
        self.Xe, self.Ye = fenc.X, fenc.y
        self.xe, self.ye = fenc.transform(edge_df2, ydf=edge2_target_df)
        
    @pytest.mark.skipif(not has_min_dependancy or not has_min_dependancy_text, reason="requires ai feature dependencies")
    def test_allclose_fit_transform_on_same_data(self):
        check_allclose_fit_transform_on_same_data(self.X, self.x, self.Y, self.y)
        check_allclose_fit_transform_on_same_data(self.Xe, self.xe, self.Ye, self.ye)
        
    @pytest.mark.skipif(not has_min_dependancy or not has_min_dependancy_text, reason="requires ai feature dependencies")
    def test_columns_match(self):
        assert all(self.X.columns == self.x.columns), 'Node Feature Columns do not match'
        assert all(self.Y.columns == self.y.columns), 'Node Target Columns do not match'
        assert all(self.Xe.columns == self.xe.columns), 'Edge Feature Columns do not match'
        assert all(self.Ye.columns == self.ye.columns), 'Edge Target Columns do not match'
        
        
class TestFeatureProcessors(unittest.TestCase):
    def cases_tests(self, x, y, data_encoder, target_encoder, name, value):
        import dirty_cat
        self.assertIsInstance(
            x,
            pd.DataFrame,
            f"Returned data matrix is not Pandas DataFrame for {name} {value}",
        )
        self.assertFalse(
            x.empty,
            f"Pandas DataFrame should not be empty for {name} {value}",
        )
        self.assertIsInstance(
            y,
            pd.DataFrame,
            f"Returned Target is not a Pandas DataFrame for {name} {value}",
        )
        self.assertFalse(
            y.empty,
            f"Pandas Target DataFrame should not be empty for {name} {value}",
        )
        self.assertIsInstance(
            data_encoder,
            dirty_cat.super_vectorizer.SuperVectorizer,
            f"Data Encoder is not a dirty_cat.super_vectorizer.SuperVectorizer instance for {name} {value}",
        )
        self.assertIsInstance(
            target_encoder,
            dirty_cat.super_vectorizer.SuperVectorizer,
            f"Data Target Encoder is not a dirty_cat.super_vectorizer.SuperVectorizer instance for {name} {value}",
        )

    @pytest.mark.skipif(not has_min_dependancy or not has_min_dependancy_text, reason="requires ai feature dependencies")
    def test_process_node_dataframes_min_words(self):
        # test different target cardinality
        with warnings.catch_warnings():
            warnings.filterwarnings("ignore", category=UserWarning)
            for min_words in [
                2,
                4000,
            ]:  # last one should skip encoding, and throw all to dirty_cat

                X_enc, y_enc, X_encs, y_encs, data_encoder, label_encoder, ordinal_pipeline, ordinal_pipeline_target, text_model, text_cols = process_nodes_dataframes(
                    ndf_reddit,
                    y=double_target_reddit,
                    use_scaler=None,
                    cardinality_threshold=40,
                    cardinality_threshold_target=40,
                    n_topics=20,
                    min_words=min_words,
                    model_name=model_avg_name,
                    feature_engine=resolve_feature_engine('auto')
                )
                self.cases_tests(X_enc, y_enc, data_encoder, label_encoder, "min_words", min_words)
    
    @pytest.mark.skipif(not has_min_dependancy, reason="requires minimal feature dependencies")
    def test_multi_label_binarizer(self):
        g = graphistry.nodes(bad_df)  # can take in a list of lists and convert to multiOutput
        with warnings.catch_warnings():
            warnings.filterwarnings("ignore", category=UserWarning)
            g2 = g.featurize(y=['list_str'], X=['src'], multilabel=True)
        y = g2._get_target('node')
        assert y.shape == (4, 4)
        assert sum(y.sum(1).values - np.array([1., 2., 1., 0.])) == 0
        
class TestFeatureMethods(unittest.TestCase):

    def _check_attributes(self, g, attributes):
        msg = "Graphistry instance after featurization should have `{}` as attribute"
        for attribute in attributes:
            self.assertTrue(hasattr(g, attribute), msg.format(attribute))
            if 'features' in attribute:
                self.assertIsInstance(getattr(g, attribute), pd.DataFrame, msg.format(attribute))
            if 'target' in attribute:
                self.assertIsInstance(getattr(g, attribute), pd.DataFrame, msg.format(attribute))
            if 'encoder' in attribute:
                self.assertIsInstance(getattr(g, attribute), FastEncoder, msg.format(attribute))

    def cases_check_node_attributes(self, g):
        attributes = [
            "_node_features",
            "_node_target",
            "_node_encoder",
        ]
        self._check_attributes(g, attributes)

    def cases_check_edge_attributes(self, g):
        attributes = [
            "_edge_features",
            "_edge_target",
            "_edge_encoder"
        ]
        self._check_attributes(g, attributes)

    def cases_test_graph(self, g, name, value, kind="nodes", df=ndf_reddit):
        print(f'<{name} test graph: {value}>')
        if kind == "nodes":
            ndf = g._nodes
            self.cases_check_node_attributes(g)
        else:
            ndf = g._edges
            self.cases_check_edge_attributes(g)
        cols = ndf.columns
        self.assertTrue(
            np.all(ndf.fillna(0) == df[cols].fillna(0)),
<<<<<<< HEAD
            f"Graphistry {kind}-dataframe does not match outside dataframe it was fed"
=======
            f"Graphistry {kind}-dataframe does not match outside dataframe it was fed",
>>>>>>> 47c68a17
        )

    def _test_featurizations(self, g, use_cols, targets, name, kind, df):
        with warnings.catch_warnings():
            warnings.filterwarnings("ignore", category=UserWarning)
            for cardinality in [2, 200]:
                for use_ngram in [True, False]:
                    for use_col in use_cols:
                        for target in targets:
                            logger.debug("*" * 90)
                            value = [cardinality, use_ngram, target, use_col]
                            names = "cardinality, use_ngram, target, use_col".split(', ')
                            logger.debug(f"{value}")
                            print(f"{[k for k in zip(names, value)]}")
                            logger.debug("-" * 80)
                            if kind == 'edges' and cardinality == 2:
                                # GapEncoder is set to fail on small documents like our edge_df..., so we skip
                                continue
                            g2 = g.featurize(
                                kind=kind,
                                X=use_col,
                                y=target,
                                model_name=model_avg_name,
                                use_scaler=None,
                                use_scaler_target=None,
                                use_ngrams=use_ngram,
                                min_df=0.0,
                                max_df=1.0,
                                cardinality_threshold=cardinality,
                                cardinality_threshold_target=cardinality
                            )
            
                            self.cases_test_graph(g2, name=name, value=value, kind=kind, df=df)
                                
                
    @pytest.mark.skipif(not has_min_dependancy or not has_min_dependancy_text, reason="requires ai feature dependencies")
    def test_node_featurizations(self):
        g = graphistry.nodes(ndf_reddit)
        use_cols = [None, text_cols_reddit, meta_cols_reddit]
        targets = [None, single_target_reddit, double_target_reddit] + target_names_node
        self._test_featurizations(
            g,
            use_cols=use_cols,
            targets=targets,
            name="Node featurization with `(target, use_col)=`",
            kind="nodes",
            df=ndf_reddit,
        )
        

    @pytest.mark.skipif(not has_min_dependancy or not has_min_dependancy_text, reason="requires ai feature dependencies")
    def test_edge_featurization(self):
        g = graphistry.edges(edge_df, "src", "dst")
        targets = [None, single_target_edge, double_target_edge] + target_names_edge
        use_cols = [None, good_edge_cols]
        self._test_featurizations(
            g,
            use_cols=use_cols,
            targets=targets,
            name="Edge featurization with `(target, use_col)=`",
            kind="edges",
            df=edge_df,
        )
        
    @pytest.mark.skipif(not has_min_dependancy or not has_min_dependancy_text, reason="requires ai feature dependencies")
    def test_node_scaling(self):
        g = graphistry.nodes(ndf_reddit)
        g2 = g.featurize(X="title", y='label', use_scaler=None, use_scaler_target=None)
        for scaler in SCALERS:
            X, y, c, d = g2.scale(ndf_reddit, single_target_reddit, kind='nodes', 
                                  use_scaler=scaler, 
                                  use_scaler_target=np.random.choice(SCALERS), 
                                  return_scalers=True)

    @pytest.mark.skipif(not has_min_dependancy or not has_min_dependancy_text, reason="requires ai feature dependencies")
    def test_edge_scaling(self):
        g = graphistry.edges(edge_df2, "src", "dst")
        g2 = g.featurize(y='label', kind='edges', use_scaler=None, use_scaler_target=None)
        for scaler in SCALERS:
            X, y, c, d = g2.scale(edge_df2, edge2_target_df, kind='edges', 
                                  use_scaler=scaler, 
                                  use_scaler_target=np.random.choice(SCALERS), 
                                  return_scalers=True)


class TestFeaturizeGetMethodsCucat(unittest.TestCase):
    
    @pytest.mark.skipif(not has_min_dependancy or not has_min_dependancy_text, reason="requires ai feature dependencies")
    @pytest.mark.skipif(not is_test_cudf, reason="requires cudf")
    def setUp(self) -> None:
        _, _, cudf = lazy_import_has_dependancy_cuda()
        ndf_malware = pd.read_csv("graphistry/tests/data/malware_capture_bot.csv", index_col=0)
        g = graphistry.nodes(cudf.from_pandas(ndf_malware))

        g2 = g.featurize(y=cudf.from_pandas(double_target_reddit),  # ngrams
                use_ngrams=True,
                ngram_range=(1, 4)
                )
        
        g3 = g.featurize(**topic_model, feature_engine="cu_cat")  # topic model
        self.g = g
        self.g2 = g2
        self.g3 = g3
        
    @pytest.mark.skipif(not has_min_dependancy or not has_min_dependancy_text, reason="requires ai feature dependencies")
    @pytest.mark.skipif(not is_test_cudf, reason="requires cudf")
    def test_get_col_matrix(self):
        _, _, cudf = lazy_import_has_dependancy_cuda()
        # no edges so this should be None
        assert self.g2.get_matrix(kind='edges') is None
        
        # test target methods
        assert all(self.g2.get_matrix(target=True).columns == self.g2._node_target.columns)
        # assert self.g2.get_matrix('Anxiety', target=True).shape[0] == len(self.g2._node_target)
        # test str vs list 
        # assert (self.g2.get_matrix('Anxiety', target=True) == self.g2.get_matrix(['Anxiety'], target=True)).all().values[0]

        # assert list(self.g2.get_matrix(['Anxiety', 'education', 'computer'], target=True).columns) == ['label_Anxiety', 'label_education', 'label_computervision']
    
        # test feature methods
        # ngrams
        assert (self.g2.get_matrix().columns == self.g2._node_features.columns).all()
        # assert list(self.g2.get_matrix('what').columns) == what, list(self.g2.get_matrix('what').columns)
        
        # topic
        assert all(self.g3.get_matrix().columns == self.g3._node_features.columns)


if __name__ == "__main__":
    unittest.main()<|MERGE_RESOLUTION|>--- conflicted
+++ resolved
@@ -197,33 +197,27 @@
         self.g2 = g2
         self.g3 = g3
         
-    # @pytest.mark.skipif(not has_min_dependancy or not has_min_dependancy_text, reason="requires ai feature dependencies")
-    # def test_get_col_matrix(self):
-    #     # no edges so this should be None
-    #     assert self.g2.get_matrix(kind='edges') is None
-        
-    #     # test target methods
-    #     assert all(self.g2.get_matrix(target=True).columns == self.g2._node_target.columns)
-    #     assert self.g2.get_matrix('Anxiety', target=True).shape[0] == len(self.g2._node_target)
-    #     # test str vs list 
-    #     assert (self.g2.get_matrix('Anxiety', target=True) == self.g2.get_matrix(['Anxiety'], target=True)).all().values[0]
-
-    #     # assert list(self.g2.get_matrix(['Anxiety', 'education', 'computer'], target=True).columns) == ['label_Anxiety', 'label_education', 'label_computervision']
-    
-    #     # test feature methods
-    #     # ngrams
-    #     assert (self.g2.get_matrix().columns == self.g2._node_features.columns).all()
-    #     assert list(self.g2.get_matrix('what').columns) == what, list(self.g2.get_matrix('what').columns)
-        
-<<<<<<< HEAD
-    #     # topic
-    #     assert all(self.g3.get_matrix().columns == self.g3._node_features.columns)
-    #     assert list(self.g3.get_matrix(['language', 'freedom']).columns) == freedom, self.g3.get_matrix(['language', 'freedom']).columns
-=======
+    @pytest.mark.skipif(not has_min_dependancy or not has_min_dependancy_text, reason="requires ai feature dependencies")
+    def test_get_col_matrix(self):
+        # no edges so this should be None
+        assert self.g2.get_matrix(kind='edges') is None
+        
+        # test target methods
+        assert all(self.g2.get_matrix(target=True).columns == self.g2._node_target.columns)
+        assert self.g2.get_matrix('Anxiety', target=True).shape[0] == len(self.g2._node_target)
+        # test str vs list 
+        assert (self.g2.get_matrix('Anxiety', target=True) == self.g2.get_matrix(['Anxiety'], target=True)).all().values[0]
+
+        assert list(self.g2.get_matrix(['Anxiety', 'education', 'computer'], target=True).columns) == ['label_Anxiety', 'label_education', 'label_computervision']
+    
+        # test feature methods
+        # ngrams
+        assert (self.g2.get_matrix().columns == self.g2._node_features.columns).all()
+        assert list(self.g2.get_matrix('what').columns) == what, list(self.g2.get_matrix('what').columns)
+        
         # topic
         assert all(self.g3.get_matrix().columns == self.g3._node_features.columns)
         # assert list(self.g3.get_matrix(['language', 'freedom']).columns) == freedom, self.g3.get_matrix(['language', 'freedom']).columns
->>>>>>> 47c68a17
 
 class TestFastEncoder(unittest.TestCase):
     # we test how far off the fit returned values different from the transformed
@@ -364,11 +358,7 @@
         cols = ndf.columns
         self.assertTrue(
             np.all(ndf.fillna(0) == df[cols].fillna(0)),
-<<<<<<< HEAD
-            f"Graphistry {kind}-dataframe does not match outside dataframe it was fed"
-=======
             f"Graphistry {kind}-dataframe does not match outside dataframe it was fed",
->>>>>>> 47c68a17
         )
 
     def _test_featurizations(self, g, use_cols, targets, name, kind, df):
