--- conflicted
+++ resolved
@@ -394,9 +394,6 @@
 
                     self.cases_test_graph(g2, kind=kind, df=df)
 
-<<<<<<< HEAD
-    @pytest.mark.skipif(not umap, reason="requires umap feature dependencies")
-=======
     @pytest.mark.skipif(not has_umap, reason="requires umap feature dependencies")
     def test_umap_simplest(self):
         df = pd.DataFrame({
@@ -423,7 +420,6 @@
         assert True
 
     @pytest.mark.skipif(not has_umap, reason="requires umap feature dependencies")
->>>>>>> 53448d4e
     def test_node_umap(self):
         g = graphistry.nodes(triangleNodes)
         use_cols = [node_ints, node_floats, node_numeric]
