--- conflicted
+++ resolved
@@ -28,7 +28,6 @@
     model_avg_name,
     check_allclose_fit_transform_on_same_data,
 )
-<<<<<<< HEAD
 from graphistry.dep_manager import deps
 from parameterized import parameterized_class
 
@@ -41,24 +40,7 @@
 dirty_cat = deps.dirty_cat
 if deps.sklearn and deps.scipy:
     has_dependancy = True
-=======
-from graphistry.utils.lazy_import import (
-    lazy_cudf_import,
-    lazy_cuml_import,
-    lazy_umap_import,
-)
-from graphistry.util import cache_coercion_helper
-
-has_dependancy, _ = lazy_import_has_min_dependancy()
-has_cuml, _, _ = lazy_cuml_import()
-has_umap, _, _ = lazy_umap_import()
-has_cudf, _, cudf = lazy_cudf_import()
-
-# print('has_dependancy', has_dependancy)
-# print('has_cuml', has_cuml)
-# print('has_umap', has_umap)
-
->>>>>>> 56d83dbe
+
 logger = logging.getLogger(__name__)
 
 warnings.filterwarnings("ignore")
