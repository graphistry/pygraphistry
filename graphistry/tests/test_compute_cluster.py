import pandas as pd
import unittest
import pytest
import graphistry
from graphistry.constants import DBSCAN
from graphistry.util import ModelDict
<<<<<<< HEAD
from graphistry.compute.cluster import lazy_dbscan_import_has_dependency
from utils.dep_manager import deps

has_dbscan, _, has_gpu_dbscan, _ = lazy_dbscan_import_has_dependency()
has_umap = deps.umap
=======
from graphistry.utils.lazy_import import (
    lazy_dbscan_import,
    lazy_umap_import
)

has_dbscan, _, has_gpu_dbscan, _ = lazy_dbscan_import()
has_umap, _, _ = lazy_umap_import()
>>>>>>> 56d83dbe


ndf = edf = pd.DataFrame({'src': [1, 2, 1, 4], 'dst': [4, 5, 6, 1], 'label': ['a', 'b', 'b', 'c']})

class TestComputeCluster(unittest.TestCase):
    
    def _condition(self, g, kind):
        if kind == 'nodes':
            self.assertTrue(g._node_dbscan is not None, 'instance has no `_node_dbscan` method')
            self.assertTrue(DBSCAN in g._nodes, 'node df has no `_dbscan` attribute')
            #self.assertTrue(g._point_color is not None, 'instance has no `_point_color` method')
        else:
            self.assertTrue(g._edge_dbscan is not None, 'instance has no `_edge_dbscan` method')
            self.assertTrue(DBSCAN in g._edges, 'edge df has no `_dbscan` attribute')
    
    @pytest.mark.skipif(not has_dbscan or not has_umap, reason="requires ai dependencies")
    def test_umap_cluster(self):
        g = graphistry.nodes(ndf).edges(edf, 'src', 'dst')
        for kind in ['nodes', 'edges']:
            g2 = g.umap(kind=kind, n_topics=2, dbscan=False).dbscan(kind=kind, verbose=True)
            self._condition(g2, kind)
            g3 = g.umap(kind=kind, n_topics=2, dbscan=True)
            self._condition(g3, kind)
            if kind == 'nodes':
                self.assertEqual(g2._nodes[DBSCAN].tolist(), g3._nodes[DBSCAN].tolist())
            else:
                self.assertEqual(g2._edges[DBSCAN].tolist(), g3._edges[DBSCAN].tolist())

    @pytest.mark.skipif(not has_dbscan, reason="requires ai dependencies")
    def test_featurize_cluster(self):
        g = graphistry.nodes(ndf).edges(edf, 'src', 'dst')
        for kind in ['nodes', 'edges']:
            g = g.featurize(kind=kind, n_topics=2).dbscan(kind=kind, verbose=True)
            self._condition(g, kind)
            
    @pytest.mark.skipif(not has_dbscan or not has_umap, reason="requires ai dependencies")
    def test_dbscan_params(self):
        dbscan_params = [ModelDict('Testing UMAP', kind='nodes', min_dist=0.2, min_samples=1, cols=None, target=False, 
                                   fit_umap_embedding=False, verbose=True, engine_dbscan='sklearn'), 
                         ModelDict('Testing UMAP target', kind='nodes', min_dist=0.1, min_samples=1, cols=None, 
                                   fit_umap_embedding=True, target=True, verbose=True, engine_dbscan='sklearn'),

        ]
        for params in dbscan_params:
            g = graphistry.nodes(ndf).edges(edf, 'src', 'dst').umap(y='label', n_topics=2)
            g2 = g.dbscan(**params)
            self.assertTrue(g2._dbscan_params == params, f'dbscan params not set correctly, found {g2._dbscan_params} but expected {params}')
        
    @pytest.mark.skipif(not has_gpu_dbscan or not has_umap, reason="requires ai dependencies")
    def test_transform_dbscan(self):
        kind = 'nodes'
        g = graphistry.nodes(ndf).edges(edf, 'src', 'dst')
        g2 = g.umap(y='label', n_topics=2, kind=kind).dbscan(fit_umap_embedding=True)
        
        _, _, _, df = g2.transform_dbscan(ndf, kind=kind, verbose=True, return_graph=False)
        self.assertTrue(DBSCAN in df, f'transformed df has no `{DBSCAN}` attribute')
                
        g3 = g2.transform_dbscan(ndf, ndf, verbose=True)
        self._condition(g3, kind)
        
            
if __name__ == '__main__':
    unittest.main()
    <|MERGE_RESOLUTION|>--- conflicted
+++ resolved
@@ -4,21 +4,12 @@
 import graphistry
 from graphistry.constants import DBSCAN
 from graphistry.util import ModelDict
-<<<<<<< HEAD
+
 from graphistry.compute.cluster import lazy_dbscan_import_has_dependency
 from utils.dep_manager import deps
 
 has_dbscan, _, has_gpu_dbscan, _ = lazy_dbscan_import_has_dependency()
 has_umap = deps.umap
-=======
-from graphistry.utils.lazy_import import (
-    lazy_dbscan_import,
-    lazy_umap_import
-)
-
-has_dbscan, _, has_gpu_dbscan, _ = lazy_dbscan_import()
-has_umap, _, _ = lazy_umap_import()
->>>>>>> 56d83dbe
 
 
 ndf = edf = pd.DataFrame({'src': [1, 2, 1, 4], 'dst': [4, 5, 6, 1], 'label': ['a', 'b', 'b', 'c']})
