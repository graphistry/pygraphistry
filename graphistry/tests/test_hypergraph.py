# -*- coding: utf-8 -*-

import datetime as dt, logging, pandas as pd, pyarrow as pa
import pytest

import graphistry, graphistry.plotter
from common import NoAuthTestCase

logger = logging.getLogger(__name__)

nid = graphistry.plotter.Plotter._defaultNodeId

triangleNodesDict = {
    "id": ["a", "b", "c"],
    "a1": [1, 2, 3],
    "a2": ["red", "blue", "green"],
    "🙈": ["æski ēˈmōjē", "😋", "s"],
}
triangleNodes = pd.DataFrame(triangleNodesDict)

hyper_df = pd.DataFrame({"aa": [0, 1, 2], "bb": ["a", "b", "c"], "cc": ["b", 0, 1]})

squareEvil = pd.DataFrame(
    {
        "src": [0, 1, 2, 3],
        "dst": [1, 2, 3, 0],
        "colors": [1, 1, 2, 2],
        "list_int": [[1], [2, 3], [4], []],
        "list_str": [["x"], ["1", "2"], ["y"], []],
        "list_bool": [[True], [True, False], [False], []],
        "list_date_str": [
            ["2018-01-01 00:00:00"],
            ["2018-01-02 00:00:00", "2018-01-03 00:00:00"],
            ["2018-01-05 00:00:00"],
            [],
        ],
        "list_date": [
            [pd.Timestamp("2018-01-05")],
            [pd.Timestamp("2018-01-05"), pd.Timestamp("2018-01-05")],
            [],
            [],
        ],
        "list_mixed": [[1], ["1", "2"], [False, None], []],
        "bool": [True, False, True, True],
        "char": ["a", "b", "c", "d"],
        "str": ["a", "b", "c", "d"],
        "ustr": [u"a", u"b", u"c", u"d"],
        "emoji": ["😋", "😋😋", "😋", "😋"],
        "int": [0, 1, 2, 3],
        "num": [0.5, 1.5, 2.5, 3.5],
        "date_str": [
            "2018-01-01 00:00:00",
            "2018-01-02 00:00:00",
            "2018-01-03 00:00:00",
            "2018-01-05 00:00:00",
        ],
        # API 1 BUG: Try with https://github.com/graphistry/pygraphistry/pull/126
        "date": [
            dt.datetime(2018, 1, 1),
            dt.datetime(2018, 1, 1),
            dt.datetime(2018, 1, 1),
            dt.datetime(2018, 1, 1),
        ],
        "time": [
            pd.Timestamp("2018-01-05"),
            pd.Timestamp("2018-01-05"),
            pd.Timestamp("2018-01-05"),
            pd.Timestamp("2018-01-05"),
        ],
        # API 2 BUG: Need timedelta in https://github.com/graphistry/pygraphistry/blob/master/graphistry/vgraph.py#L108
        "delta": [
            pd.Timedelta("1 day"),
            pd.Timedelta("1 day"),
            pd.Timedelta("1 day"),
            pd.Timedelta("1 day"),
        ],
    }
)
for c in squareEvil.columns:
    try:
        squareEvil[c + "_cat"] = squareEvil[c].astype("category")
    except:
        # lists aren't categorical
        # print('could not make categorical', c)
        1


def assertFrameEqual(df1, df2, **kwds):
    """Assert that two dataframes are equal, ignoring ordering of columns"""

    from pandas.testing import assert_frame_equal

    return assert_frame_equal(
        df1.sort_index(axis=1), df2.sort_index(axis=1), check_names=True, **kwds
    )


class TestHypergraphPlain(NoAuthTestCase):
    def test_hyperedges(self):

        h = graphistry.hypergraph(triangleNodes, verbose=False)

        self.assertEqual(
            len(h.keys()), len(["entities", "nodes", "edges", "events", "graph"])
        )

        edges = pd.DataFrame(
            {
                "a1": [1, 2, 3] * 4,
                "a2": ["red", "blue", "green"] * 4,
                "id": ["a", "b", "c"] * 4,
                "🙈": ["æski ēˈmōjē", "😋", "s"] * 4,
                "edgeType": [
                    "a1",
                    "a1",
                    "a1",
                    "a2",
                    "a2",
                    "a2",
                    "id",
                    "id",
                    "id",
                    "🙈",
                    "🙈",
                    "🙈",
                ],
                "attribID": [
                    "a1::1",
                    "a1::2",
                    "a1::3",
                    "a2::red",
                    "a2::blue",
                    "a2::green",
                    "id::a",
                    "id::b",
                    "id::c",
                    "🙈::æski ēˈmōjē",
                    "🙈::😋",
                    "🙈::s",
                ],
                "EventID": [
                    "EventID::0",
                    "EventID::1",
                    "EventID::2",
                    "EventID::0",
                    "EventID::1",
                    "EventID::2",
                    "EventID::0",
                    "EventID::1",
                    "EventID::2",
                    "EventID::0",
                    "EventID::1",
                    "EventID::2",
                ],
            }
        )

        assertFrameEqual(h["edges"], edges)
        for (k, v) in [("entities", 12), ("nodes", 15), ("edges", 12), ("events", 3)]:
            self.assertEqual(len(h[k]), v)

    def test_hyperedges_direct(self):

        h = graphistry.hypergraph(hyper_df, verbose=False, direct=True)

        self.assertEqual(len(h["edges"]), 9)
        self.assertEqual(len(h["nodes"]), 9)

    def test_hyperedges_direct_categories(self):

        h = graphistry.hypergraph(
            hyper_df,
            verbose=False,
            direct=True,
            opts={"CATEGORIES": {"n": ["aa", "bb", "cc"]}},
        )

        self.assertEqual(len(h["edges"]), 9)
        self.assertEqual(len(h["nodes"]), 6)

    def test_hyperedges_direct_manual_shaping(self):

        h1 = graphistry.hypergraph(
            hyper_df,
            verbose=False,
            direct=True,
            opts={"EDGES": {"aa": ["cc"], "cc": ["cc"]}},
        )
        self.assertEqual(len(h1["edges"]), 6)

        h2 = graphistry.hypergraph(
            hyper_df,
            verbose=False,
            direct=True,
            opts={"EDGES": {"aa": ["cc", "bb", "aa"], "cc": ["cc"]}},
        )
        self.assertEqual(len(h2["edges"]), 12)

    def test_drop_edge_attrs(self):

        h = graphistry.hypergraph(
            triangleNodes, ["id", "a1", "🙈"], verbose=False, drop_edge_attrs=True
        )

        self.assertEqual(
            len(h.keys()), len(["entities", "nodes", "edges", "events", "graph"])
        )

        edges = pd.DataFrame(
            {
                "edgeType": ["a1", "a1", "a1", "id", "id", "id", "🙈", "🙈", "🙈"],
                "attribID": [
                    "a1::1",
                    "a1::2",
                    "a1::3",
                    "id::a",
                    "id::b",
                    "id::c",
                    "🙈::æski ēˈmōjē",
                    "🙈::😋",
                    "🙈::s",
                ],
                "EventID": [
                    "EventID::0",
                    "EventID::1",
                    "EventID::2",
                    "EventID::0",
                    "EventID::1",
                    "EventID::2",
                    "EventID::0",
                    "EventID::1",
                    "EventID::2",
                ],
            }
        )

        assertFrameEqual(h["edges"], edges)
        for (k, v) in [("entities", 9), ("nodes", 12), ("edges", 9), ("events", 3)]:
            self.assertEqual(len(h[k]), v)

    def test_drop_edge_attrs_direct(self):

        h = graphistry.hypergraph(
            triangleNodes,
            ["id", "a1", "🙈"],
            verbose=False,
            direct=True,
            drop_edge_attrs=True,
            opts={"EDGES": {"id": ["a1"], "a1": ["🙈"]}},
        )

        logger.debug("h.nodes: %s", h["graph"]._nodes)
        logger.debug("h.edges: %s", h["graph"]._edges)

        self.assertEqual(
            len(h.keys()), len(["entities", "nodes", "edges", "events", "graph"])
        )

        edges = pd.DataFrame(
            {
                "edgeType": ["a1::🙈", "a1::🙈", "a1::🙈", "id::a1", "id::a1", "id::a1"],
                "src": ["a1::1", "a1::2", "a1::3", "id::a", "id::b", "id::c"],
                "dst": ["🙈::æski ēˈmōjē", "🙈::😋", "🙈::s", "a1::1", "a1::2", "a1::3"],
                "EventID": [
                    "EventID::0",
                    "EventID::1",
                    "EventID::2",
                    "EventID::0",
                    "EventID::1",
                    "EventID::2",
                ],
            }
        )

        assertFrameEqual(h["edges"], edges)
        for (k, v) in [("entities", 9), ("nodes", 9), ("edges", 6), ("events", 0)]:
            logger.error("testing: %s", k)
            logger.error("actual: %s", h[k])
            self.assertEqual(len(h[k]), v)

    def test_drop_na_hyper(self):

        df = pd.DataFrame({"a": ["a", None, "c"], "i": [1, 2, None]})

        hg = graphistry.hypergraph(df, drop_na=True)

        assert len(hg["graph"]._nodes) == 7
        assert len(hg["graph"]._edges) == 4

    def test_drop_na_direct(self):

        df = pd.DataFrame({"a": ["a", None, "a"], "i": [1, 1, None]})

        hg = graphistry.hypergraph(df, drop_na=True, direct=True)

        assert len(hg["graph"]._nodes) == 2
        assert len(hg["graph"]._edges) == 1

    def test_skip_na_hyperedge(self):

        nans_df = pd.DataFrame({"x": ["a", "b", "c"], "y": ["aa", None, "cc"]})
        expected_hits = ["a", "b", "c", "aa", "cc"]

        skip_attr_h_edges = graphistry.hypergraph(nans_df, drop_edge_attrs=True)[
            "edges"
        ]
        self.assertEqual(len(skip_attr_h_edges), len(expected_hits))

        default_h_edges = graphistry.hypergraph(nans_df)["edges"]
        self.assertEqual(len(default_h_edges), len(expected_hits))

<<<<<<< HEAD
    # def test_hyper_evil(self):
    #     graphistry.hypergraph(squareEvil)  # type: ignore
=======
    #categorical astype(str) throws a warning
    @pytest.mark.filterwarnings("ignore:invalid value encountered in cast")
    def test_hyper_evil(self):
        graphistry.hypergraph(squareEvil)
>>>>>>> a0a54a85

    def test_hyper_to_pa_vanilla(self):

        df = pd.DataFrame({"x": ["a", "b", "c"], "y": ["d", "e", "f"]})

        hg = graphistry.hypergraph(df)
        nodes_arr = pa.Table.from_pandas(hg["graph"]._nodes)
        assert len(nodes_arr) == 9
        edges_err = pa.Table.from_pandas(hg["graph"]._edges)
        assert len(edges_err) == 6

    def test_hyper_to_pa_mixed(self):

        df = pd.DataFrame({"x": ["a", "b", "c"], "y": [1, 2, 3]})

        hg = graphistry.hypergraph(df)
        nodes_arr = pa.Table.from_pandas(hg["graph"]._nodes)
        assert len(nodes_arr) == 9
        edges_err = pa.Table.from_pandas(hg["graph"]._edges)
        assert len(edges_err) == 6

    def test_hyper_to_pa_na(self):

        df = pd.DataFrame({"x": ["a", None, "c"], "y": [1, 2, None]})

        hg = graphistry.hypergraph(df, drop_na=False)
        nodes_arr = pa.Table.from_pandas(hg["graph"]._nodes)
        assert len(hg["graph"]._nodes) == 9
        assert len(nodes_arr) == 9
        edges_err = pa.Table.from_pandas(hg["graph"]._edges)
        assert len(hg["graph"]._edges) == 6
        assert len(edges_err) == 6

    def test_hyper_to_pa_all(self):
        hg = graphistry.hypergraph(triangleNodes, ["id", "a1", "🙈"])
        nodes_arr = pa.Table.from_pandas(hg["graph"]._nodes)
        assert len(hg["graph"]._nodes) == 12
        assert len(nodes_arr) == 12
        edges_err = pa.Table.from_pandas(hg["graph"]._edges)
        assert len(hg["graph"]._edges) == 9
        assert len(edges_err) == 9

    def test_hyper_to_pa_all_direct(self):
        hg = graphistry.hypergraph(triangleNodes, ["id", "a1", "🙈"], direct=True)
        nodes_arr = pa.Table.from_pandas(hg["graph"]._nodes)
        assert len(hg["graph"]._nodes) == 9
        assert len(nodes_arr) == 9
        edges_err = pa.Table.from_pandas(hg["graph"]._edges)
        assert len(hg["graph"]._edges) == 9
        assert len(edges_err) == 9<|MERGE_RESOLUTION|>--- conflicted
+++ resolved
@@ -309,15 +309,10 @@
         default_h_edges = graphistry.hypergraph(nans_df)["edges"]
         self.assertEqual(len(default_h_edges), len(expected_hits))
 
-<<<<<<< HEAD
-    # def test_hyper_evil(self):
-    #     graphistry.hypergraph(squareEvil)  # type: ignore
-=======
     #categorical astype(str) throws a warning
     @pytest.mark.filterwarnings("ignore:invalid value encountered in cast")
     def test_hyper_evil(self):
         graphistry.hypergraph(squareEvil)
->>>>>>> a0a54a85
 
     def test_hyper_to_pa_vanilla(self):
 
