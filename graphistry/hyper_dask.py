#
# Like hypergraph(); adds engine = 'pandas' | 'cudf' | 'dask' | 'dask-cudf'
#

from typing import TYPE_CHECKING, Any, Dict, List, Optional
from .Engine import Engine, DataframeLike, DataframeLocalLike
import numpy as np, pandas as pd, pyarrow as pa, sys
from .util import setup_logger
logger = setup_logger(__name__)

# TODO: When Python 3.8+, switch to TypedDict
class HyperBindings():
    def __init__(
        self,
        TITLE: str = 'nodeTitle',
        DELIM: str = '::',
        NODEID: str = 'nodeID',
        ATTRIBID: str = 'attribID',
        EVENTID: str = 'EventID',
        EVENTTYPE: str = 'event',
        SOURCE: str = 'src',
        DESTINATION: str = 'dst',
        CATEGORY: str = 'category',
        NODETYPE: str = 'type',
        EDGETYPE: str = 'edgeType',
        NULLVAL: str = 'null',
        SKIP: Optional[List[str]] = None,
        CATEGORIES: Dict[str, List[str]] = {},
        EDGES: Optional[Dict[str, List[str]]] = None
    ):
        self.title = TITLE
        self.delim = DELIM
        self.node_id = NODEID
        self.attrib_id = ATTRIBID
        self.event_id = EVENTID
        self.event_type = EVENTTYPE
        self.source = SOURCE
        self.destination = DESTINATION
        self.category = CATEGORY
        self.node_type = NODETYPE
        self.edge_type = EDGETYPE
        self.categories = CATEGORIES
        self.edges = EDGES
        self.null_val = NULLVAL

        self.skip = (SKIP or []).copy()
        # Prevent metadata fields from turning into nodes
        bindings = vars(self)
        if SKIP is None:
            key : str
            for key in [
                    #'title', 'node_id', 'attrib_id', 'event_id', 'node_type', 'edge_type'
                ]:
                if (key in bindings) and (bindings[key] not in self.skip):
                    self.skip.append(bindings[key])
            self.skip.sort()

def screen_entities(events: DataframeLike, entity_types: Optional[List[str]], defs: HyperBindings) -> List[str]:
    """
    List entity columns: Unskipped user-specified entities when provided, else unskipped cols
    """
    logger.debug('@screen_entities: skip [ %s ]', defs.skip)
    base = entity_types if entity_types is not None else [x for x in events.columns]
    out = [x for x in base if x not in defs.skip]
    logger.debug('////screen_entities: %s', out)
    return out

def col2cat(cat_lookup: Dict[str, str], col: str):
    return cat_lookup[col] if col in cat_lookup else col

def make_reverse_lookup(categories):
    lookup = {}
    for category in categories:
        for col in categories[category]:
            lookup[col] = str(category)
    return lookup

def coerce_col_safe(s, to_dtype):
    if s.dtype.name == to_dtype.name:
        return s
    if to_dtype.name == 'int64':
        return s.fillna(0).astype('int64')
    if to_dtype.name == 'timedelta64[ns]':
        return s.fillna(np.datetime64('NAT')).astype(str)
    logger.debug('CEORCING %s :: %s -> %s', s.name, s.dtype, to_dtype)
    return s.astype(to_dtype)

def format_entities_from_col(
    defs: HyperBindings,
    cat_lookup: Dict[str, str],
    drop_na: bool,
    engine: Engine,
    col_name: str,
    df_with_col: DataframeLike,
    meta: pd.DataFrame,
    debug: bool
) -> DataframeLocalLike:
    """
    For unique v in column col, create [{col: str(v), title: str(v), nodetype: col, nodeid: `<cat><delim><v>`}]
        - respect drop_na
        - respect colname overrides
        - receive+return pd.DataFrame / cudf.DataFrame depending on engine
    """
    logger.debug('@format_entities: [drop: %s], %s / %s', drop_na, col_name, [c for c in df_with_col])

    try:
        df_with_col_pre = df_with_col[col_name].dropna() if drop_na else df_with_col[col_name]
        if debug and engine in [ Engine.DASK, Engine.DASK_CUDF ]:
            df_with_col_pre = df_with_col_pre.persist()
            logger.debug('col [ %s ] entities with dropna [ %s ]: %s', col_name, drop_na, df_with_col_pre.compute())
        try:
            unique_vals = df_with_col_pre.drop_duplicates()
        except:
            unique_vals = df_with_col_pre.astype(str).drop_duplicates()
            logger.warning('Coerced col %s to string type for entity names', col_name)
        unique_safe_val_strs = unique_vals.astype(str).fillna(defs.null_val).astype(str)
    except NotImplementedError:
        logger.warning('Dropped col %s from entity list due to errors')
        unique_vals = mt_series(engine)
        unique_safe_val_strs = unique_vals.astype(str).fillna(defs.null_val).astype(str)

    if debug and engine in [ Engine.DASK, Engine.DASK_CUDF ]:
        unique_vals = unique_vals.persist()
        logger.debug('unique_vals: %s', unique_vals.compute())

    base_df = unique_vals.rename(col_name).to_frame()
    base_df = base_df.assign(**{
        defs.title: unique_safe_val_strs,
        defs.node_type: col_name,
        defs.category: col2cat(cat_lookup, col_name),
        defs.node_id: (col2cat(cat_lookup, col_name) + defs.delim) + unique_safe_val_strs
    })

    if debug and engine in [ Engine.DASK, Engine.DASK_CUDF ]:
        base_df = base_df.persist()
        logger.debug('base_df1: %s', base_df.compute())

    missing_cols : List = [ c for c in meta.columns if c not in base_df ]
    base_df = base_df.assign(**{
        c: np.nan
        for c in missing_cols
    })
    logger.debug('==== BASE 2 ====')
    if debug and engine in [ Engine.DASK, Engine.DASK_CUDF ]:
        base_df = base_df.persist()
        logger.debug('base_df2: %s', base_df.compute())
        logger.debug('needs conversions: %s',
            [(
                c,
                base_df[c].dtype.name,
                meta[c].dtype.name  # type: ignore
            ) for c in missing_cols])
        for c in base_df:
            logger.debug('test base_df2 col [ %s ]: %s', c, base_df[c].dtype)
            logger.debug('base_df2[ %s ]: %s', c, base_df[c].compute())
            logger.debug('convert [ %s ] %s -> %s', c, base_df[c].dtype.name, meta[c].dtype.name)
            logger.debug('orig: %s', base_df[c].compute())
            logger.debug('was a missing col needing coercion: %s', c in missing_cols)
            if c in missing_cols:
                logger.debug('coerced 1: %s', coerce_col_safe(base_df[c], meta[c].dtype).compute())
                logger.debug('coerced 2: %s', base_df.assign(**{c: coerce_col_safe(base_df[c], meta[c].dtype)}).compute())
    base_as_meta_df = base_df.assign(**{
        c: coerce_col_safe(
            base_df[c],
            meta[c].dtype)
            if base_df[c].dtype.name != meta[c].dtype.name  # type: ignore
            else base_df[c]
        for c in missing_cols
    })
    logger.debug('==== BASE 3 ====')
    if debug and engine in [ Engine.DASK, Engine.DASK_CUDF ]:
        base_as_meta_df = base_as_meta_df.persist()
        for c in base_df:
            logger.debug('test base_df3 col [ %s ]: %s -> %s', c, base_df[c].dtype, base_as_meta_df[c].dtype)
            logger.debug('base_df3[ %s ]: %s', c, base_as_meta_df[c].compute())

    return base_as_meta_df

def concat(dfs: List[DataframeLike], engine: Engine, debug=False):

    if debug and len(dfs) > 1:
        df0 = dfs[0]
        for c in df0:
            logger.debug('checking df0: %s :: %s', c, df0[c].dtype)
            for df_i in dfs[1:]:
                if c not in df_i:
                    logger.warning('missing df0[%s]::%s in df_i', c, df0[c].dtype)
                if df0[c].dtype != df_i[c].dtype:
                    logger.warning('mismatching df0[c]::%s vs df_i[c]::%s for %s', df0[c].dtype, df_i[c].dtype, c)
        for df_i in dfs[1:]:
            for c in df_i:
                logger.debug('checking df_i: %s', c)
                if c not in df0:
                    logger.warning('missing df_i[%s]::%s in df0', c, df_i[c].dtype)
        logger.debug('all checked!')

    if engine == Engine.PANDAS:
        return pd.concat(dfs, ignore_index=True, sort=False)

    if engine == Engine.DASK:
        import dask.dataframe
        return dask.dataframe.concat(dfs).reset_index(drop=True)
    
    if engine == Engine.CUDF:
        import cudf
        try:
            return cudf.concat(dfs, ignore_index=True)
        except TypeError as e:
            logger.warning('Failed to concat, likely due to column type issue, try converting to a string; columns')
            for df in dfs:
                logger.warning('df types :: %s', df.dtypes)
            raise e

    if engine == Engine.DASK:
        import dask.dataframe as dd
        return dd.concat(dfs)

    if engine == Engine.DASK_CUDF:
        import dask_cudf
        return dask_cudf.concat(dfs)

    raise NotImplementedError('Unknown engine')

def get_df_cons(engine: Engine):
    if engine == Engine.PANDAS:
        return pd.DataFrame

    if engine == Engine.DASK:
        import dask.dataframe
        return dask.dataframe.DataFrame

    if engine == Engine.CUDF:
        import cudf
        return cudf.DataFrame

    if engine == Engine.DASK_CUDF:
        import dask_cudf
        return dask_cudf.DataFrame

    raise NotImplementedError('Unknown engine')

def mt_df(engine: Engine):
    if engine == Engine.DASK:
        import dask.dataframe
        return dask.dataframe.from_pandas(pd.DataFrame(), npartitions=1)
    
    if engine == Engine.DASK_CUDF:
        import cudf, dask_cudf
        return dask_cudf.from_cudf(cudf.from_pandas(pd.DataFrame()), npartitions=1)

    cons = get_df_cons(engine)
    return cons()

def get_series_cons(engine: Engine, dtype='int32'):
    if engine == Engine.PANDAS:
        return pd.Series

    if engine == Engine.DASK:
        import dask.dataframe
        return dask.dataframe.Series

    if engine == Engine.CUDF:
        import cudf
        return cudf.Series

    if engine == Engine.DASK_CUDF:
        import dask_cudf
        return dask_cudf.Series

    raise NotImplementedError('Unknown engine')

def series_cons(engine: Engine, arr: List, dtype='int32', npartitions=None, chunksize=None):
    if engine == Engine.PANDAS:
        return pd.Series(arr, dtype=dtype)

    if engine == Engine.DASK:
        import dask.dataframe
        return dask.dataframe.from_pandas(pd.Series(arr, dtype=dtype), npartitions=npartitions, chunksize=chunksize).astype(dtype)

    if engine == Engine.CUDF:
        import cudf
        return cudf.Series(arr, dtype=dtype)

    if engine == Engine.DASK_CUDF:
        import cudf, dask_cudf
        gs = cudf.Series(arr, dtype=dtype)
        out = dask_cudf.from_cudf(gs, npartitions=npartitions, chunksize=chunksize)
        out2 = out.astype(dtype)
        logger.debug('series_cons :: %s => %s => %s', gs.dtype, out.dtype, out2.dtype)
        return out2
    raise NotImplementedError('Unknown engine')


def mt_series(engine: Engine, dtype='int32'):
    cons = get_series_cons(engine)
    return cons([], dtype=dtype)

# This will be slightly wrong: pandas will turn datetime64['ms'] into datetime64['ns']
def mt_nodes(defs: HyperBindings, events: DataframeLike, entity_types: List[str], direct: bool, engine: Engine) -> pd.DataFrame:

    single_engine = engine
    if engine == Engine.DASK_CUDF:
        single_engine = Engine.CUDF
    if engine == Engine.DASK:
        single_engine = Engine.PANDAS

    mt_obj_s = series_cons(single_engine, [], dtype='object', npartitions=1)

    out = ((events[ entity_types ] if direct else events)
        .head(0)
        .assign(
            **{
                defs.title: mt_obj_s,
                defs.event_id: mt_obj_s,
                defs.node_type: mt_obj_s,
                defs.category: mt_obj_s,
                defs.node_id: mt_obj_s,
            }
        ))

    logger.debug('mt_nodes init :: %s', out.dtypes)

    return out


#ex output: DataFrameLike([{'val::state': 'CA', 'nodeType': 'state', 'nodeID': 'state::CA'}])
def format_entities(
    events: DataframeLike,
    entity_types: List[str],
    defs: HyperBindings,
    direct: bool,
    drop_na: bool,
    engine: Engine,
    npartitions: Optional[int],
    chunksize: Optional[int],
    debug: bool = False) -> DataframeLike:

    logger.debug('@format_entities :: %s', entity_types)
    logger.debug('dtypes: %s', events.dtypes)

    cat_lookup = make_reverse_lookup(defs.categories)
    logger.debug('@format_entities cat_lookup [ %s ] => [ %s ]', defs.categories, cat_lookup)

    mt_df = mt_nodes(defs, events, entity_types, direct, engine)
    logger.debug('mt_df :: %s', mt_df.dtypes)

    entity_dfs = [
        format_entities_from_col(
            defs, cat_lookup, drop_na, engine,
            col_name, events[[col_name]], mt_df,
            debug)
        for col_name in entity_types
    ]
    if debug and (engine in [Engine.DASK, Engine.DASK_CUDF]):
        entity_dfs = [ df.persist() for df in entity_dfs ]
        for df in entity_dfs:
            logger.debug('format_entities sub df dtypes: %s', df.dtypes)
            if df.dtypes.to_dict() != entity_dfs[0].dtypes.to_dict():
                logger.error('MISMATCHES')
                d1 = df.dtypes.to_dict()
                d2 = entity_dfs[0].dtypes.to_dict()
                for k, v in d1.items():
                    if k not in d2:
                        logger.error('key %s (::%s) missing in df_0', k, v)
                    elif d2[k] != v:
                        logger.error('%s:%s <> %s:%s', k, v, k, d2[k])
                for k, v in d2.items():
                    if k not in d1:
                        logger.error('key %s (::%s) missing in df_i', k, v)
            logger.debug('entity_df: %s', df.compute())

    df = concat(entity_dfs, engine, debug).drop_duplicates([defs.node_id])
    if debug and (engine in [Engine.DASK, Engine.DASK_CUDF]):
        df = df.persist()
        df.compute()
        logger.debug('////format_entities')

    return df


#ex output: DataFrame([{'edgeType': 'state', 'attribID': 'state::CA', 'eventID': 'eventID::0'}])
def format_hyperedges(
    engine: Engine, events: DataframeLike, entity_types: List[str], defs: HyperBindings,
    drop_na: bool, drop_edge_attrs: bool, debug: bool = False
) -> DataframeLike:
    is_using_categories = len(defs.categories.keys()) > 0
    cat_lookup = make_reverse_lookup(defs.categories)

    # mt_pdf = pd.DataFrame({
    #     **{
    #         **({defs.category: pd.Series([], dtype='object')} if is_using_categories else {}),
    #         defs.edge_type: pd.Series([], dtype='object'),
    #         defs.attrib_id: pd.Series([], dtype='object'),
    #         defs.event_id: pd.Series([], dtype='object'),
    #         defs.category: pd.Series([], dtype='object'),
    #         defs.node_id: pd.Series([], dtype='object'),
    #     },
    #     **({
    #         x: pd.Series([], dtype=events[x].dtype)
    #         for x in entity_types
    #     } if drop_edge_attrs else {
    #         x: pd.Series([], dtype=events[x].dtype)
    #         for x in events.columns
    #     })
    # })

    subframes = []
    for col in sorted(entity_types):
        fields = list(set([defs.event_id] + ([x for x in events.columns] if not drop_edge_attrs else [ col ])))
        raw = events[ fields ]
        if drop_na:
            logger.debug('dropping na [ %s ] from available [ %s]  (fields: [ %s ])', col, raw.columns, fields)
            raw = raw.dropna(subset=[col])
        raw = raw.copy()
        if is_using_categories:
            raw[defs.edge_type] = col2cat(cat_lookup, col)
            raw[defs.category] = col
        else:
            raw[defs.edge_type] = col
        try:
            raw[defs.attrib_id] = (col2cat(cat_lookup, col) + defs.delim) + raw[col].astype(str).fillna(defs.null_val).astype(str)
        except NotImplementedError:
            logger.warning('Did not create hyperedges for column %s as does not support astype(str)', col)
            continue
        if drop_edge_attrs:
            logger.debug('dropping val col [ %s ] from [ %s ]', col, raw.columns)
            raw = raw.drop(columns=[col])
            logger.debug('dropped => [ %s ]', raw.columns)
        if debug and (engine in [Engine.DASK, Engine.DASK_CUDF]):
            raw = raw.persist()
            raw.compute()
        subframes.append(raw)

    if len(subframes):
        result_cols = list(set(
            ([x for x in events.columns.tolist() if not x == defs.node_type] 
                if not drop_edge_attrs 
                else [])
            + [defs.edge_type, defs.attrib_id, defs.event_id]  # noqa: W503
            + ([defs.category] if is_using_categories else []) ))  # noqa: W503
        if debug and (engine in [Engine.DASK, Engine.DASK_CUDF]):
            #subframes = [df.persist() for df in subframes]
            for df in subframes:
                logger.debug('edge sub: %s', df.dtypes)
        out = concat(subframes, engine, debug).reset_index(drop=True)[ result_cols ]
        if debug and (engine in [Engine.DASK, Engine.DASK_CUDF]):
            out = out.persist()
            out.compute()
            logger.debug('////format_hyperedges')
        return out
    else:
        return mt_series(engine)


def direct_edgelist_shape(entity_types: List[str], defs: HyperBindings) -> Dict[str, List[str]]:
    """
        Edges take format {src_col: [dest_col1, dest_col2], ....}
        If None, create connect all to all, leaving up to algorithm in which direction
    """
    if defs.edges is not None:
        return defs.edges
    else:
        out = {}
        for entity_i in range(len(entity_types)):
            out[ entity_types[entity_i] ] = entity_types[(entity_i + 1):]
        return out
  
      
#ex output: DataFrameLike([{'edgeType': 'state', 'attribID': 'state::CA', 'eventID': 'eventID::0'}])
def format_direct_edges(
    engine: Engine, events: DataframeLike, entity_types, defs: HyperBindings, edge_shape, drop_na: bool, drop_edge_attrs: bool,
    debug: bool = False
) -> DataframeLike:
    is_using_categories = len(defs.categories.keys()) > 0
    cat_lookup = make_reverse_lookup(defs.categories)

    subframes = []
    for col1 in sorted(edge_shape.keys()):
        for col2 in sorted(edge_shape[col1]):
            fields = list(set([defs.event_id] + ([x for x in events.columns] if not drop_edge_attrs else [col1, col2])))
            raw = events[ fields ]
            if drop_na:
                raw = raw.dropna(subset=[col1, col2])
            raw = raw.copy()
            if is_using_categories:
                raw[defs.edge_type] = col2cat(cat_lookup, col1) + defs.delim + col2cat(cat_lookup, col2)
                raw[defs.category] = col1 + defs.delim + col2
            else:
                raw[defs.edge_type] = col1 + defs.delim + col2
            raw[defs.source] = (col2cat(cat_lookup, col1) + defs.delim) + raw[col1].astype(str).fillna(defs.null_val)
            raw[defs.destination] = (col2cat(cat_lookup, col2) + defs.delim) + raw[col2].astype(str).fillna(defs.null_val)
            if drop_edge_attrs:
                raw = raw.drop(columns=[col1, col2])
            if debug and (engine in [Engine.DASK, Engine.DASK_CUDF]):
                raw = raw.persist()
                raw.compute()
            subframes.append(raw)

    if len(subframes):
        result_cols = list(set(
            ([x for x in events.columns.tolist() if not x == defs.node_type] 
                if not drop_edge_attrs 
                else [])
            + [defs.edge_type, defs.source, defs.destination, defs.event_id]  # noqa: W503
            + ([defs.category] if is_using_categories else []) ))  # noqa: W503
        if debug and (engine in [Engine.DASK, Engine.DASK_CUDF]):
            # subframes = [ df.persist() for df in subframes ]
            for df in subframes:
                logger.debug('format_direct_edges subdf: %s', df.dtypes)
        out = concat(subframes, engine=engine, debug=debug)[ result_cols ]
        if debug and (engine in [Engine.DASK, Engine.DASK_CUDF]):
            out = out.persist()
            out.compute()
            logger.debug('////format_direct_edges')
        return out
    else:
        return events[:0][[]]


def format_hypernodes(events, defs, drop_na):
    event_nodes = events.copy()
    event_nodes[defs.node_type] = defs.event_id
    event_nodes[defs.category] = defs.event_type
    event_nodes[defs.node_id] = event_nodes[defs.event_id]
    event_nodes[defs.title] = event_nodes[defs.event_id]
    return event_nodes

def hyperbinding(g, defs, entities, event_entities, edges, source, destination):
    nodes = pd.concat([entities, event_entities], ignore_index=True, sort=False).reset_index(drop=True)
    return {
        'entities': entities,
        'events': event_entities,
        'edges': edges,
        'nodes': nodes,
        'graph':
            g
            .bind(source=source, destination=destination).edges(edges)
            .bind(node=defs.node_id, point_title=defs.title).nodes(nodes)
    }     

 
#

def shallow_copy(df: DataframeLike, engine: Engine, debug: bool = False) -> DataframeLike:
    if engine in [Engine.DASK, Engine.DASK_CUDF]:
        df2 = df.copy()
    else:
        df2 = df.copy(deep=False)

    if debug and (engine in [Engine.DASK, Engine.DASK_CUDF]):
        df2 = df2.persist()
        df2.compute()

    return df2


def df_coercion(  # noqa: C901
    df: DataframeLike,
    engine: Engine,
    npartitions: Optional[int] = None,
    chunksize: Optional[int] = None,
    debug: bool = False
) -> DataframeLike:
    """
    Go from df to engine of choice

    Supported coercions:
        pd <- pd
        cudf <- pd, cudf
        ddf <- pd, ddf
        dgdf <- pd, cudf, dgdf
    """
    logger.debug('@df_coercion %s -> %s', type(df), engine)

    if engine == Engine.PANDAS:
        if isinstance(df, pd.DataFrame):
            return df
        raise ValueError('pandas engine mode requires pd.DataFrame input, received: %s' % str(type(df)))

    if engine == Engine.CUDF:
        import cudf
        if isinstance(df, pd.DataFrame):
            try:
                return cudf.from_pandas(df)
            except:
                failed_cols = [ ]
                out_gdf = cudf.from_pandas(df[[]])
                for c in df.columns:
                    try:
                        out_gdf[c] = cudf.from_pandas(df[c])
                    except:
                        failed_cols.append(c)
                        out_gdf[c] = cudf.from_pandas(df[c].astype(str))
                logger.warning('CPU->GPU coercion failures on columns, converted their individual values to strings: %s',
                    ', '.join([f'[{c} :: {df[c].dtype.name}]' for c in failed_cols]))
                return out_gdf

        if isinstance(df, cudf.DataFrame):
            return df
        raise ValueError('cudf engine mode requires pd.DataFrame/cudf.DataFrame input, received: %s' % str(type(df)))

    if engine == Engine.DASK:
        import dask.dataframe
        if isinstance(df, pd.DataFrame):
<<<<<<< HEAD
            out = dask.dataframe.from_pandas(df, **{  # type: ignore
=======
            out = dask.dataframe.from_pandas(df, **{  # type: ignore[call-overload]
>>>>>>> e1f26af6
                **({'npartitions': npartitions} if npartitions is not None else {}) , 
                **({'chunksize': chunksize} if chunksize is not None else {})
            })
            if debug:
                out = out.persist()
                logger.debug('pdf -> ddf: %s', out.compute())
            return out
        if isinstance(df, dask.dataframe.DataFrame):
            return df
        raise ValueError('dask engine mode requires pd.DataFrame/dask.dataframe.DataFrame input, received: %s' % str(type(df)))

    if engine == Engine.DASK_CUDF:
        import cudf, dask_cudf, dask.dataframe
        if isinstance(df, pd.DataFrame):
            gdf = df_coercion(df, Engine.CUDF)
            return df_coercion(gdf, Engine.DASK_CUDF, npartitions=npartitions, chunksize=chunksize)
        if isinstance(df, cudf.DataFrame):
            return dask_cudf.from_cudf(df, npartitions=npartitions, chunksize=chunksize)
        if isinstance(df, dask_cudf.DataFrame):
            return df
        if isinstance(df, dask.dataframe.DataFrame):
            return df.map_partitions(cudf.from_pandas)  # FIXME How does this get the right type?
        raise ValueError('dask_cudf engine mode requires pd.DataFrame/cudf.DataFrame/dask.dataframe.DataFrame/dask_cudf.DataFrame input, received: %s' % str(type(df)))

    return ValueError('Did not get a value Engine type: %s' % engine)


def clean_events(
    events: DataframeLike,
    defs: HyperBindings,
    engine: Engine,
    npartitions: Optional[int] = None,
    chunksize: Optional[int] = None,
    dropna: bool = False,  # FIXME https://github.com/rapidsai/cudf/issues/7735
    debug: bool = False
) -> DataframeLike:
    """
    Copy with reset index and in the target engine format
    """
    logger.debug('@clean: %s', events.dtypes)

    # FIXME https://github.com/rapidsai/cudf/issues/7735
    # None -> np.nan
    if dropna and (engine == Engine.DASK_CUDF):
        import cudf, numpy as np
        if isinstance(events, pd.DataFrame):  # or isinstance(events, cudf.DataFrame):
            events = events.copy()
            for c in events.columns:
                if events[c].dtype.name == 'object' and events[c].isna().any():
                    logger.debug('None -> nan workaround for col [ %s ] => %s', c, events[c])
                    events[c] = events[c].fillna(np.nan)
                    logger.debug('... with drop: %s', events[c].dropna())

    out_events = df_coercion(events, engine, npartitions, chunksize, debug)
    if debug and (engine in [Engine.DASK, Engine.DASK_CUDF]):
        out_events = out_events.persist()
        logger.debug('coerced events: %s', out_events.compute())

    if engine in [Engine.CUDF, Engine.DASK_CUDF]:
        for c in out_events:
            if out_events[c].dtype.name == 'timedelta64[ns]':
                logger.debug('timedelta concats may conflict when nans; coerce col [ %s ] => str', c)
                out_events[c] = out_events[c].astype(str)
    
    out_events = shallow_copy(out_events, engine)

    out_events = out_events.reset_index(drop=True)
    if debug and (engine in [Engine.DASK, Engine.DASK_CUDF]):
        out_events = out_events.persist()
        logger.debug('copied events: %s', out_events.compute())

    if defs.event_id in events.columns:
        out_events[defs.event_id] = (defs.event_id + defs.delim) + out_events[defs.event_id].astype(str).fillna(defs.null_val) 
    else:
        out_events[defs.event_id] = (defs.event_id + defs.delim) + out_events[[]].reset_index()['index'].astype(str)
    if debug and (engine in [Engine.DASK, Engine.DASK_CUDF]):
        out_events = out_events.persist()
        logger.debug('tagged events: %s', out_events.compute())
        logger.debug('////clean_events')

    logger.debug('////clean: %s', out_events.dtypes)
    return out_events


class Hypergraph():
    def __init__(
        self, g,
        defs, entities: DataframeLike, event_entities: DataframeLike, edges: DataframeLike,
        source: str, destination: str,
        engine: Engine = Engine.PANDAS, debug: bool = False
    ):
        self.engine = engine
        self.entities = entities
        self.events = event_entities
        self.edges = edges
        logger.debug('final nodes dtypes - entities: %s', entities.dtypes)
        logger.debug('final nodes dtypes - event_entities: %s', event_entities.dtypes)
        self.nodes = concat([entities, event_entities], engine=engine, debug=debug)
        if debug and engine in [Engine.DASK, Engine.DASK_CUDF]:
            self.nodes = self.nodes.persist()
            self.nodes.compute()
            logger.debug('////Hypergraph nodes')
        self.graph = (g
            .edges(edges, source, destination)
            .nodes(self.nodes, defs.node_id)
            .bind(point_title=defs.title))


def hypergraph(
    g,
    raw_events: DataframeLike, 
    entity_types: Optional[List[str]] = None,
    opts: dict = {},
    drop_na: bool = True,
    drop_edge_attrs: bool = False,
    verbose: bool = True,
    direct: bool = False,
    engine: str = 'pandas',  # see Engine for valid values
    npartitions: Optional[int] = None,
    chunksize: Optional[int] = None,
    debug: bool = False
):
    """
    Internal details:
        - IDs currently strings: `${namespace(col)}${delim}${str(val)}`
        - debug: sprinkle persist() to catch bugs earlier
    """
    # TODO: String -> categorical
    # TODO: col_name column can be prohibitively wide & sparse: drop / warning?

    engine_resolved : Engine
    if not isinstance(engine, Engine):
        engine_resolved = getattr(Engine, str(engine).upper())  # type: ignore
    else:
        engine_resolved = engine
    defs = HyperBindings(**opts)
    entity_types = screen_entities(raw_events, entity_types, defs)
    events = clean_events(raw_events, defs, dropna=drop_na, engine=engine_resolved, npartitions=npartitions, chunksize=chunksize, debug=debug)  # type: ignore
    if debug and (engine in [ Engine.DASK, Engine.DASK_CUDF ]):
        logger.debug('==== events: %s', events.compute())
    
    entities = format_entities(events, entity_types, defs, direct, drop_na, engine_resolved, npartitions, chunksize, debug)  # type: ignore

    event_entities = None
    edges = None
    if direct:
        edge_shape = direct_edgelist_shape(entity_types, defs)
        event_entities = df_coercion(mt_nodes(defs, events, entity_types, direct, engine_resolved), engine_resolved, npartitions=1)
        if debug:
            logger.debug('mt event_entities: %s', event_entities.dtypes)
        edges = format_direct_edges(engine_resolved, events, entity_types, defs, edge_shape, drop_na, drop_edge_attrs, debug)
    else:        
        event_entities = format_hypernodes(events, defs, drop_na)
        edges = format_hyperedges(engine_resolved, events, entity_types, defs, drop_na, drop_edge_attrs, debug)

    if debug:
        logger.debug('==== edges: %s', edges.compute() if engine_resolved in [Engine.DASK, Engine.DASK_CUDF] else edges)

    if verbose:
        print('# links', len(edges))
        print('# events', len(events))
        print('# attrib entities', len(entities))
    return Hypergraph(
        g,
        defs, entities, event_entities, edges,
        defs.source if direct else defs.attrib_id,
        defs.destination if direct else defs.event_id,
        engine_resolved,
        debug)<|MERGE_RESOLUTION|>--- conflicted
+++ resolved
@@ -571,7 +571,6 @@
         dgdf <- pd, cudf, dgdf
     """
     logger.debug('@df_coercion %s -> %s', type(df), engine)
-
     if engine == Engine.PANDAS:
         if isinstance(df, pd.DataFrame):
             return df
@@ -602,11 +601,7 @@
     if engine == Engine.DASK:
         import dask.dataframe
         if isinstance(df, pd.DataFrame):
-<<<<<<< HEAD
-            out = dask.dataframe.from_pandas(df, **{  # type: ignore
-=======
             out = dask.dataframe.from_pandas(df, **{  # type: ignore[call-overload]
->>>>>>> e1f26af6
                 **({'npartitions': npartitions} if npartitions is not None else {}) , 
                 **({'chunksize': chunksize} if chunksize is not None else {})
             })
@@ -617,7 +612,6 @@
         if isinstance(df, dask.dataframe.DataFrame):
             return df
         raise ValueError('dask engine mode requires pd.DataFrame/dask.dataframe.DataFrame input, received: %s' % str(type(df)))
-
     if engine == Engine.DASK_CUDF:
         import cudf, dask_cudf, dask.dataframe
         if isinstance(df, pd.DataFrame):
@@ -650,6 +644,10 @@
 
     # FIXME https://github.com/rapidsai/cudf/issues/7735
     # None -> np.nan
+    custom_event_id_flag = False
+    if (engine in [Engine.DASK, Engine.DASK_CUDF]) and (defs.event_id not in events.columns):
+        events[defs.event_id] = range(0, len(events))
+        custom_event_id_flag = True
     if dropna and (engine == Engine.DASK_CUDF):
         import cudf, numpy as np
         if isinstance(events, pd.DataFrame):  # or isinstance(events, cudf.DataFrame):
@@ -659,7 +657,6 @@
                     logger.debug('None -> nan workaround for col [ %s ] => %s', c, events[c])
                     events[c] = events[c].fillna(np.nan)
                     logger.debug('... with drop: %s', events[c].dropna())
-
     out_events = df_coercion(events, engine, npartitions, chunksize, debug)
     if debug and (engine in [Engine.DASK, Engine.DASK_CUDF]):
         out_events = out_events.persist()
@@ -677,16 +674,15 @@
     if debug and (engine in [Engine.DASK, Engine.DASK_CUDF]):
         out_events = out_events.persist()
         logger.debug('copied events: %s', out_events.compute())
-
-    if defs.event_id in events.columns:
+    if (defs.event_id in events.columns) or custom_event_id_flag:
         out_events[defs.event_id] = (defs.event_id + defs.delim) + out_events[defs.event_id].astype(str).fillna(defs.null_val) 
     else:
         out_events[defs.event_id] = (defs.event_id + defs.delim) + out_events[[]].reset_index()['index'].astype(str)
+
     if debug and (engine in [Engine.DASK, Engine.DASK_CUDF]):
         out_events = out_events.persist()
         logger.debug('tagged events: %s', out_events.compute())
         logger.debug('////clean_events')
-
     logger.debug('////clean: %s', out_events.dtypes)
     return out_events
 
@@ -743,7 +739,7 @@
     else:
         engine_resolved = engine
     defs = HyperBindings(**opts)
-    entity_types = screen_entities(raw_events, entity_types, defs)
+    entity_types = [i for i in screen_entities(raw_events, entity_types, defs) if i != defs.event_id]
     events = clean_events(raw_events, defs, dropna=drop_na, engine=engine_resolved, npartitions=npartitions, chunksize=chunksize, debug=debug)  # type: ignore
     if debug and (engine in [ Engine.DASK, Engine.DASK_CUDF ]):
         logger.debug('==== events: %s', events.compute())
