--- conflicted
+++ resolved
@@ -3,13 +3,10 @@
 __version__ = get_versions()['version']
 del get_versions
 
-<<<<<<< HEAD
-from graphistry.pygraphistry import register, bind, edges, nodes, graph, settings, hypergraph, bolt, cypher, nodexl
-=======
 from graphistry.pygraphistry import ( 
 register, bind, edges, nodes, graph, settings, 
 hypergraph, 
 bolt, cypher,
-tigergraph, gsql, gsql_endpoint
-)
->>>>>>> 4d8d124c
+tigergraph, gsql, gsql_endpoint,
+nodexl
+)