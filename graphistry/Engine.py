from inspect import getmodule
import warnings
import numpy as np
import pandas as pd
from typing import Any, Optional, Union
from enum import Enum


<<<<<<< HEAD
class Engine(Enum):
=======
class Engine(str, Enum):
>>>>>>> 411e9007
    PANDAS = 'pandas'
    CUDF = 'cudf'
    DASK = 'dask'
    DASK_CUDF = 'dask_cudf'

class EngineAbstract(str, Enum):
    PANDAS = Engine.PANDAS.value
    CUDF = Engine.CUDF.value
    DASK = Engine.DASK.value
    DASK_CUDF = Engine.DASK_CUDF.value
    AUTO = 'auto'


DataframeLike = Any  # pdf, cudf, ddf, dgdf
DataframeLocalLike = Any  # pdf, cudf
GraphistryLke = Any

def resolve_engine(
    engine: Union[EngineAbstract, str],
    g_or_df: Optional[Any] = None,
) -> Engine:

    from graphistry.utils.lazy_import import lazy_cudf_import

    if isinstance(engine, str):
        engine = EngineAbstract(engine)

    # if an Engine (concrete), just use that
    if engine != EngineAbstract.AUTO:
        return Engine(engine.value)

    if g_or_df is not None:
        # work around circular dependency
        from graphistry.Plottable import Plottable
        if isinstance(g_or_df, Plottable):
            if g_or_df._nodes is not None and g_or_df._edges is not None:
                if not isinstance(g_or_df._nodes, type(g_or_df._edges)):
                    #raise ValueError(f'Edges and nodes must be same type for auto engine selection, got: {type(g_or_df._edges)} and {type(g_or_df._nodes)}')
                    warnings.warn(f'Edges and nodes must be same type for auto engine selection, got: {type(g_or_df._edges)} and {type(g_or_df._nodes)}')                
            g_or_df = g_or_df._edges if g_or_df._edges is not None else g_or_df._nodes
    
    if g_or_df is not None:
        if isinstance(g_or_df, pd.DataFrame):
            return Engine.PANDAS

        if 'cudf.core.dataframe' in str(getmodule(g_or_df)):
            has_cudf_dependancy_, _, _ = lazy_cudf_import()
            if has_cudf_dependancy_:
                import cudf
                if isinstance(g_or_df, cudf.DataFrame):
                    return Engine.CUDF
                raise ValueError(f'Expected cudf dataframe, got: {type(g_or_df)}')
    
    has_cudf_dependancy_, _, _ = lazy_cudf_import()
    if has_cudf_dependancy_:
        return Engine.CUDF
    return Engine.PANDAS

def s_to_arr(engine: Engine):
    """
    cudf.Series -> to_cupy()
    pandas.Series -> to_numpy()
    """
    if engine == Engine.PANDAS:
        return lambda x: x.to_numpy()
    elif engine == Engine.CUDF:
        return lambda x: x.to_cupy()
    raise ValueError(f'Only engines pandas/cudf supported, got: {engine}')

def df_to_pdf(df, engine: Engine):
    if engine == Engine.PANDAS:
        return df
    elif engine == Engine.CUDF:
        return df.to_pandas()
    elif engine == Engine.DASK:
        return df.compute()
    raise ValueError('Only engines pandas/cudf supported')

def df_to_engine(df, engine: Engine):
    if engine == Engine.PANDAS:
        if isinstance(df, pd.DataFrame):
            return df
        else:
            return df.to_pandas()
    elif engine == Engine.CUDF:
        import cudf
        if isinstance(df, cudf.DataFrame):
            return df
        else:
            return cudf.DataFrame.from_pandas(df)
    raise ValueError(f'Only engines pandas/cudf supported, got: {engine}')

def df_concat(engine: Engine):
    if engine == Engine.PANDAS:
        return pd.concat
    elif engine == Engine.CUDF:
        import cudf
        return cudf.concat
    raise ValueError(f'Only engines pandas/cudf supported, got: {engine}')

def df_cons(engine: Engine):
    if engine == Engine.PANDAS:
        return pd.DataFrame
    elif engine == Engine.CUDF:
        import cudf
        return cudf.DataFrame
    raise ValueError(f'Only engines pandas/cudf supported, got: {engine}')

def s_cons(engine: Engine):
    if engine == Engine.PANDAS:
        return pd.Series
    elif engine == Engine.CUDF:
        import cudf
        return cudf.Series
    raise ValueError(f'Only engines pandas/cudf supported, got: {engine}')

def s_sqrt(engine: Engine):
    if engine == Engine.PANDAS:
        import numpy as np
        return np.sqrt
    elif engine == Engine.CUDF:
        import cupy as cp
        return cp.sqrt
    raise ValueError(f'Only engines pandas/cudf supported, got: {engine}')

def s_arange(engine: Engine):
    if engine == Engine.PANDAS:
        import numpy as np
        return np.arange
    elif engine == Engine.CUDF:
        import cupy as cp
        return cp.arange
    raise ValueError(f'Only engines pandas/cudf supported, got: {engine}')

def s_full(engine: Engine):
    if engine == Engine.PANDAS:
        import numpy as np
        return np.full
    elif engine == Engine.CUDF:
        import cupy as cp
        return cp.full
    raise ValueError(f'Only engines pandas/cudf supported, got: {engine}')

def s_pi(engine: Engine):
    if engine == Engine.PANDAS:
        import numpy as np
        return np.pi
    elif engine == Engine.CUDF:
        import cupy as cp
        return cp.pi
    raise ValueError(f'Only engines pandas/cudf supported, got: {engine}')

def s_concatenate(engine: Engine):
    if engine == Engine.PANDAS:
        import numpy as np
        return np.concatenate
    elif engine == Engine.CUDF:
        import cupy as cp
        return cp.concatenate
    raise ValueError(f'Only engines pandas/cudf supported, got: {engine}')

def s_sin(engine: Engine):
    if engine == Engine.PANDAS:
        import numpy as np
        return np.sin
    elif engine == Engine.CUDF:
        import cupy as cp
        return cp.sin
    raise ValueError(f'Only engines pandas/cudf supported, got: {engine}')

def s_cos(engine: Engine):
    if engine == Engine.PANDAS:
        import numpy as np
        return np.cos
    elif engine == Engine.CUDF:
        import cupy as cp
        return cp.cos
    raise ValueError(f'Only engines pandas/cudf supported, got: {engine}')

def s_series(engine: Engine):
    if engine == Engine.PANDAS:
        return pd.Series
    elif engine == Engine.CUDF:
        import cudf
        return cudf.Series
    raise ValueError(f'Only engines pandas/cudf supported, got: {engine}')

def s_minimum(engine: Engine):
    if engine == Engine.PANDAS:
        return np.minimum
    elif engine == Engine.CUDF:
        import cupy as cp
        return cp.minimum
    raise ValueError(f'Only engines pandas/cudf supported, got: {engine}')

def s_floor(engine: Engine):
    if engine == Engine.PANDAS:
        import numpy as np
        return np.floor
    elif engine == Engine.CUDF:
        import cupy as cp
        return cp.floor
    else:
        raise ValueError(f'Only engines pandas/cudf supported, got: {engine}')

def s_cumsum(engine: Engine):
    if engine == Engine.PANDAS:
        return lambda x: x.cumsum()
    elif engine == Engine.CUDF:
        return lambda x: x.cumsum()
    else:
        raise ValueError(f'Only engines pandas/cudf supported, got: {engine}')

def s_isna(engine: Engine):
    if engine == Engine.PANDAS:
        return pd.isna
    elif engine == Engine.CUDF:
        import cudf
        return lambda x: x.isnull()
    else:
        raise ValueError(f'Only engines pandas/cudf supported, got: {engine}')

def s_maximum(engine: Engine):
    if engine == Engine.PANDAS:
        return np.maximum
    elif engine == Engine.CUDF:
        import cupy as cp
        return cp.maximum
    raise ValueError(f'Only engines pandas/cudf supported, got: {engine}')<|MERGE_RESOLUTION|>--- conflicted
+++ resolved
@@ -6,11 +6,7 @@
 from enum import Enum
 
 
-<<<<<<< HEAD
-class Engine(Enum):
-=======
 class Engine(str, Enum):
->>>>>>> 411e9007
     PANDAS = 'pandas'
     CUDF = 'cudf'
     DASK = 'dask'
