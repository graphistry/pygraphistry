--- conflicted
+++ resolved
@@ -2,7 +2,7 @@
 #from __future__ import annotations
 from typing import List, Optional
 
-import io, logging, pyarrow as pa, requests, sys
+import io, pyarrow as pa, requests, sys
 
 from .ArrowFileUploader import ArrowFileUploader
 from .util import setup_logger
@@ -193,11 +193,7 @@
 
             org = json_response.get('active_organization',{})
             logged_in_org_name = org.get('slug', None)
-<<<<<<< HEAD
-
-=======
             print("@ArrowUploader login, logged_in_org_name vs org+name : {} vs {}".format(logged_in_org_name, org_name))
->>>>>>> 4c52b8be
             if org_name:  # caller pass in org_name
                 if not logged_in_org_name:  # no active_organization in JWT payload
                     raise Exception("Server does not support organization, please omit org_name")
@@ -210,11 +206,7 @@
                 is_found = org.get('is_found', None)
                 is_member = org.get('is_member', None)
 
-<<<<<<< HEAD
-                if is_found is False:
-=======
                 if not is_found:
->>>>>>> 4c52b8be
                     raise Exception("Organization {} is not found".format(org_name))
                 
                 if not is_member: 
@@ -224,7 +216,6 @@
         except Exception:
             logger.error('Error: %s', out, exc_info=True)
             raise
-<<<<<<< HEAD
             
         self.token = out.json()['token']
 
@@ -262,11 +253,6 @@
             logger.error('Error: %s', out, exc_info=True)
             raise
             
-=======
-            
-        self.token = out.json()['token']
-
->>>>>>> 4c52b8be
         return self
 
     def sso_get_token(self, state):
@@ -450,13 +436,8 @@
         if as_files:
 
             file_uploader = ArrowFileUploader(self)
-<<<<<<< HEAD
-            file_opts = {'name': self.name + ' edges', 'org_name': self.org_name}
-
-=======
             file_opts = {'name': self.name + ' edges', 'org_name': self.org_name()}
             print("@ArrowUploader : file_opts : {}".format(file_opts))
->>>>>>> 4c52b8be
             e_file_id, _ = file_uploader.create_and_post_file(self.edges, file_opts=file_opts)
 
             if not (self.nodes is None):
