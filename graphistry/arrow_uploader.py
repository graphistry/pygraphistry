#Enable when we drop 3.6
#from __future__ import annotations
from typing import List, Optional

import io, pyarrow as pa, requests, sys
from .ArrowFileUploader import ArrowFileUploader
from .util import setup_logger
logger = setup_logger(__name__)

class ArrowUploader:
    
    @property
    def token(self) -> str:
        if self.__token is None:
            raise Exception("Not logged in")
        return self.__token

    @token.setter
    def token(self, token: str):
        self.__token = token

    @property
    def org_name(self) -> str:
        return self.__org_name

    @org_name.setter
    def org_name(self, org_name: str):
        self.__org_name = org_name

    @property
    def dataset_id(self) -> str:
        if self.__dataset_id is None:
            raise Exception("Must first create a dataset")
        return self.__dataset_id

    @dataset_id.setter
    def dataset_id(self, dataset_id: str):
        self.__dataset_id = dataset_id

    @property
    def server_base_path(self) -> str:
        return self.__server_base_path

    @server_base_path.setter
    def server_base_path(self, server_base_path: str):
        self.__server_base_path = server_base_path

    @property
    def view_base_path(self) -> str:
        return self.__view_base_path

    @view_base_path.setter
    def view_base_path(self, view_base_path: str):
        self.__view_base_path = view_base_path

    @property
    def edges(self) -> pa.Table:
        return self.__edges

    @edges.setter
    def edges(self, edges: pa.Table):
        self.__edges = edges

    @property
    def nodes(self) -> pa.Table:
        return self.__nodes

    @nodes.setter
    def nodes(self, nodes: pa.Table):
        self.__nodes = nodes

    @property
    def node_encodings(self):
        if self.__node_encodings is None:
            return {'bindings': {}}
        return self.__node_encodings

    @node_encodings.setter
    def node_encodings(self, node_encodings):
        self.__node_encodings = node_encodings

    @property
    def edge_encodings(self):
        if self.__edge_encodings is None:
            return {'bindings': {}}
        return self.__edge_encodings
    
    @edge_encodings.setter
    def edge_encodings(self, edge_encodings):
        self.__edge_encodings = edge_encodings

    @property
    def name(self) -> str:
        if self.__name is None:
            return "untitled"
        return self.__name

    @name.setter
    def name(self, name):
        self.__name = name

    @property
    def description(self) -> str:
        if self.__description is None:
            return ""
        return self.__description

    @description.setter
    def description(self, description):
        self.__description = description


    @property
    def metadata(self):
        return {
            #'usertag': PyGraphistry._tag,
            #'key': PyGraphistry.api_key()
            'agent': 'pygraphistry',
            'apiversion' : '3',
            'agentversion': sys.modules['graphistry'].__version__,
            **(self.__metadata if not (self.__metadata is None) else {})
        }
    
    @metadata.setter
    def metadata(self, metadata):
        self.__metadata = metadata

    #########################################################################

    @property
    def certificate_validation(self):
        return self.__certificate_validation
    
    @certificate_validation.setter
    def certificate_validation(self, certificate_validation):
        self.__certificate_validation = certificate_validation


    ########################################################################3

    def __init__(self, 
            server_base_path='http://nginx', view_base_path='http://localhost',
            name = None,
            description = None,
            edges = None, nodes = None,
            node_encodings = None, edge_encodings = None,
            token = None, dataset_id = None,
            metadata = None,
            certificate_validation = True, 
<<<<<<< HEAD
            org_name = None):
=======
            org_name: Optional[str] = None):
>>>>>>> d5882ffb
        self.__name = name
        self.__description = description
        self.__server_base_path = server_base_path
        self.__view_base_path = view_base_path
        self.__token = token
        self.__dataset_id = dataset_id
        self.__edges = edges
        self.__nodes = nodes
        self.__node_encodings = node_encodings
        self.__edge_encodings = edge_encodings
        self.__metadata = metadata
        self.__certificate_validation = certificate_validation
<<<<<<< HEAD
        self.__org_name = org_name
=======
        if org_name is not None:
            self.__org_name = org_name
>>>>>>> d5882ffb
    
    def login(self, username, password, org_name=None):
        from .pygraphistry import PyGraphistry

        base_path = self.server_base_path
        out = requests.post(
            f'{base_path}/api-token-auth/',
            verify=self.certificate_validation,
            json={'username': username, 'password': password, "org_name": org_name})
        json_response = None
        try:
            json_response = out.json()
            
            if not ('token' in json_response):
                raise Exception(out.text)

            org = json_response.get('active_organization',{})
            logged_in_org_name = org.get('slug', None)
<<<<<<< HEAD
            print("@ArrowUploader login, logged_in_org_name vs org+name : {} vs {}".format(logged_in_org_name, org_name))
=======

>>>>>>> d5882ffb
            if org_name:  # caller pass in org_name
                if not logged_in_org_name:  # no active_organization in JWT payload
                    raise Exception("Server does not support organization, please omit org_name")
                else:
                    # if JWT response with org_name different than the pass in org_name
                    # => org_name not found and return default organization (currently is personal org)
                    if logged_in_org_name != org_name:
                        raise Exception("Login Organization is not found in your organization")

                is_found = org.get('is_found', None)
                is_member = org.get('is_member', None)

                if not is_found:
                    raise Exception("Organization {} is not found".format(org_name))
                
                if not is_member: 
                    raise Exception("You are not a member of {}".format(org_name))

            PyGraphistry.org_name(logged_in_org_name)
        except Exception:
            logger.error('Error: %s', out, exc_info=True)
            raise
            
        self.token = out.json()['token']

        return self

    def refresh(self, token=None):
        if token is None:
            token = self.token

        base_path = self.server_base_path
        out = requests.post(
            f'{base_path}/api-token-refresh/',
            verify=self.certificate_validation,
            json={'token': token})
        json_response = None
        try:
            json_response = out.json()
            if not ('token' in json_response):
                raise Exception(out.text)
        except Exception:
            logger.error('Error: %s', out, exc_info=True)
            raise Exception(out.text)
            
        self.token = out.json()['token']        
        return self
    
    def verify(self, token=None) -> bool:
        if token is None:
            token = self.token

        base_path = self.server_base_path
        out = requests.post(
            f'{base_path}/api-token-verify/',
            verify=self.certificate_validation,
            json={'token': token})
        return out.status_code == requests.codes.ok

    def create_dataset(self, json):  # noqa: F811
        tok = self.token

<<<<<<< HEAD
        if self.org_name(): 
            json['org_name'] = self.org_name()
=======
        if self.org_name: 
            json['org_name'] = self.org_name
>>>>>>> d5882ffb

        res = requests.post(
            self.server_base_path + '/api/v2/upload/datasets/',
            verify=self.certificate_validation,
            headers={'Authorization': f'Bearer {tok}'},
            json=json)
             
        try: 
            out = res.json()
            if not out['success']:
                raise Exception(out)
        except Exception as e:
            logger.error('Failed creating dataset: %s', res.text, exc_info=True)
            raise e
        
        self.dataset_id = out['data']['dataset_id']

        return out
        
    #PyArrow's table.getvalues().to_pybytes() fails to hydrate some reason, 
    #  so work around by consolidate into a virtual file and sending that
    def arrow_to_buffer(self, table: pa.Table):
        b = io.BytesIO()
        writer = pa.RecordBatchFileWriter(b, table.schema)
        writer.write_table(table)
        writer.close()
        return b.getvalue()


    def maybe_bindings(self, g, bindings, base = {}):
        out = { **base }
        for old_field_name, new_field_name in bindings:
            try:
                val = getattr(g, old_field_name)
                if val is None:
                    continue
                else:
                    out[new_field_name] = val
            except AttributeError:
                continue
        logger.debug('bindings: %s', out)
        return out

    def g_to_node_bindings(self, g):
        bindings = self.maybe_bindings(  # noqa: E126
            g,  # noqa: E126
            [
                ['_node', 'node'],
                ['_point_color', 'node_color'],
                ['_point_label', 'node_label'],
                ['_point_opacity', 'node_opacity'],
                ['_point_size', 'node_size'],
                ['_point_title', 'node_title'],
                ['_point_weight', 'node_weight'],
                ['_point_icon', 'node_icon'],
                ['_point_x', 'node_x'],
                ['_point_y', 'node_y']
            ])

        return bindings

    def g_to_node_encodings(self, g):
        encodings = {
            'bindings': self.g_to_node_bindings(g)
        }
        for mode in ['current', 'default']:
            if len(g._complex_encodings['node_encodings'][mode].keys()) > 0:
                if not ('complex' in encodings):
                    encodings['complex'] = {}
                encodings['complex'][mode] = g._complex_encodings['node_encodings'][mode]
        return encodings


    def g_to_edge_bindings(self, g):
        bindings = self.maybe_bindings(  # noqa: E126
                g,  # noqa: E126
                [
                    ['_source', 'source'],
                    ['_destination', 'destination'],
                    ['_edge_color', 'edge_color'],
                    ['_edge_source_color', 'edge_source_color'],
                    ['_edge_destination_color', 'edge_destination_color'],
                    ['_edge_label', 'edge_label'],
                    ['_edge_opacity', 'edge_opacity'],
                    ['_edge_size', 'edge_size'],
                    ['_edge_title', 'edge_title'],
                    ['_edge_weight', 'edge_weight'],
                    ['_edge_icon', 'edge_icon']
                ])
        return bindings


    def g_to_edge_encodings(self, g):
        encodings = {
            'bindings': self.g_to_edge_bindings(g)
        }
        for mode in ['current', 'default']:
            if len(g._complex_encodings['edge_encodings'][mode].keys()) > 0:
                if not ('complex' in encodings):
                    encodings['complex'] = {}
                encodings['complex'][mode] = g._complex_encodings['edge_encodings'][mode]
        return encodings


    def post(self, as_files: bool = True, memoize: bool = True):
        """
        Note: likely want to pair with self.maybe_post_share_link(g)
        """
        if as_files:

            file_uploader = ArrowFileUploader(self)
<<<<<<< HEAD
            file_opts = {'name': self.name + ' edges', 'org_name': self.org_name()}
            print("@ArrowUploader : file_opts : {}".format(file_opts))
=======
            file_opts = {'name': self.name + ' edges'}
            if self.org_name:
                file_opts['org_name'] = self.org_name

>>>>>>> d5882ffb
            e_file_id, _ = file_uploader.create_and_post_file(self.edges, file_opts=file_opts)

            if not (self.nodes is None):
                n_file_id, _ = file_uploader.create_and_post_file(self.nodes, file_opts=file_opts)

            self.create_dataset({
                "node_encodings": self.node_encodings,
                "edge_encodings": self.edge_encodings,
                "metadata": self.metadata,
                "name": self.name,
                "description": self.description,
                "edge_files": [ e_file_id ],
                **({"node_files": [ n_file_id ] if not (self.nodes is None) else []})
            })

        else:

            self.create_dataset({
                "node_encodings": self.node_encodings,
                "edge_encodings": self.edge_encodings,
                "metadata": self.metadata,
                "name": self.name,
                "description": self.description
            })
            
            self.post_edges_arrow()
            
            if not (self.nodes is None):
                self.post_nodes_arrow()
        
        return self


    ###########################################


    def cascade_privacy_settings(
        self,
        mode: Optional[str] = None,
        notify: Optional[bool] = None,
        invited_users: Optional[List] = None,
        mode_action: Optional[str] = None,
        message: Optional[str] = None
    ):
        """
        Cascade:
            - local (passed in)
            - global
            - hard-coded
        """

        from .pygraphistry import PyGraphistry
        global_privacy = PyGraphistry._config['privacy']
        if global_privacy is not None:
            if mode is None:
                mode = global_privacy['mode']
            if notify is None:
                notify = global_privacy['notify']
            if invited_users is None:
                invited_users = global_privacy['invited_users']
            if mode_action is None:
                mode_action = global_privacy['mode_action']
            if message is None:
                message = global_privacy['message']

        if mode is None:
            mode = 'private'
        if notify is None:
            notify = False
        if invited_users is None:
            invited_users = []
        if mode_action is None:
            if mode == 'private':
                mode_action = '20'  # send default as 'edit'
            else:
                mode_action = '10'
        if message is None:
            message = ''

        return mode, notify, invited_users, mode_action, message


    def post_share_link(
        self,
        obj_pk: str,
        obj_type: str = 'dataset',
        privacy: Optional[dict] = None
    ):
        """
        Set sharing settings. Any settings not passed here will cascade from PyGraphistry or defaults
        """

        mode, notify, invited_users, mode_action, message = self.cascade_privacy_settings(**(privacy or {}))

        path = self.server_base_path + '/api/v2/share/link/'
        tok = self.token
        res = requests.post(
            path,
            verify=self.certificate_validation,
            headers={'Authorization': f'Bearer {tok}'},
            json={
                'obj_pk': obj_pk,
                'obj_type': obj_type,
                'mode': mode,
                'notify': notify,
                'invited_users': invited_users,
                'mode_action': mode_action,
                'message': message
            })

        if res.status_code != requests.codes.ok:
            logger.error('Failed setting sharing status (code %s): %s', res.status_code, res.text, exc_info=True)

        if res.status_code == 404:
            raise Exception(f'Code not find resource {path}; is your server location correct and does it support sharing?')

        if res.status_code == 403:
            raise Exception(f'Permission denied ({path}); do you have edit access and does your account having sharing enabled?')

        try:
            out = res.json()
            logger.debug('Server create file response: %s', out)
            if res.status_code != requests.codes.ok:
                res.raise_for_status()
        except Exception as e:
            logger.error('Unexpected error setting sharing settings: %s', res.text, exc_info=True)
            raise e

        logger.debug('Set privacy: mode %s, notify %s, users %s, mode_action %s, message: %s', mode, notify, invited_users, mode_action, message)
        
        return out


    ###########################################


    def post_edges_arrow(self, arr=None, opts=''):
        if arr is None:
            arr = self.edges
        return self.post_arrow(arr, 'edges', opts) 

    def post_nodes_arrow(self, arr=None, opts=''):
        if arr is None:
            arr = self.nodes
        return self.post_arrow(arr, 'nodes', opts) 

    def post_arrow(self, arr: pa.Table, graph_type: str, opts: str = ''):
        dataset_id = self.dataset_id
        tok = self.token
        sub_path = f'api/v2/upload/datasets/{dataset_id}/{graph_type}/arrow'

        try:
            resp = self.post_arrow_generic(sub_path, tok, arr, opts)
            out = resp.json()
            if not ('success' in out) or not out['success']:
                raise Exception('No success indicator in server response')
            return out
        except requests.exceptions.HTTPError as e:
            logger.error('Failed to post arrow to %s (%s)', sub_path, e.request.url, exc_info=True)
            logger.error('%s', e)
            logger.error('%s', e.response.text)
            raise e
        except Exception as e:
            logger.error('Failed to post arrow to %s', sub_path, exc_info=True)
            raise e

    def post_arrow_generic(self, sub_path: str, tok: str, arr: pa.Table, opts='') -> requests.Response:
        buf = self.arrow_to_buffer(arr)

        base_path = self.server_base_path

        url = f'{base_path}/{sub_path}'
        if len(opts) > 0:
            url = f'{url}?{opts}'
        resp = requests.post(
            url,
            verify=self.certificate_validation,
            headers={'Authorization': f'Bearer {tok}'},
            data=buf)
                    
        if resp.status_code != requests.codes.ok:
            resp.raise_for_status()

        return resp
    ###########################################


    #TODO refactor to be part of post()
    def maybe_post_share_link(self, g) -> bool:
        """
            Skip if never called .privacy()
            Return True/False based on whether called
        """
        from .pygraphistry import PyGraphistry
        logger.debug('Privacy: global (%s), local (%s)', PyGraphistry._config['privacy'] or 'None', g._privacy or 'None')
        if PyGraphistry._config['privacy'] is not None or g._privacy is not None:
            self.post_share_link(self.dataset_id, 'dataset', g._privacy)
            return True

        return False


    def post_g(self, g, name=None, description=None):
        """
        Warning: main post() does not call this
        """

        self.edge_encodings = self.g_to_edge_encodings(g)
        self.node_encodings = self.g_to_node_encodings(g)
        if not (name is None):
            self.name = name
        if not (description is None):
            self.description = description

        self.edges = pa.Table.from_pandas(g._edges, preserve_index=False).replace_schema_metadata({})
        if not (g._nodes is None):
            self.nodes = pa.Table.from_pandas(g._nodes, preserve_index=False).replace_schema_metadata({})

        out = self.post()
        self.maybe_post_share_link(g)

        return out
    
    def post_edges_file(self, file_path, file_type='csv'):
        return self.post_file(file_path, 'edges', file_type)

    def post_nodes_file(self, file_path, file_type='csv'):
        return self.post_file(file_path, 'nodes', file_type)

    def post_file(self, file_path, graph_type='edges', file_type='csv'):

        dataset_id = self.dataset_id
        tok = self.token
        base_path = self.server_base_path
        
        with open(file_path, 'rb') as file:        
            out = requests.post(
                f'{base_path}/api/v2/upload/datasets/{dataset_id}/{graph_type}/{file_type}',
                verify=self.certificate_validation,
                headers={'Authorization': f'Bearer {tok}'},
                data=file.read()).json()
            if not out['success']:
                raise Exception(out)
            
            return out<|MERGE_RESOLUTION|>--- conflicted
+++ resolved
@@ -147,11 +147,7 @@
             token = None, dataset_id = None,
             metadata = None,
             certificate_validation = True, 
-<<<<<<< HEAD
-            org_name = None):
-=======
             org_name: Optional[str] = None):
->>>>>>> d5882ffb
         self.__name = name
         self.__description = description
         self.__server_base_path = server_base_path
@@ -164,12 +160,8 @@
         self.__edge_encodings = edge_encodings
         self.__metadata = metadata
         self.__certificate_validation = certificate_validation
-<<<<<<< HEAD
-        self.__org_name = org_name
-=======
         if org_name is not None:
             self.__org_name = org_name
->>>>>>> d5882ffb
     
     def login(self, username, password, org_name=None):
         from .pygraphistry import PyGraphistry
@@ -188,11 +180,6 @@
 
             org = json_response.get('active_organization',{})
             logged_in_org_name = org.get('slug', None)
-<<<<<<< HEAD
-            print("@ArrowUploader login, logged_in_org_name vs org+name : {} vs {}".format(logged_in_org_name, org_name))
-=======
-
->>>>>>> d5882ffb
             if org_name:  # caller pass in org_name
                 if not logged_in_org_name:  # no active_organization in JWT payload
                     raise Exception("Server does not support organization, please omit org_name")
@@ -255,13 +242,8 @@
     def create_dataset(self, json):  # noqa: F811
         tok = self.token
 
-<<<<<<< HEAD
-        if self.org_name(): 
-            json['org_name'] = self.org_name()
-=======
         if self.org_name: 
             json['org_name'] = self.org_name
->>>>>>> d5882ffb
 
         res = requests.post(
             self.server_base_path + '/api/v2/upload/datasets/',
@@ -373,15 +355,10 @@
         if as_files:
 
             file_uploader = ArrowFileUploader(self)
-<<<<<<< HEAD
-            file_opts = {'name': self.name + ' edges', 'org_name': self.org_name()}
-            print("@ArrowUploader : file_opts : {}".format(file_opts))
-=======
             file_opts = {'name': self.name + ' edges'}
             if self.org_name:
                 file_opts['org_name'] = self.org_name
 
->>>>>>> d5882ffb
             e_file_id, _ = file_uploader.create_and_post_file(self.edges, file_opts=file_opts)
 
             if not (self.nodes is None):
