import copy
from time import time
from typing import TYPE_CHECKING, Any, Dict, Optional, Tuple, Union
from inspect import getmodule
import warnings

import numpy as np
import pandas as pd

from graphistry.Engine import Engine, df_to_engine
from graphistry.models.compute.features import GraphEntityKind
from graphistry.models.compute.umap import UMAPEngine, UMAPEngineConcrete, umap_engine_values
from graphistry.utils.lazy_import import (
    lazy_cudf_import,
    lazy_umap_import,
    lazy_cuml_import,
)
from . import constants as config
from .constants import CUML, UMAP_LEARN
from .feature_utils import (FeatureMixin, XSymbolic, YSymbolic,
                            resolve_feature_engine)
from .PlotterBase import Plottable, WeakValueDictionary
from .util import check_set_memoize, setup_logger


logger = setup_logger(__name__)

if TYPE_CHECKING:
    MIXIN_BASE = FeatureMixin
else:
    MIXIN_BASE = object


DataFrameLike = Union[pd.DataFrame, Any]

###############################################################################


def assert_imported():
    has_dependancy_, import_exn, _ = lazy_umap_import()
    if not has_dependancy_:
        logger.error("UMAP not found, trying running " "`pip install graphistry[ai]`")
        raise import_exn


def assert_imported_cuml():
    has_cuml_dependancy_, import_cuml_exn, _ = lazy_cuml_import()
    if not has_cuml_dependancy_:
        logger.warning("cuML not found, trying running " "`pip install cuml`")
        raise import_cuml_exn


def is_legacy_cuml():
    try:
        import cuml

        vs = cuml.__version__.split(".")
        if (vs[0] in ["0", "21"]) or (vs[0] == "22" and float(vs[1]) < 6):
            return True
        else:
            return False
    except ModuleNotFoundError:
        return False


def resolve_umap_engine(
    engine: UMAPEngine,
) -> UMAPEngineConcrete:
    
    if engine in umap_engine_values:
        return engine  # type: ignore
    if engine in ["auto"]:
        has_cuml_dependancy_, _, _ = lazy_cuml_import()
        if has_cuml_dependancy_:
            return 'cuml'
        has_umap_dependancy_, _, _ = lazy_umap_import()
        if has_umap_dependancy_:
            return 'umap_learn'

    raise ValueError(
        f'engine expected to be "auto", '
        '"umap_learn", or  "cuml" '
        f"but received: {engine} :: {type(engine)}"
    )


def umap_model_to_engine(v: Any) -> Optional[UMAPEngineConcrete]:

    if v is None:
        return None

    try:
        from umap import UMAP
        if isinstance(v, UMAP):
            return 'umap_learn'
    except (ModuleNotFoundError, ImportError):
        pass

    try:
        from cuml import UMAP
        if isinstance(v, UMAP):
            return 'cuml'
    except (ModuleNotFoundError, ImportError):
        pass

    raise ValueError(f"Unknown UMAP engine: {v}")


def make_safe_umap_gpu_dataframes(
    X: pd.DataFrame, y: Optional[pd.DataFrame], engine: UMAPEngineConcrete
) -> Tuple[pd.DataFrame, Optional[pd.DataFrame]]:

    if engine not in ["umap_learn", "cuml"]:
        raise ValueError(f"Expected engine to be umap_learn or cuml, got {engine}")

    def safe_cudf(X, y):
        import cudf

        #if y is not None and normalize:
        #    X, y = normalize_X_y(X, y)
        #    logger.debug('Normalized X: %s %s', X.dtypes, y.dtypes if y is not None else None)
        new_kwargs = {}
        kwargs = {'X': X, 'y': y}
        for key, value in kwargs.items():
            if value is None:
                new_kwargs[key] = None
            elif engine == "umap_learn":
                new_kwargs[key] = df_to_engine(value, Engine.PANDAS)
            elif engine == 'cuml':
                new_kwargs[key] = df_to_engine(value, Engine.CUDF)
        return new_kwargs['X'], new_kwargs['y']

    if 'cudf' in str(getmodule(X)) or (y is not None and not y.empty and 'cudf' in str(getmodule(y))) or engine == "cuml":
        return safe_cudf(X, y)
    
    return X, y

###############################################################################

# #############################################################################
#
#      Fast Memoize
#
# #############################################################################


def reuse_umap(g: Plottable, memoize: bool, metadata: Any) -> Optional[Plottable]:
    o = check_set_memoize(
        g, metadata, attribute="_umap_param_to_g", name="umap", memoize=memoize
    )

    if o is False:
        return None
    
    if isinstance(o, Plottable):
        return o
    
    raise ValueError(f'Expected Plottable or False, got {type(o)}')


def umap_graph_to_weighted_edges(umap_graph, engine: UMAPEngineConcrete, is_legacy, cfg=config):
    logger.debug("Calculating weighted adjacency (edge) DataFrame")
    coo = umap_graph.tocoo()
    src, dst, weight_col = cfg.SRC, cfg.DST, cfg.WEIGHT
    if (engine == "umap_learn") or is_legacy:
        return pd.DataFrame(
            {src: coo.row, dst: coo.col, weight_col: coo.data}
        )
    assert engine == "cuml"
    import cudf
    return cudf.DataFrame(
        {src: coo.get().row, dst: coo.get().col, weight_col: coo.get().data}
    )


##############################################################################


def prune_weighted_edges_df_and_relabel_nodes(
    wdf: DataFrameLike, scale: float = 0.1, index_to_nodes_dict: Optional[Dict] = None
) -> pd.DataFrame:
    """Prune the weighted edge DataFrame so to return high fidelity similarity scores.

    :param wdf: weighted edge DataFrame gotten via UMAP
    :param scale: lower values means less edges > (max - scale * std)
    :param index_to_nodes_dict: dict of index to node name;
            remap src/dst values if provided
    :return: pd.DataFrame
    """
    # we want to prune edges, so we calculate some statistics
    desc = wdf.describe()
    eps = 1e-3

    mean = desc[config.WEIGHT]["mean"]
    std = desc[config.WEIGHT]["std"]
    max_val = desc[config.WEIGHT]["max"] + eps
    min_val = desc[config.WEIGHT]["min"] - eps
    thresh = np.max(
        [max_val - scale, min_val]
    )  # if std =0 we add eps so we still have scale in the equation

    logger.info(
        f" -- edge weights: mean({mean:.2f}), "
        f"std({std:.2f}), max({max_val}), "
        f"min({min_val:.2f}), thresh({thresh:.2f})"
    )
    wdf2 = wdf[
        wdf[config.WEIGHT] >= thresh
    ]  # adds eps so if scale = 0, we have small window/wiggle room
    logger.info(
        " -- Pruning weighted edge DataFrame "
        f"from {len(wdf):,} to {len(wdf2):,} edges."
    )
    if index_to_nodes_dict is not None:
        wdf2[config.SRC] = wdf2[config.SRC].map(index_to_nodes_dict)
        wdf2[config.DST] = wdf2[config.DST].map(index_to_nodes_dict)
    return wdf2



class UMAPMixin(MIXIN_BASE):
    """
    UMAP Mixin for automagic UMAPing
    """
    # FIXME where is this used? 
    _umap_memoize: WeakValueDictionary = WeakValueDictionary()

    def __init__(self, *args, **kwargs):
        #self._umap_initialized = False
        pass


    def umap_lazy_init(
        self,
        res: Plottable,
        n_neighbors: int = 12,
        min_dist: float = 0.1,
        spread: float = 0.5,
        local_connectivity: int = 1,
        repulsion_strength: float = 1,
        negative_sample_rate: int = 5,
        n_components: int = 2,
        metric: str = "euclidean",
        engine: UMAPEngine = "auto",
        suffix: str = "",
        umap_kwargs: Dict[str, Any] = {},
        umap_fit_kwargs: Dict[str, Any] = {},
        umap_transform_kwargs: Dict[str, Any] = {},
    ):
        from graphistry.models.ModelDict import ModelDict

        engine_resolved = resolve_umap_engine(engine)
        # FIXME remove as set_new_kwargs will always replace?
        if engine_resolved == UMAP_LEARN:
            _, _, umap_engine = lazy_umap_import()
        elif engine_resolved == CUML:
            _, _, umap_engine = lazy_cuml_import()
        else:
            raise ValueError(
                "No umap engine, ensure 'auto', 'umap_learn', or 'cuml', and the library is installed"
            )
        umap_params = ModelDict("UMAP Parameters",
                **{
                    "n_neighbors": n_neighbors,
                    "min_dist": min_dist,
                    "spread": spread,
                    "local_connectivity": local_connectivity,
                    "repulsion_strength": repulsion_strength,
                    "negative_sample_rate": negative_sample_rate,
                    "n_components": n_components,
                    **({"metric": metric} if engine_resolved == UMAP_LEARN else {}),  # type: ignore
                    **umap_kwargs
                }
            )
        
        if (
            getattr(res, '_umap_params', None) == umap_params
            and getattr(res, '_umap_fit_kwargs', None) == umap_fit_kwargs
            and getattr(res, '_umap_transform_kwargs', None) == umap_transform_kwargs
        ):
            logger.debug('Same umap params as last time, skipping new init')
            return res
        
        logger.debug('lazy init')
        # set new umap kwargs
        res._umap_engine = engine_resolved
        res._umap_params = umap_params
        res._umap_fit_kwargs = umap_fit_kwargs
        res._umap_transform_kwargs = umap_transform_kwargs

        #assert isinstance(res, UMAPMixin)
        res._n_components = n_components
        res._metric = metric
        res._n_neighbors = n_neighbors
        res._min_dist = min_dist
        res._spread = spread
        res._local_connectivity = local_connectivity
        res._repulsion_strength = repulsion_strength
        res._negative_sample_rate = negative_sample_rate
        res._umap = umap_engine.UMAP(**umap_params)
        logger.debug('Initialized UMAP with params: %s', umap_params)
        res._suffix = suffix
                                                            
        return res

    #@safe_gpu_dataframes
    def _check_target_is_one_dimensional(self, y: Union[pd.DataFrame, None]):
        if y is None:
            return None
        if y.ndim == 1:
            return y
        elif y.ndim == 2 and y.shape[1] == 1:
            return y
        else:
            logger.warning(
                f"* Ignoring target column of shape {y.shape} in UMAP fit, "
                "as it is not one dimensional"
            )
            return None
    
    def _get_embedding(self, kind='nodes'):
        if kind == 'nodes':
            return self._node_embedding
        elif kind == 'edges':
            return self._edge_embedding
        else:
            raise ValueError('kind must be one of `nodes` or `edges`')

    def umap_fit(
        self,
        X: pd.DataFrame,
        y: Union[pd.DataFrame, None] = None,
        umap_fit_kwargs: Dict[str, Any] = {}
    ):
        if self._umap is None:
            raise ValueError("UMAP is not initialized")
        t = time()
        y = self._check_target_is_one_dimensional(y)
        logger.info("-" * 90)
        logger.info(f"Starting UMAP-ing data of shape {X.shape}")

        engine = umap_model_to_engine(self._umap)

        if engine == CUML and is_legacy_cuml():  # type: ignore
            from cuml.neighbors import NearestNeighbors

            knn = NearestNeighbors(n_neighbors=self._n_neighbors)  # type: ignore
            cc = self._umap.fit(X, y, knn_graph=knn, **umap_fit_kwargs)
            knn.fit(cc.embedding_)
            self._umap.graph_ = knn.kneighbors_graph(cc.embedding_)
        else:
            self._umap.fit(X, y, **umap_fit_kwargs)
            
        self._weighted_adjacency = self._umap.graph_
        # if changing, also update fresh_res
        self._weighted_edges_df = umap_graph_to_weighted_edges(
            self._umap.graph_, engine, is_legacy_cuml()  # type: ignore
        )

        mins = (time() - t) / 60
        logger.info(f"-UMAP-ing took {mins:.2f} minutes total")
        logger.info(f" - or {X.shape[0] / mins:.2f} rows per minute")
        return self


    def _umap_fit_transform(
        self,
        X: pd.DataFrame,
        y: Union[pd.DataFrame, None] = None,
        umap_fit_kwargs: Dict[str, Any] = {},
        umap_transform_kwargs: Dict[str, Any] = {}
    ):
        if self._umap is None:
            raise ValueError("UMAP is not initialized")
        self.umap_fit(X, y, umap_fit_kwargs)
        logger.debug('_umap_fit_transform:\nX::%s\n%s\nkwargs:\n%s\ny:\n%s', type(X), X.dtypes, umap_transform_kwargs, y.dtypes if y is not None and not y.empty else None)
        emb = self._umap.transform(X, **umap_transform_kwargs)

        engine = umap_model_to_engine(self._umap)
        if engine == CUML:
            import cudf
            assert isinstance(emb, cudf.DataFrame), f'Expected cudf.DataFrame, got {type(emb)}'
        elif engine == UMAP_LEARN:
            assert isinstance(emb, np.ndarray), f'Expected np.ndarray, got {type(emb)}'

        emb = self._bundle_embedding(emb, index=X.index)
        return emb


    def transform_umap(self, df: pd.DataFrame,
                    y: Optional[pd.DataFrame] = None,
                    kind: GraphEntityKind = 'nodes',
                    min_dist: Union[str, float, int] = 'auto',
                    n_neighbors: int = 7,
                    merge_policy: bool = False,
                    sample: Optional[int] = None,
                    return_graph: bool = True,
                    fit_umap_embedding: bool = True,
                    umap_transform_kwargs: Dict[str, Any] = {}
    ) -> Union[Tuple[pd.DataFrame, pd.DataFrame, pd.DataFrame], Plottable]:
        """Transforms data into UMAP embedding
        
        Args:
            :df: Dataframe to transform
            :y: Target column
            :kind: One of `nodes` or `edges`
            :min_dist: Epsilon for including neighbors in infer_graph
            :n_neighbors: Number of neighbors to use for contextualization
            :merge_policy: if True, use previous graph, adding new batch to existing graph's neighbors
                useful to contextualize new data against existing graph. If False, `sample` is irrelevant.

            sample: Sample number of existing graph's neighbors to use for contextualization -- helps make denser graphs
            return_graph: Whether to return a graph or just the embeddings
            fit_umap_embedding: Whether to infer graph from the UMAP embedding on the new data, default True
        """

        engine = self._umap_engine
        assert engine is not None, f'Expected self._umap_engine to be resolved, got {engine}'

        df, y = make_safe_umap_gpu_dataframes(df, y, engine)
        result = self.transform(df, y, kind=kind, return_graph=False)
        # When return_graph=False, transform returns a tuple (X, y_)
        if not isinstance(result, tuple):
            raise ValueError(f"Expected transform with return_graph=False to return tuple, got {type(result)}")
        X, y_ = result
        # transform should always return a tuple, even if y_ is empty/None
        assert isinstance(X, pd.DataFrame), f"Expected X to be DataFrame, got {type(X)}"
        if y_ is None:
            # Create empty DataFrame to maintain consistent return type
            y_ = pd.DataFrame(index=X.index)
        X, y_ = make_safe_umap_gpu_dataframes(X, y_, engine)  # type: ignore
        assert self._umap is not None, 'Expected self._umap to be initialized'
        emb = self._umap.transform(X, **umap_transform_kwargs)  # type: ignore
        emb = self._bundle_embedding(emb, index=df.index)
        if return_graph and kind == 'nodes':
            emb, _ = make_safe_umap_gpu_dataframes(emb, None, engine)  # for now so we don't have to touch infer_edges, force to pandas
            X_safe, y_safe = make_safe_umap_gpu_dataframes(X, y_, engine)
            # Ensure y_safe is never None when passed to _infer_edges
            if y_safe is None:
                y_safe = pd.DataFrame(index=X_safe.index)
            g = self._infer_edges(emb, X_safe, y_safe, df, 
                                  infer_on_umap_embedding=fit_umap_embedding, merge_policy=merge_policy,
                                  eps=min_dist, sample=sample, n_neighbors=n_neighbors) 
            return g
<<<<<<< HEAD
        return emb, X, y_  # type: ignore
=======
        # Ensure y_ is never None when returning the tuple
        if y_ is None:
            y_ = pd.DataFrame(index=X.index)
        return emb, X, y_
>>>>>>> 7179f7b6

    def _bundle_embedding(self, emb, index):
        # Converts Embedding into dataframe and takes care if emb.dim > 2

        engine = umap_model_to_engine(self._umap)

        if engine == CUML:
            import cudf
            if not isinstance(emb, cudf.DataFrame):
                warnings.warn(f'Expected cudf.DataFrame, trying to convert from {type(emb)}')
                if isinstance(emb, pd.DataFrame):
                    emb = cudf.DataFrame.from_pandas(emb)
                else:
                    emb = cudf.DataFrame(emb)
            if emb.shape[1] == 2:
                emb.rename(columns={0: config.X, 1: config.Y}, inplace=True)
                return emb
        elif engine == UMAP_LEARN:
            if 'cudf.core.dataframe' in str(getmodule(emb)):
                warnings.warn(f'cudf detected, but not imported, will try to convert to pandas: type={type(emb)}')
                emb = emb.to_pandas()
                #raise ValueError(f'Did not expect cudf value for sklearn engine, emb type: {type(emb)}')
            if emb.shape[1] == 2 and 'cudf.core.dataframe' not in str(getmodule(emb)) and not hasattr(emb, 'device'):
                return pd.DataFrame(emb, columns=[config.X, config.Y], index=index)
            elif emb.shape[1] == 2 and hasattr(emb, 'device') and emb.device == 'cuda':
                try:
                    import cudf
                    emb = cudf.DataFrame(emb, columns=[config.X, config.Y], index=index).to_pandas()
                except (ModuleNotFoundError, ImportError):
                    pass

        columns = [config.X, config.Y] + [
            f"umap_{k}" for k in range(2, emb.shape[1])
        ]
        if 'cudf.core.dataframe' not in str(getmodule(emb)):
            emb = pd.DataFrame(emb, columns=columns, index=index)
        elif 'cudf.core.dataframe' in str(getmodule(emb)):
            emb.columns = columns
        return emb

    def _process_umap(
        self,
        res: 'UMAPMixin',
        X_: pd.DataFrame,
        y_: pd.DataFrame,
        kind,
        memoize: bool,
        featurize_kwargs,
        **rest: Any
    ):
        """
        Returns res mutated with new _xy
        """

        umap_kwargs = rest.pop('umap_kwargs', {})
        umap_fit_kwargs = rest.pop('umap_fit_kwargs', {})
        umap_transform_kwargs = rest.pop('umap_transform_kwargs', {})

        umap_params = {**rest, **umap_kwargs}

        umap_kwargs_reuse = {
            "kind": kind,
            "X": X_,
            "y": y_,
            "featurize_kwargs": featurize_kwargs or {},
            "umap_params": umap_params,
            "umap_fit_kwargs": umap_fit_kwargs,
            "umap_transform_kwargs": umap_transform_kwargs,
        }

        old_res = reuse_umap(res, memoize, umap_kwargs_reuse)
        if old_res:
            logger.debug(" --- [[ RE-USING UMAP ]], umap previous n_components: %s", umap_params['n_components'])
            fresh_res: UMAPMixin = copy.copy(res)
            for attr in ["_xy", "_weighted_edges_df", "_weighted_adjacency"]:
                if hasattr(old_res, attr):
                    setattr(fresh_res, attr, getattr(old_res, attr))
            # have to set _raw_data attribute on umap?
            fresh_res._umap = old_res._umap  # this saves the day!
            fresh_res._umap_params = umap_params
            fresh_res._umap_fit_kwargs = umap_fit_kwargs
            fresh_res._umap_transform_kwargs = umap_transform_kwargs
            return fresh_res

        logger.debug('** Fitting UMAP')
        res = res.umap_lazy_init(
            res,
            **rest,
            umap_kwargs=umap_kwargs,
            umap_fit_kwargs=umap_fit_kwargs,
            umap_transform_kwargs=umap_transform_kwargs)
        
        emb = res._umap_fit_transform(X_, y_, umap_fit_kwargs, umap_transform_kwargs)
        res._xy = emb
        return res

    def _set_features(  # noqa: E303
        self, res: 'UMAPMixin', X, y, kind, feature_engine, featurize_kwargs
    ):
        """
        Helper for setting features for memoize
        """
        kv = {}

        if not hasattr(res, "_feature_params") or res._feature_params is None:
            res._feature_params = {"nodes": {}, "edges": {}}
        # if we have featurized previously
        if kind in res._feature_params:
            # add in all the stuff that got stored in res._feature_params
            kv.update(res._feature_params[kind])
            # kv.pop('kind') # pop off kind, as featurization
            # doesn't use it (we have one for nodes, and one for
            # edges explicitly)

        if len(featurize_kwargs):
            # overwrite with anything stated in featurize_kwargs
            kv.update(featurize_kwargs)

        kv.update({"feature_engine": resolve_feature_engine(feature_engine)})

        # potentially overwrite with explicit mention here
        if X is not None:
            kv.update({"X": X})

        if y is not None:
            kv.update({"y": y})

        # set the features fully, and if this in memoize,
        # it will skip and just returns previous .featurize/umap
        featurize_kwargs = kv

        return featurize_kwargs

    def umap(
        self,
        X: XSymbolic = None,
        y: YSymbolic = None,
        kind: str = "nodes",
        scale: float = 1.0,
        n_neighbors: int = 12,
        min_dist: float = 0.1,
        spread: float = 0.5,
        local_connectivity: int = 1,
        repulsion_strength: float = 1,
        negative_sample_rate: int = 5,
        n_components: int = 2,
        metric: str = "euclidean",
        suffix: str = "",
        play: Optional[int] = 0,
        encode_position: bool = True,
        encode_weight: bool = True,
        dbscan: bool = False,
        engine: UMAPEngine = "auto",
        feature_engine: str = "auto",
        inplace: bool = False,
        memoize: bool = True,
        umap_kwargs: Dict[str, Any] = {},
        umap_fit_kwargs: Dict[str, Any] = {},
        umap_transform_kwargs: Dict[str, Any] = {},
        **featurize_kwargs,
    ):
        """UMAP the featurized nodes or edges data, or pass in your own X, y (optional) dataframes of values
        
        Example

        >>> import graphistry   
        >>> g = graphistry.nodes(pd.DataFrame({'node': [0,1,2], 'data': [1,2,3], 'meta': ['a', 'b', 'c']}))
        >>> g2 = g.umap(n_components=3, spread=1.0, min_dist=0.1, n_neighbors=12, negative_sample_rate=5, local_connectivity=1, repulsion_strength=1.0, metric='euclidean', suffix='', play=0, encode_position=True, encode_weight=True, dbscan=False, engine='auto', feature_engine='auto', inplace=False, memoize=True)
        >>> g2.plot()
        
        Parameters
 
            :X: either a dataframe ndarray of features, or column names to featurize
            :y: either an dataframe ndarray of targets, or column names to featurize
                    targets
            :kind: `nodes` or `edges` or None.
                    If None, expects explicit X, y (optional) matrices,
                    and will Not associate them to nodes or edges.
                    If X, y (optional) is given, with kind = [nodes, edges],
                    it will associate new matrices to nodes or edges attributes.
            :scale: multiplicative scale for pruning weighted edge DataFrame
                    gotten from UMAP, between [0, ..) with high end meaning keep
                    all edges
            :n_neighbors: UMAP number of nearest neighbors to include for
                    UMAP connectivity, lower makes more compact layouts. Minimum 2
            :min_dist: UMAP float between 0 and 1, lower makes more compact
                    layouts.
            :spread: UMAP spread of values for relaxation
            :local_connectivity: UMAP connectivity parameter
            :repulsion_strength: UMAP repulsion strength
            :negative_sample_rate: UMAP negative sampling rate
            :n_components: number of components in the UMAP projection,
                    default 2
            :metric: UMAP metric, default 'euclidean'.
                    see (UMAP-LEARN)[https://umap-learn.readthedocs.io/
                    en/latest/parameters.html] documentation for more.
            :suffix: optional suffix to add to x, y attributes of umap.
            :play: Graphistry play parameter, default 0, how much to evolve
                    the network during clustering. 0 preserves the original UMAP layout.
            :encode_weight: if True, will set new edges_df from
                    implicit UMAP, default True.
            :encode_position: whether to set default plotting bindings
                    -- positions x,y from umap for .plot(), default True
            :dbscan: whether to run DBSCAN on the UMAP embedding, default False.
            :engine: selects which engine to use to calculate UMAP:
                    default "auto" will use cuML if available, otherwise UMAP-LEARN.
            :feature_engine: How to encode data
                    ("none", "auto", "pandas", "skrub", "torch")
            :inplace: bool = False, whether to modify the current object, default False.
                    when False, returns a new object, useful for chaining in a functional paradigm.
            :memoize: whether to memoize the results of this method,
                    default True.
            :umap_kwargs: Optional kwargs to pass to underlying UMAP library constructor
            :umap_fit_kwargs: Optional kwargs to pass to underlying UMAP fit method, including fit part of fit_transform
            :umap_transform_kwargs: Optional kwargs to pass to underlying UMAP transform method, including transform part of fit_transform
            :featurize_kwargs: Optional kwargs to pass to .featurize()

        :return: self, with attributes set with new data
        """
        if engine == UMAP_LEARN:
            assert_imported()
        elif engine == CUML:
            assert_imported_cuml()

        umap_kwargs_combined = dict(
            n_components=n_components,
            metric=metric,
            n_neighbors=n_neighbors,
            min_dist=min_dist,
            spread=spread,
            local_connectivity=local_connectivity,
            repulsion_strength=repulsion_strength,
            negative_sample_rate=negative_sample_rate,
            engine=engine,
            suffix=suffix,
            umap_kwargs=umap_kwargs,
            umap_fit_kwargs=umap_fit_kwargs,
            umap_transform_kwargs=umap_transform_kwargs,
        )
        logger.debug("umap_kwargs: %s", umap_kwargs_combined)

        if inplace:
            res = self
        else:
            res = self.bind()

        res = res.umap_lazy_init(
            res,
            n_neighbors=n_neighbors,
            min_dist=min_dist,
            spread=spread,
            local_connectivity=local_connectivity,
            repulsion_strength=repulsion_strength,
            negative_sample_rate=negative_sample_rate,
            n_components=n_components,
            metric=metric,
            engine=engine,
            suffix=suffix,
            umap_kwargs=umap_kwargs,
            umap_fit_kwargs=umap_fit_kwargs,
            umap_transform_kwargs=umap_transform_kwargs
        )
        engine_resolved = res._umap_engine
        assert engine_resolved is not None, f'Expected engine to be resolved, got {engine_resolved}'

        logger.debug("umap input X :: %s", X)
        logger.debug("umap input y :: %s", y)

        featurize_kwargs = self._set_features(
            res, X, y, kind, feature_engine, {**featurize_kwargs, "memoize": memoize}
        )

        if kind == "nodes":
            index = res._nodes.index
            if res._node is None:
                logger.debug("-Writing new node name")
                res = res.nodes(  # type: ignore
                    res._nodes.reset_index(drop=True)
                    .reset_index()
                    .rename(columns={"index": config.IMPLICIT_NODE_ID}),
                    config.IMPLICIT_NODE_ID,
                )
                res._nodes.index = index

            nodes = res._nodes[res._node].values

            logger.debug("propagating with featurize_kwargs: %s", featurize_kwargs)
            (
                X_,
                y_,
                res,
            ) = res.featurize_or_get_nodes_dataframe_if_X_is_None(  # type: ignore
                **featurize_kwargs
            )

            logger.debug("umap X_ (%s): %s", type(X_), X_.columns)
            logger.debug("umap y_ (%s): %s", type(y_), y_.columns)
            logger.debug("data is type :: %s", (type(X_)))
            if isinstance(X_, pd.DataFrame):
                index_to_nodes_dict = dict(zip(range(len(nodes)), nodes))
            elif 'cudf.core.dataframe' in str(getmodule(X_)):
                import cudf
                assert isinstance(X_, cudf.DataFrame)
                logger.debug('nodes type: %s', type(nodes))
                import cupy as cp
                index_to_nodes_dict = dict(zip(range(len(nodes)), cp.asnumpy(nodes)))

            X_, y_ = make_safe_umap_gpu_dataframes(X_, y_, engine_resolved)  # type: ignore

            res = res._process_umap(
                res, X_, y_, kind, memoize, featurize_kwargs, **umap_kwargs_combined
            )

            res._weighted_adjacency_nodes = res._weighted_adjacency
            if res._xy is None:
                raise RuntimeError("This should not happen")
            res._node_embedding = res._xy
            # TODO user-guidable edge merge policies like upsert?
            res._weighted_edges_df_from_nodes = (
                prune_weighted_edges_df_and_relabel_nodes(
                    res._weighted_edges_df,  # type: ignore
                    scale=scale,
                    index_to_nodes_dict=index_to_nodes_dict,
                )
            )
        elif kind == "edges":

            logger.debug("propagating with featurize_kwargs: %s", featurize_kwargs)
            (
                X_,
                y_,
                res,
            ) = res.featurize_or_get_edges_dataframe_if_X_is_None(  # type: ignore
                **featurize_kwargs
            )

            # add the safe coercion here 
            X_, y_ = make_safe_umap_gpu_dataframes(X_, y_, engine_resolved)  # type: ignore

            res = res._process_umap(
                res, X_, y_, kind, memoize, featurize_kwargs, **umap_kwargs_combined
            )
            res._weighted_adjacency_edges = res._weighted_adjacency
            if res._xy is None:
                raise RuntimeError("This should not happen")
            res._edge_embedding = res._xy
            res._weighted_edges_df_from_edges = (
                prune_weighted_edges_df_and_relabel_nodes(
                    res._weighted_edges_df,  # type: ignore
                    scale=scale,
                    index_to_nodes_dict=None,
                )
            )
        elif kind is None:
            logger.warning(
                "kind should be one of `nodes` or `edges` unless"
                "you are passing explicit matrices"
            )
            if X is not None and isinstance(X, pd.DataFrame) or '':
                logger.info("New Matrix `X` passed in for UMAP-ing")
                xy = res._umap_fit_transform(X, y, umap_fit_kwargs, umap_transform_kwargs)
                res._xy = xy
                res._weighted_edges_df = prune_weighted_edges_df_and_relabel_nodes(
                    res._weighted_edges_df, scale=scale
                )
                logger.info(  # noqa: E501
                    "Reduced Coordinates are stored in `._xy` attribute and "  # noqa: E501
                    "pruned weighted_edge_df in `._weighted_edges_df` attribute"  # noqa: E501
                )
            else:
                logger.error(
                    "If `kind` is `None`, `X` and optionally `y`"
                    "must be given."
                )
        else:
            raise ValueError(
                f"`kind` needs to be one of `nodes`, `edges`, `None`, got {kind}"  # noqa: E501
            )
        res = res._bind_xy_from_umap(
            res, kind, encode_position, encode_weight, play
        )  # noqa: E501

        if engine_resolved == CUML and is_legacy_cuml():  # type: ignore
            res = res.prune_self_edges()

        if dbscan:
            res = res.dbscan(min_dist=min_dist, kind=kind, fit_umap_embedding=True)  # type: ignore

        if not inplace:
            return res

    def _bind_xy_from_umap(
        self,
        res: Any,
        kind: str,
        encode_position: bool,
        encode_weight: bool,
        play: Optional[int],
    ):
        df = res._nodes if kind == "nodes" else res._edges

        df = df.copy(deep=False)
        x_name = config.X + res._suffix
        y_name = config.Y + res._suffix
        if kind == "nodes":
            emb = res._node_embedding
        else:
            emb = res._edge_embedding
            
        if isinstance(df, type(emb)):
            df[x_name] = emb.values.T[0]
            df[y_name] = emb.values.T[1]
        elif isinstance(df, pd.DataFrame) and 'cudf.core.dataframe' in str(getmodule(emb)):
            df[x_name] = emb.to_numpy().T[0]
            df[y_name] = emb.to_numpy().T[1]

        res = res.nodes(df) if kind == "nodes" else res.edges(df)

        if encode_weight and kind == "nodes":
            # adds the implicit edge dataframe and binds it to
            # graphistry instance
            w_name = config.WEIGHT + res._suffix
            umap_edges_df = res._weighted_edges_df_from_nodes.copy(deep=False)
            umap_edges_df = umap_edges_df.rename(columns={config.WEIGHT: w_name})
            res = res.edges(umap_edges_df, config.SRC, config.DST)
            logger.info(
                " - Wrote new edges_dataframe from UMAP "
                f"embedding of shape {res._edges.shape}"
            )
            res = res.bind(edge_weight=w_name)

        if encode_position and kind == "nodes":
            if play is not None:
                return res.bind(point_x=x_name, point_y=y_name).layout_settings(
                    play=play
                )
            else:
                return res.bind(point_x=x_name, point_y=y_name)

        return res

    def filter_weighted_edges(
        self,
        scale: float = 1.0,
        index_to_nodes_dict: Optional[Dict] = None,
        inplace: bool = False,
        kind: str = "nodes",
    ):
        """
        Filter edges based on _weighted_edges_df (ex: from .umap())

        """
        if inplace:
            res = self
        else:
            res = self.bind()

        if res._weighted_edges_df is not None:
            res._weighted_edges_df_from_nodes = (
                prune_weighted_edges_df_and_relabel_nodes(
                    res._weighted_edges_df,
                    scale=scale,
                    index_to_nodes_dict=index_to_nodes_dict,
                )
            )
        else:
            raise RuntimeError("UMAP has not been run, run g.umap(...) first")

        # write new res._edges df
        res = self._bind_xy_from_umap(
            res, kind, encode_position=True, encode_weight=True, play=0
        )

        if not inplace:
            return res<|MERGE_RESOLUTION|>--- conflicted
+++ resolved
@@ -442,14 +442,10 @@
                                   infer_on_umap_embedding=fit_umap_embedding, merge_policy=merge_policy,
                                   eps=min_dist, sample=sample, n_neighbors=n_neighbors) 
             return g
-<<<<<<< HEAD
-        return emb, X, y_  # type: ignore
-=======
         # Ensure y_ is never None when returning the tuple
         if y_ is None:
             y_ = pd.DataFrame(index=X.index)
         return emb, X, y_
->>>>>>> 7179f7b6
 
     def _bundle_embedding(self, emb, index):
         # Converts Embedding into dataframe and takes care if emb.dim > 2
