from time import time
from typing import Any, Dict, Optional, Union, TYPE_CHECKING

import numpy as np
import pandas as pd

from . import constants as config
from .PlotterBase import WeakValueDictionary, Plottable
from .constants import VERBOSE
from .feature_utils import (
    FeatureMixin,
    XSymbolic,
    YSymbolic,
    prune_weighted_edges_df_and_relabel_nodes,
    resolve_feature_engine, is_dataframe_all_numeric
)
from .util import setup_logger, check_set_memoize

logger = setup_logger(name=__name__, verbose=VERBOSE)


if TYPE_CHECKING:
    MIXIN_BASE = FeatureMixin
else:
    MIXIN_BASE = object


###############################################################################


import_exn = None
try:
    import warnings
    with warnings.catch_warnings():
        warnings.filterwarnings("ignore", category=ImportWarning)
        import umap
    has_dependancy = True
except ModuleNotFoundError as e:
    import_exn = e
    has_dependancy = False


def assert_imported():
    if not has_dependancy:
        logger.error("UMAP not found, trying running `pip install graphistry[ai]`")
        raise import_exn


###############################################################################


umap_kwargs_probs = {
    "n_components": 2,
    "metric": "hellinger",  # info metric, can't use on textual encodings since they contain negative values...unless scaling min max etc
    "n_neighbors": 15,
    "min_dist": 0.3,
    "verbose": True,
    "spread": 0.5,
    "local_connectivity": 1,
    "repulsion_strength": 1,
    "negative_sample_rate": 5,
}

umap_kwargs_euclidean = {
    "n_components": 2,
    "metric": "euclidean",
    "n_neighbors": 12,
    "min_dist": 0.1,
    "verbose": True,
    "spread": 0.5,
    "local_connectivity": 1,
    "repulsion_strength": 1,
    "negative_sample_rate": 5,
}

# #################################################################################
#
#      Fast Memoize
#
# ###############################################################################

def reuse_umap(g: Plottable, metadata: Any):  # noqa: C901
    return check_set_memoize(g, metadata, attribute='_umap_memoize', name='umap', memoize=True)




def umap_graph_to_weighted_edges(umap_graph, cfg=config):
    logger.debug("Calculating weighted adjacency (edge) DataFrame")
    coo = umap_graph.tocoo()
    src, dst, weight_col = cfg.SRC, cfg.DST, cfg.WEIGHT

    _weighted_edges_df = pd.DataFrame(
        {src: coo.row, dst: coo.col, weight_col: coo.data}
    )

    return _weighted_edges_df


class UMAPMixin(MIXIN_BASE):
    """
    UMAP Mixin for automagic UMAPing

    """
    _umap_memoize: WeakValueDictionary = WeakValueDictionary()
    
    def __init__(self, *args, **kwargs):
        self.umap_initialized = False
        pass

    def umap_lazy_init(
        self,
        n_neighbors: int = 12,
        min_dist: float = 0.1,
        spread=0.5,
        local_connectivity=1,
        repulsion_strength=1,
        negative_sample_rate=5,
        n_components: int = 2,
        metric: str = "euclidean",
    ):

        # FIXME remove as set_new_kwargs will always replace?

        if has_dependancy and not self.umap_initialized:

            umap_kwargs = dict(
                n_components=n_components,
                metric=metric,
                n_neighbors=n_neighbors,
                min_dist=min_dist,
                spread=spread,
                local_connectivity=local_connectivity,
                repulsion_strength=repulsion_strength,
                negative_sample_rate=negative_sample_rate,
            )

            self.n_components = n_components
            self.metric = metric
            self.n_neighbors = n_neighbors
            self.min_dist = min_dist
            self.spread = spread
            self.local_connectivity = local_connectivity
            self.repulsion_strength = repulsion_strength
            self.negative_sample_rate = negative_sample_rate
            self._umap = umap.UMAP(**umap_kwargs)
            self.umap_initialized = True


    def _check_target_is_one_dimensional(self, y: Union[np.ndarray, None]):
        if y is None:
            return None
        if y.ndim == 1:
            return y
        elif y.ndim == 2 and y.shape[1] == 1:
            return y
        else:
            logger.warning(
                f"* Ignoring target column of shape {y.shape} as it is not one dimensional"
            )
            return None

    def umap_fit(self, X: np.ndarray, y: Union[np.ndarray, None] = None):
        if self._umap is None:
            raise ValueError("UMAP is not initialized")

        t = time()
        y = self._check_target_is_one_dimensional(y)
        logger.info(f"Starting UMAP-ing data of shape {X.shape}")
        self._umap.fit(X, y)
        self._weighted_edges_df = umap_graph_to_weighted_edges(self._umap.graph_)
        self._weighted_adjacency = self._umap.graph_
        mins = (time() - t) / 60
        logger.info(f"-UMAP-ing took {mins:.2f} minutes total")
        logger.info(f" - or {X.shape[0]/mins:.2f} rows per minute")
        return self

    def umap_fit_transform(self, X: Any, y: Union[Any, None] = None):
        if self._umap is None:
            raise ValueError("UMAP is not initialized")
        self.umap_fit(X, y)
        return self._umap.transform(X)

    def _process_umap(self, res, X_, y_, X, y, kind, **umap_kwargs):
        # need this function to use memoize
        res._umap = umap.UMAP(**umap_kwargs)

        umap_kwargs.update({'kind': kind, 'X': X, 'y': y})
        
        old_res = reuse_umap(res, umap_kwargs)
        if old_res:
            logger.info(' --- RE-USING UMAP')
            return old_res
        
        xy = res.umap_fit_transform(X_, y_)
        res._xy = xy

        return res
    
    def _set_features(self, res, X, y, kind, feature_engine, featurize_kwargs):
        """
           merges
            :param
        
        """
        kv = {}
        # if we have featurized previously
        if kind in res._feature_params:
            # add in all the stuff that got stored in res._feature_params
            kv.update(res._feature_params[kind])
<<<<<<< HEAD
            kv.pop('kind')  # pop off kind, as featurization doesn't use it (we have one for nodes, and one for edges explicitly)
=======
            #kv.pop('kind') # pop off kind, as featurization doesn't use it (we have one for nodes, and one for edges explicitly)
>>>>>>> c20d82dc

        if len(featurize_kwargs):
            # overwrite with anything stated in featurize_kwargs
            kv.update(featurize_kwargs)
        
        kv.update({'feature_engine': resolve_feature_engine(feature_engine)})
        
        # potentially overwrite with explicit mention here
        if X is not None:
            kv.update({'X': X})

        if y is not None:
            kv.update({'y': y})

        # set the features fully, and if this in memoize, it will skip and just returns previous .featurize/umap
        featurize_kwargs = kv

        return featurize_kwargs
        
    def umap(
        self,
        kind: str = "nodes",
        X: XSymbolic = None,
        y: YSymbolic = None,
        scale: float = 0.1,
        n_neighbors: int = 12,
        min_dist: float = 0.1,
        spread: float = 0.5,
        local_connectivity: int = 1,
        repulsion_strength: float = 1,
        negative_sample_rate: int = 5,
        n_components: int = 2,
        metric: str = "euclidean",
        scale_xy: float = 10,
        suffix: str = "",
        play: Optional[int] = 0,
        encode_position: bool = True,
        encode_weight: bool = True,
        engine: str = "umap_learn",
        inplace: bool = False,
        feature_engine: str = 'auto',
        **featurize_kwargs
    ):
        """
            UMAP the featurized node or edges data, or pass in your own X, y (optional).

        :param kind: `nodes` or `edges` or None. If None, expects explicit X, y (optional) matrices, and will Not
                associate them to nodes or edges. If X, y (optional) is given, with kind = [nodes, edges],
                it will associate new matrices to nodes or edges attributes.
        :param feature_engine: How to encode data ("none", "auto", "pandas", "dirty_cat", "torch")
        :param encode_weight: if True, will set new edges_df from implicit UMAP, default True.
        :param encode_position: whether to set default plotting bindings -- positions x,y from umap for .plot()
        :param X: either an ndarray of features, or column names to featurize
        :param y: either an ndarray of targets, or column names to featurize targets
        :param scale: multiplicative scale for pruning weighted edge DataFrame gotten from UMAP, between [0, ..) with high end meaning keep all edges
        :param n_neighbors: UMAP number of nearest neighbors to include for UMAP connectivity, lower makes more compact layouts. Minimum 2.
        :param min_dist: UMAP float between 0 and 1, lower makes more compact layouts.
        :param spread: UMAP spread of values for relaxation
        :param local_connectivity: UMAP connectivity parameter
        :param repulsion_strength: UMAP repulsion strength
        :param negative_sample_rate: UMAP negative sampling rate
        :param n_components: number of components in the UMAP projection, default 2
        :param metric: UMAP metric, default 'euclidean'. Other useful ones are 'hellinger', '..'
                see (UMAP-LEARN)[https://umap-learn.readthedocs.io/en/latest/parameters.html] documentation for more.
        :param suffix: optional suffix to add to x, y attributes of umap.
        :param play: Graphistry play parameter, default 0, how much to evolve the network during clustering
        :param engine: selects which engine to use to calculate UMAP: NotImplemented yet, default UMAP-LEARN
        :return: self, with attributes set with new data
        """
        assert_imported()
        self.umap_lazy_init()

        self.suffix = suffix
        umap_kwargs = dict(
            n_components=n_components,
            metric=metric,
            n_neighbors=n_neighbors,
            min_dist=min_dist,
            spread=spread,
            local_connectivity=local_connectivity,
            repulsion_strength=repulsion_strength,
            negative_sample_rate=negative_sample_rate,
        )
        
        if inplace:
            res = self
        else:
            res = self.bind()

        featurize_kwargs = self._set_features(res, X, y, kind, feature_engine, featurize_kwargs)

        if kind == "nodes":
            index_to_nodes_dict = None
            if res._node is None:
                logger.debug('Writing new node name')
                res = res.nodes(  # type: ignore
                    res._nodes.reset_index(drop=True)
                    .reset_index()
                    .rename(columns={"index": config.IMPLICIT_NODE_ID}),
                    config.IMPLICIT_NODE_ID,
                )
                nodes = res._nodes[res._node].values
                index_to_nodes_dict = dict(zip(range(len(nodes)), nodes))
                
            (
                X_,
                y_,
                res
            ) = res._featurize_or_get_nodes_dataframe_if_X_is_None(  # type: ignore
                **featurize_kwargs
            )
            res = res._process_umap(res, X_, y_, X, y, kind, **umap_kwargs)
            res._weighted_adjacency_nodes = res._weighted_adjacency
<<<<<<< HEAD
            res._node_embedding = scale_xy * res._xy  # type: ignore
=======
            if res._xy is None:
                raise RuntimeError(f'This should not happen')
            res._node_embedding = scale_xy * res._xy
>>>>>>> c20d82dc
            # # TODO add edge filter so graph doesn't have double edges
            # TODO user-guidable edge merge policies like upsert?
            res._weighted_edges_df_from_nodes = (
                prune_weighted_edges_df_and_relabel_nodes(
                    res._weighted_edges_df,  # type: ignore
                    scale=scale,
                    index_to_nodes_dict=index_to_nodes_dict,
                )
            )
        elif kind == "edges":
            (
                X,
                y,
                res
            ) = res._featurize_or_get_edges_dataframe_if_X_is_None(  # type: ignore
                **featurize_kwargs
            )
            res = self._process_umap(res, X, y, kind, **umap_kwargs)
            res._weighted_adjacency_edges = res._weighted_adjacency
            res._edge_embedding = scale_xy * res._xy
            res._weighted_edges_df_from_edges = (
                prune_weighted_edges_df_and_relabel_nodes(
                    res._weighted_edges_df,  # type: ignore
                    scale=scale,
                    index_to_nodes_dict=None
                )
            )
        elif kind is None:
            logger.warning(
                "kind should be one of `nodes` or `edges` unless you are passing explicit matrices"
            )
            if X is not None and isinstance(X, pd.DataFrame):
                logger.info("New Matrix `X` passed in for UMAP-ing")
                xy = res.umap_fit_transform(X, y)
                res._xy = xy
                res._weighted_edges_df = prune_weighted_edges_df_and_relabel_nodes(
                    res._weighted_edges_df,
                    scale=scale
                )
                logger.info(
                    "Reduced Coordinates are stored in `._xy` attribute and "
                    "pruned weighted_edge_df in `._weighted_edges_df` attribute"
                )
            else:
                logger.error(
                    "If `kind` is `None`, `X` and optionally `y` must be given and be of type pd.DataFrame"
                )
        else:
            raise ValueError(
                f"`kind` needs to be one of `nodes`, `edges`, `None`, got {kind}"
            )
        res = self._bind_xy_from_umap(res, kind, encode_position, encode_weight, play)
        if not inplace:
            return res

    def _bind_xy_from_umap(
        self,
        res: Any,
        kind: str,
        encode_position: bool,
        encode_weight: bool,
        play: Optional[int],
    ):
        # todo make sure xy is two dim, might be 3 or more....
        df = res._nodes if kind == "nodes" else res._edges

        df = df.copy(deep=False)
        x_name = config.X + self.suffix
        y_name = config.Y + self.suffix
        if kind == "nodes":
            emb = res._node_embedding
        else:
            emb = res._edge_embedding
        df[x_name] = emb.T[0]
        df[y_name] = emb.T[1]

        res = res.nodes(df) if kind == "nodes" else res.edges(df)

        if encode_weight and kind == "nodes":
            w_name = config.WEIGHT + self.suffix
            umap_df = res._weighted_edges_df_from_nodes.copy(deep=False)
            umap_df = umap_df.rename({config.WEIGHT: w_name})
            res = res.edges(umap_df, config.SRC, config.DST)
            logger.info(
                f"Wrote new edges_dataframe from UMAP embedding of shape {res._edges.shape}"
            )
            res = res.bind(edge_weight=w_name)

        if encode_position and kind == "nodes":
            if play is not None:
                return res.bind(point_x=x_name, point_y=y_name).layout_settings(
                    play=play
                )
            else:
                return res.bind(point_x=x_name, point_y=y_name)

        return res
        

    def filter_weighted_edges(
        self,
        scale: float = 0.1,
        index_to_nodes_dict: Optional[Dict] = None,
        inplace: bool = False,
    ):
        """
        Filter edges based on _weighted_edges_df (ex: from .umap())
        """
        if inplace:
            res = self
        else:
            res = self.bind()

        if res._weighted_edges_df is not None:
            res._weighted_edges_df_from_nodes = (
                prune_weighted_edges_df_and_relabel_nodes(
                    res._weighted_edges_df,
                    scale=scale,
                    index_to_nodes_dict=index_to_nodes_dict,
                )
            )
        else:
            raise RuntimeError("UMAP has not been run, run g.umap(...) first")

        # write new res._edges df
        res = self._bind_xy_from_umap(
            res, "nodes", encode_position=True, encode_weight=True, play=0
        )

        if not inplace:
            return res<|MERGE_RESOLUTION|>--- conflicted
+++ resolved
@@ -208,11 +208,7 @@
         if kind in res._feature_params:
             # add in all the stuff that got stored in res._feature_params
             kv.update(res._feature_params[kind])
-<<<<<<< HEAD
-            kv.pop('kind')  # pop off kind, as featurization doesn't use it (we have one for nodes, and one for edges explicitly)
-=======
             #kv.pop('kind') # pop off kind, as featurization doesn't use it (we have one for nodes, and one for edges explicitly)
->>>>>>> c20d82dc
 
         if len(featurize_kwargs):
             # overwrite with anything stated in featurize_kwargs
@@ -326,13 +322,9 @@
             )
             res = res._process_umap(res, X_, y_, X, y, kind, **umap_kwargs)
             res._weighted_adjacency_nodes = res._weighted_adjacency
-<<<<<<< HEAD
-            res._node_embedding = scale_xy * res._xy  # type: ignore
-=======
             if res._xy is None:
                 raise RuntimeError(f'This should not happen')
             res._node_embedding = scale_xy * res._xy
->>>>>>> c20d82dc
             # # TODO add edge filter so graph doesn't have double edges
             # TODO user-guidable edge merge policies like upsert?
             res._weighted_edges_df_from_nodes = (
