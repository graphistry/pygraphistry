import copy
from time import time
from typing import TYPE_CHECKING, Any, Dict, Optional, Tuple, Union
from inspect import getmodule

import pandas as pd

from . import constants as config
from .constants import CUML, UMAP_LEARN
from .feature_utils import (FeatureMixin, Literal, XSymbolic, YSymbolic,
                            prune_weighted_edges_df_and_relabel_nodes,
                            resolve_feature_engine)
from .PlotterBase import Plottable, WeakValueDictionary
from .util import check_set_memoize

import logging

logger = logging.getLogger(__name__)

if TYPE_CHECKING:
    MIXIN_BASE = FeatureMixin
else:
    MIXIN_BASE = object


###############################################################################


def lazy_umap_import_has_dependancy():
    try:
        import warnings

        warnings.filterwarnings("ignore")
        import umap  # noqa

        return True, "ok", umap
    except ModuleNotFoundError as e:
        return False, e, None


def lazy_cuml_import_has_dependancy():
    try:
        import warnings

        warnings.filterwarnings("ignore")
        with warnings.catch_warnings():
            warnings.filterwarnings("ignore")
            import cuml  # type: ignore

        return True, "ok", cuml
    except ModuleNotFoundError as e:
        return False, e, None
    
def lazy_cudf_import_has_dependancy():
    try:
        import warnings

        warnings.filterwarnings("ignore")
        import cudf  # type: ignore

        return True, "ok", cudf
    except ModuleNotFoundError as e:
        return False, e, None

def lazy_cudf_import_has_dependancy():
    try:
        import warnings

        warnings.filterwarnings("ignore")
        import cudf  # type: ignore

        return True, "ok", cudf
    except ModuleNotFoundError as e:
        return False, e, None

def assert_imported():
    has_dependancy_, import_exn, _ = lazy_umap_import_has_dependancy()
    if not has_dependancy_:
        logger.error("UMAP not found, trying running " "`pip install graphistry[ai]`")
        raise import_exn


def assert_imported_cuml():
    has_cuml_dependancy_, import_cuml_exn, _ = lazy_cuml_import_has_dependancy()
    if not has_cuml_dependancy_:
        logger.warning("cuML not found, trying running " "`pip install cuml`")
        raise import_cuml_exn


def is_legacy_cuml():
    try:
        import cuml

        vs = cuml.__version__.split(".")
        if (vs[0] in ["0", "21"]) or (vs[0] == "22" and float(vs[1]) < 6):
            return True
        else:
            return False
    except ModuleNotFoundError:
        return False


UMAPEngineConcrete = Literal['cuml', 'umap_learn']
UMAPEngine = Literal[UMAPEngineConcrete, "auto"]


def resolve_umap_engine(
    engine: UMAPEngine,
) -> UMAPEngineConcrete:  # noqa
    if engine in [CUML, UMAP_LEARN]:
        return engine  # type: ignore
    if engine in ["auto"]:
        has_cuml_dependancy_, _, _ = lazy_cuml_import_has_dependancy()
        if has_cuml_dependancy_:
            return 'cuml'
        has_umap_dependancy_, _, _ = lazy_umap_import_has_dependancy()
        if has_umap_dependancy_:
            return 'umap_learn'

    raise ValueError(  # noqa
        f'engine expected to be "auto", '
        '"umap_learn", or  "cuml" '
        f"but received: {engine} :: {type(engine)}"
    )


def make_safe_gpu_dataframes(X, y, engine):

    def safe_cudf(X, y):
        # remove duplicate columns
        if len(X.columns) != len(set(X.columns)):
            X = X.loc[:, ~X.columns.duplicated()]
        try:
            y = y.loc[:, ~y.columns.duplicated()]
        except:
            pass
        new_kwargs = {}
        kwargs = {'X': X, 'y': y}
        for key, value in kwargs.items():
            if isinstance(value, cudf.DataFrame) and engine in ["pandas", "umap_learn", "dirty_cat"]:
                new_kwargs[key] = value.to_pandas()
            elif isinstance(value, pd.DataFrame) and engine in ["cuml", "cu_cat"]:
                new_kwargs[key] = cudf.from_pandas(value)
            else:
                new_kwargs[key] = value
        return new_kwargs['X'], new_kwargs['y']

    has_cudf_dependancy_, _, cudf = lazy_cudf_import_has_dependancy()
    if has_cudf_dependancy_:
        return safe_cudf(X, y)
    else:
        return X, y

###############################################################################

# #############################################################################
#
#      Fast Memoize
#
# #############################################################################


def reuse_umap(g: Plottable, memoize: bool, metadata: Any):  # noqa: C901
    return check_set_memoize(
        g, metadata, attribute="_umap_param_to_g", name="umap", memoize=memoize
    )


def umap_graph_to_weighted_edges(umap_graph, engine, is_legacy, cfg=config):
    logger.debug("Calculating weighted adjacency (edge) DataFrame")
    coo = umap_graph.tocoo()
    src, dst, weight_col = cfg.SRC, cfg.DST, cfg.WEIGHT
    if (engine == "umap_learn") or is_legacy:
        _weighted_edges_df = pd.DataFrame(
            {src: coo.row, dst: coo.col, weight_col: coo.data}
        )
    elif (engine == "cuml") and not is_legacy:
        _weighted_edges_df = pd.DataFrame(
            {src: coo.get().row, dst: coo.get().col, weight_col: coo.get().data}
        )
    return _weighted_edges_df


class UMAPMixin(MIXIN_BASE):
    """
    UMAP Mixin for automagic UMAPing
    """
    # FIXME where is this used? 
    _umap_memoize: WeakValueDictionary = WeakValueDictionary()

    def __init__(self, *args, **kwargs):
        #self._umap_initialized = False
        #self.umap_engine = self.umap_engine if hasattr(self, "engine") else None
        pass


    def umap_lazy_init(
        self,
        res,
        n_neighbors: int = 12,
        min_dist: float = 0.1,
        spread: float = 0.5,
        local_connectivity: int = 1,
        repulsion_strength: float = 1,
        negative_sample_rate: int = 5,
        n_components: int = 2,
        metric: str = "euclidean",
        umap_engine: UMAPEngine = "auto",
        suffix: str = "",
        verbose: bool = False,
    ):
        from graphistry.features import ModelDict

        engine_resolved = resolve_umap_engine(umap_engine)
        # FIXME remove as set_new_kwargs will always replace?
        if engine_resolved == UMAP_LEARN:
            _, _, umap_engine_ = lazy_umap_import_has_dependancy()
        elif engine_resolved == CUML:
            _, _, umap_engine_ = lazy_cuml_import_has_dependancy()
        else:
            raise ValueError(
                "No umap engine, ensure 'auto', 'umap_learn', or 'cuml', and the library is installed"
            )
        umap_kwargs = ModelDict("UMAP Parameters",
                **{
                    "n_components": n_components,
                    **({"metric": metric} if engine_resolved == UMAP_LEARN else {}),  # type: ignore
                    "n_neighbors": n_neighbors,
                    "min_dist": min_dist,
                    "spread": spread,
                    "local_connectivity": local_connectivity,
                    "repulsion_strength": repulsion_strength,
                    "negative_sample_rate": negative_sample_rate,
                }
            )
        
        if getattr(res, '_umap_params', None) == umap_kwargs:
            print('Same umap params as last time, skipping new init') if verbose else None
            return res
        
        print('lazy init') if verbose else None
        print(umap_kwargs) if verbose else None
        # set new umap kwargs
        res._umap_params = umap_kwargs  
        res._n_components = n_components
        res._metric = metric
        res._n_neighbors = n_neighbors
        res._min_dist = min_dist
        res._spread = spread
        res._local_connectivity = local_connectivity
        res._repulsion_strength = repulsion_strength
        res._negative_sample_rate = negative_sample_rate
        res._umap = umap_engine_.UMAP(**umap_kwargs)
        res.umap_engine = engine_resolved
        res._suffix = suffix
                                                            
        return res

    #@safe_gpu_dataframes
    def _check_target_is_one_dimensional(self, y: Union[pd.DataFrame, None]):
        if y is None:
            return None
        if y.ndim == 1:
            return y
        elif y.ndim == 2 and y.shape[1] == 1:
            return y
        else:
            logger.warning(
                f"* Ignoring target column of shape {y.shape} in UMAP fit, "
                "as it is not one dimensional"
            )
            return None
    
    def _get_embedding(self, kind='nodes'):
        if kind == 'nodes':
            return self._node_embedding
        elif kind == 'edges':
            return self._edge_embedding
        else:
            raise ValueError('kind must be one of `nodes` or `edges`')

    def umap_fit(self, X: pd.DataFrame, y: Union[pd.DataFrame, None] = None, verbose=False):
        if self._umap is None:
            raise ValueError("UMAP is not initialized")
        t = time()
        y = self._check_target_is_one_dimensional(y)
        logger.info("-" * 90)
        logger.info(f"Starting UMAP-ing data of shape {X.shape}")

        if self.umap_engine == CUML and is_legacy_cuml():  # type: ignore
            from cuml.neighbors import NearestNeighbors

            knn = NearestNeighbors(n_neighbors=self._n_neighbors)  # type: ignore
            cc = self._umap.fit(X, y, knn_graph=knn)
            knn.fit(cc.embedding_)
            self._umap.graph_ = knn.kneighbors_graph(cc.embedding_)
        else:
            self._umap.fit(X, y)
            
        self._weighted_adjacency = self._umap.graph_
        # if changing, also update fresh_res
        self._weighted_edges_df = umap_graph_to_weighted_edges(
            self._umap.graph_, self.umap_engine, is_legacy_cuml()  # type: ignore
        )

        mins = (time() - t) / 60
        logger.info(f"-UMAP-ing took {mins:.2f} minutes total")
        logger.info(f" - or {X.shape[0]/mins:.2f} rows per minute")
        return self


    def _umap_fit_transform(self, X: pd.DataFrame, y: Union[pd.DataFrame, None] = None, verbose=False):
        if self._umap is None:
            raise ValueError("UMAP is not initialized")
        self.umap_fit(X, y, verbose=verbose)
        emb = self._umap.transform(X)
        emb = self._bundle_embedding(emb, index=X.index)
        return emb

    def transform_umap(  # noqa: E303
        self, df: pd.DataFrame, ydf: pd.DataFrame, kind: str = "nodes"
    ) -> Tuple[pd.DataFrame, pd.DataFrame, pd.DataFrame]:
        try:
            logger.debug(f"Going into Transform umap {df.shape}, {ydf.shape}")
        except:
            pass
        x, y = self.transform(df, ydf, kind=kind)
        emb = self._umap.transform(x)  # type: ignore
        emb = self._bundle_embedding(emb, index=df.index)

        if return_graph and kind not in ["edges"]:
            emb, _ = make_safe_gpu_dataframes(emb, None, 'pandas')  # for now so we don't have to touch infer_edges, force to pandas
            X, y_ = make_safe_gpu_dataframes(X, y_, 'pandas')
            g = self._infer_edges(emb, X, y_, df, 
                                  infer_on_umap_embedding=fit_umap_embedding, merge_policy=merge_policy,
                                  eps=min_dist, sample=sample, n_neighbors=n_neighbors,
                                  verbose=verbose) 
            return g
        return emb, X, y_

    def _bundle_embedding(self, emb, index):
        # Converts Embedding into dataframe and takes care if emb.dim > 2
        
        try:
            emb.get()
            import cupy as cp
            emb_dtype=str(cp.get_array_module(emb))
        except AttributeError:
            emb_dtype = str(getmodule(emb))
            
        
        if emb.shape[1] == 2 and 'cudf' not in emb_dtype and 'cupy' not in emb_dtype:
            emb = pd.DataFrame(emb, columns=[config.X, config.Y], index=index)
        elif emb.shape[1] == 2 and 'cudf' in emb_dtype:
            emb.rename(columns={0: config.X, 1: config.Y}, inplace=True)
        elif emb.shape[1] == 2 and 'cupy' in emb_dtype:
            import cudf
            emb = cudf.DataFrame(emb, columns=[config.X, config.Y], index=index)
        else:
            columns = [config.X, config.Y] + [
                f"umap_{k}" for k in range(2, emb.shape[1])
            ]
            if 'cudf' not in emb_dtype:
                emb = pd.DataFrame(emb, columns=columns, index=index)
            elif 'cudf' in emb_dtype:
                emb.columns = columns
        return emb
    
    def _process_umap(
        self,
        res,
        X_: pd.DataFrame,
        y_: pd.DataFrame,
        kind,
        memoize: bool,
        featurize_kwargs,
        verbose = False,
        **umap_kwargs,
    ):
        """
        Returns res mutated with new _xy
        """
        #from .features import ModelDict
        umap_kwargs_pure = umap_kwargs.copy()

        logger.debug("process_umap before kwargs: %s", umap_kwargs)
        umap_kwargs.update({"kind": kind, "X": X_, "y": y_})
        umap_kwargs_reuse = {**umap_kwargs, "featurize_kwargs": featurize_kwargs or {}}
        logger.debug("process_umap after kwargs: %s", umap_kwargs_reuse)

        old_res = reuse_umap(
            res, memoize, {**umap_kwargs_reuse, "featurize_kwargs": featurize_kwargs or {}}
        )
        if old_res:
            print(" --- [[ RE-USING UMAP ]]") if verbose else None
            logger.info(" --- [[ RE-USING UMAP ]]")
            print('umap previous n_components', umap_kwargs['n_components']) if verbose else None
            fresh_res = copy.copy(res)
            for attr in ["_xy", "_weighted_edges_df", "_weighted_adjacency"]:
                setattr(fresh_res, attr, getattr(old_res, attr))
            # have to set _raw_data attribute on umap?
            fresh_res._umap = old_res._umap  # this saves the day!
            #fresh_res._umap_initialized = True
            fresh_res._umap_params = umap_kwargs_pure
            return fresh_res

        print('-' * 60) if verbose else None
        print('** Fitting UMAP') if verbose else None
        res = res.umap_lazy_init(res, verbose=verbose, **umap_kwargs_pure)
        
        emb = res._umap_fit_transform(X_, y_, verbose=verbose)
        res._xy = emb
        return res

    def _set_features(  # noqa: E303
        self, res, X, y, kind, feature_engine, featurize_kwargs
    ):
        """
        Helper for setting features for memoize
        """
        kv = {}

        if not hasattr(res, "_feature_params") or res._feature_params is None:
            res._feature_params = {"nodes": {}, "edges": {}}
        # if we have featurized previously
        if kind in res._feature_params:
            # add in all the stuff that got stored in res._feature_params
            kv.update(res._feature_params[kind])
            # kv.pop('kind') # pop off kind, as featurization
            # doesn't use it (we have one for nodes, and one for
            # edges explicitly)

        if len(featurize_kwargs):
            # overwrite with anything stated in featurize_kwargs
            kv.update(featurize_kwargs)

        kv.update({"feature_engine": resolve_feature_engine(feature_engine)})

        # potentially overwrite with explicit mention here
        if X is not None:
            kv.update({"X": X})

        if y is not None:
            kv.update({"y": y})

        # set the features fully, and if this in memoize,
        # it will skip and just returns previous .featurize/umap
        featurize_kwargs = kv

        return featurize_kwargs

    def umap(
        self,
        X: XSymbolic = None,
        y: YSymbolic = None,
        kind: str = "nodes",
        scale: float = 1.0,
        n_neighbors: int = 12,
        min_dist: float = 0.1,
        spread: float = 0.5,
        local_connectivity: int = 1,
        repulsion_strength: float = 1,
        negative_sample_rate: int = 5,
        n_components: int = 2,
        metric: str = "euclidean",
        suffix: str = "",
        play: Optional[int] = 0,
        encode_position: bool = True,
        encode_weight: bool = True,
        dbscan: bool = False,
        umap_engine: UMAPEngine = "auto",
        feature_engine: str = "auto",
        inplace: bool = False,
        memoize: bool = True,
        verbose: bool = False,
        **featurize_kwargs,
    ):
        """UMAP the featurized nodes or edges data, or pass in your own X, y (optional) dataframes of values
        
        Example
<<<<<<< HEAD

=======
     
>>>>>>> c2d2fcb6
        >>> import graphistry   
        >>> g = graphistry.nodes(pd.DataFrame({'node': [0,1,2], 'data': [1,2,3], 'meta': ['a', 'b', 'c']}))
        >>> g2 = g.umap(n_components=3, spread=1.0, min_dist=0.1, n_neighbors=12, negative_sample_rate=5, local_connectivity=1, repulsion_strength=1.0, metric='euclidean', suffix='', play=0, encode_position=True, encode_weight=True, dbscan=False, engine='auto', feature_engine='auto', inplace=False, memoize=True, verbose=False)
        >>> g2.plot()
        
        Parameters
 
            :X: either a dataframe ndarray of features, or column names to featurize
            :y: either an dataframe ndarray of targets, or column names to featurize
                    targets
            :kind: `nodes` or `edges` or None.
                    If None, expects explicit X, y (optional) matrices,
                    and will Not associate them to nodes or edges.
                    If X, y (optional) is given, with kind = [nodes, edges],
                    it will associate new matrices to nodes or edges attributes.
            :scale: multiplicative scale for pruning weighted edge DataFrame
                    gotten from UMAP, between [0, ..) with high end meaning keep
                    all edges
            :n_neighbors: UMAP number of nearest neighbors to include for
                    UMAP connectivity, lower makes more compact layouts. Minimum 2
            :min_dist: UMAP float between 0 and 1, lower makes more compact
                    layouts.
            :spread: UMAP spread of values for relaxation
            :local_connectivity: UMAP connectivity parameter
            :repulsion_strength: UMAP repulsion strength
            :negative_sample_rate: UMAP negative sampling rate
            :n_components: number of components in the UMAP projection,
                    default 2
            :metric: UMAP metric, default 'euclidean'.
                    see (UMAP-LEARN)[https://umap-learn.readthedocs.io/
                    en/latest/parameters.html] documentation for more.
            :suffix: optional suffix to add to x, y attributes of umap.
            :play: Graphistry play parameter, default 0, how much to evolve
                    the network during clustering. 0 preserves the original UMAP layout.
            :encode_weight: if True, will set new edges_df from
                    implicit UMAP, default True.
            :encode_position: whether to set default plotting bindings
                    -- positions x,y from umap for .plot(), default True
            :dbscan: whether to run DBSCAN on the UMAP embedding, default False.
            :engine: selects which engine to use to calculate UMAP:
                    default "auto" will use cuML if available, otherwise UMAP-LEARN.
            :feature_engine: How to encode data
                    ("none", "auto", "pandas", "dirty_cat", "torch")
            :inplace: bool = False, whether to modify the current object, default False.
                    when False, returns a new object, useful for chaining in a functional paradigm.
            :memoize: whether to memoize the results of this method,
                    default True.
            :verbose: whether to print out extra information, default False.

        :return: self, with attributes set with new data
        """
        if umap_engine == UMAP_LEARN:
            assert_imported()
        elif umap_engine == CUML:
            assert_imported_cuml()

        umap_kwargs = dict(
            n_components=n_components,
            metric=metric,
            n_neighbors=n_neighbors,
            min_dist=min_dist,
            spread=spread,
            local_connectivity=local_connectivity,
            repulsion_strength=repulsion_strength,
            negative_sample_rate=negative_sample_rate,
            umap_engine=umap_engine,
            suffix=suffix,
        )
        logger.debug("umap_kwargs: %s", umap_kwargs)

        # temporary until we have full cudf support in feature_utils.py
        has_cudf, _, cudf = lazy_cudf_import_has_dependancy()

        if has_cudf:
            flag_nodes_cudf = isinstance(self._nodes, cudf.DataFrame)
            flag_edges_cudf = isinstance(self._edges, cudf.DataFrame)

            if flag_nodes_cudf or flag_edges_cudf:
                res = self
                if flag_nodes_cudf:
                    res._nodes = res._nodes.to_pandas()
                if flag_edges_cudf:
                    res._edges = res._edges.to_pandas()
                res = res.umap(X=self._nodes, y=self._edges, **umap_kwargs)  # type: ignore
                return res

        if inplace:
            res = self
        else:
            res = self.bind()

        res = res.umap_lazy_init(res, verbose=verbose, **umap_kwargs)  # type: ignore

        logger.debug("umap input X :: %s", X)
        logger.debug("umap input y :: %s", y)

        featurize_kwargs = self._set_features(
            res, X, y, kind, feature_engine, {**featurize_kwargs, "memoize": memoize}
        )
        # umap_kwargs = {**umap_kwargs,
        # 'featurize_kwargs': featurize_kwargs or {}}

        if kind == "nodes":
            index = res._nodes.index
            if res._node is None:
                logger.debug("-Writing new node name")
                res = res.nodes(  # type: ignore
                    res._nodes.reset_index(drop=True)
                    .reset_index()
                    .rename(columns={"index": config.IMPLICIT_NODE_ID}),
                    config.IMPLICIT_NODE_ID,
                )
                res._nodes.index = index

            nodes = res._nodes[res._node].values

            logger.debug("propagating with featurize_kwargs: %s", featurize_kwargs)
            (
                X_,
                y_,
                res,
            ) = res._featurize_or_get_nodes_dataframe_if_X_is_None(  # type: ignore
                **featurize_kwargs
            )

            logger.debug("umap X_: %s", X_)
            logger.debug("umap y_: %s", y_)
            logger.debug("data is type :: %s", (type(X_)))
            if isinstance(X_, pd.DataFrame):
                index_to_nodes_dict = dict(zip(range(len(nodes)), nodes))
            elif 'cudf.core.dataframe' in str(getmodule(X_)):
                index_to_nodes_dict = nodes

            res = res._process_umap(
                res, X_, y_, kind, memoize, featurize_kwargs, verbose, **umap_kwargs
            )

            res._weighted_adjacency_nodes = res._weighted_adjacency
            if res._xy is None:
                raise RuntimeError("This should not happen")
            res._node_embedding = res._xy
            # TODO user-guidable edge merge policies like upsert?
            res._weighted_edges_df_from_nodes = (
                prune_weighted_edges_df_and_relabel_nodes(
                    res._weighted_edges_df,  # type: ignore
                    scale=scale,
                    index_to_nodes_dict=index_to_nodes_dict,
                )
            )
        elif kind == "edges":

            logger.debug("propagating with featurize_kwargs: %s", featurize_kwargs)
            (
                X_,
                y_,
                res,
            ) = res._featurize_or_get_edges_dataframe_if_X_is_None(  # type: ignore
                **featurize_kwargs
            )

            # add the safe coercion here 
            X_, y_ = make_safe_gpu_dataframes(X_, y_, res.umap_engine)  # type: ignore

            res = res._process_umap(
                res, X_, y_, kind, memoize, featurize_kwargs, **umap_kwargs
            )
            res._weighted_adjacency_edges = res._weighted_adjacency
            if res._xy is None:
                raise RuntimeError("This should not happen")
            res._edge_embedding = res._xy
            res._weighted_edges_df_from_edges = (
                prune_weighted_edges_df_and_relabel_nodes(
                    res._weighted_edges_df,  # type: ignore
                    scale=scale,
                    index_to_nodes_dict=None,
                )
            )
        elif kind is None:
            logger.warning(
                "kind should be one of `nodes` or `edges` unless"
                "you are passing explicit matrices"
            )
            if X is not None and isinstance(X, pd.DataFrame) or '':
                logger.info("New Matrix `X` passed in for UMAP-ing")
                xy = res._umap_fit_transform(X, y, verbose=verbose)
                res._xy = xy
                res._weighted_edges_df = prune_weighted_edges_df_and_relabel_nodes(
                    res._weighted_edges_df, scale=scale
                )
                logger.info(  # noqa: E501
                    "Reduced Coordinates are stored in `._xy` attribute and "  # noqa: E501
                    "pruned weighted_edge_df in `._weighted_edges_df` attribute"  # noqa: E501
                )
            else:
                logger.error(
                    "If `kind` is `None`, `X` and optionally `y`"
                    "must be given."
                )
        else:
            raise ValueError(
                f"`kind` needs to be one of `nodes`, `edges`, `None`, got {kind}"  # noqa: E501
            )
        res = res._bind_xy_from_umap(
            res, kind, encode_position, encode_weight, play
        )  # noqa: E501

        if res.umap_engine == CUML and is_legacy_cuml():  # type: ignore
            res = res.prune_self_edges()

        if dbscan:
            res = res.dbscan(min_dist=min_dist, kind=kind, fit_umap_embedding=True, verbose=verbose)  # type: ignore

        if not inplace:
            return res

    def _bind_xy_from_umap(
        self,
        res: Any,
        kind: str,
        encode_position: bool,
        encode_weight: bool,
        play: Optional[int],
    ):
        df = res._nodes if kind == "nodes" else res._edges

        df = df.copy(deep=False)
        x_name = config.X + res._suffix
        y_name = config.Y + res._suffix
        if kind == "nodes":
            emb = res._node_embedding
        else:
            emb = res._edge_embedding
            
        if type(df) == type(emb):
            df[x_name] = emb.values.T[0]
            df[y_name] = emb.values.T[1]
        elif isinstance(df, pd.DataFrame) and 'cudf' in str(getmodule(emb)):
            df[x_name] = emb.to_numpy().T[0]
            df[y_name] = emb.to_numpy().T[1]

        res = res.nodes(df) if kind == "nodes" else res.edges(df)

        if encode_weight and kind == "nodes":
            # adds the implicit edge dataframe and binds it to
            # graphistry instance
            w_name = config.WEIGHT + res._suffix
            umap_edges_df = res._weighted_edges_df_from_nodes.copy(deep=False)
            umap_edges_df = umap_edges_df.rename(columns={config.WEIGHT: w_name})
            res = res.edges(umap_edges_df, config.SRC, config.DST)
            logger.info(
                " - Wrote new edges_dataframe from UMAP "
                f"embedding of shape {res._edges.shape}"
            )
            res = res.bind(edge_weight=w_name)

        if encode_position and kind == "nodes":
            if play is not None:
                return res.bind(point_x=x_name, point_y=y_name).layout_settings(
                    play=play
                )
            else:
                return res.bind(point_x=x_name, point_y=y_name)

        return res

    def filter_weighted_edges(
        self,
        scale: float = 1.0,
        index_to_nodes_dict: Optional[Dict] = None,
        inplace: bool = False,
        kind: str = "nodes",
    ):
        """
        Filter edges based on _weighted_edges_df (ex: from .umap())

        """
        if inplace:
            res = self
        else:
            res = self.bind()

        if res._weighted_edges_df is not None:
            res._weighted_edges_df_from_nodes = (
                prune_weighted_edges_df_and_relabel_nodes(
                    res._weighted_edges_df,
                    scale=scale,
                    index_to_nodes_dict=index_to_nodes_dict,
                )
            )
        else:
            raise RuntimeError("UMAP has not been run, run g.umap(...) first")

        # write new res._edges df
        res = self._bind_xy_from_umap(
            res, kind, encode_position=True, encode_weight=True, play=0
        )

        if not inplace:
            return res<|MERGE_RESOLUTION|>--- conflicted
+++ resolved
@@ -478,11 +478,7 @@
         """UMAP the featurized nodes or edges data, or pass in your own X, y (optional) dataframes of values
         
         Example
-<<<<<<< HEAD
-
-=======
      
->>>>>>> c2d2fcb6
         >>> import graphistry   
         >>> g = graphistry.nodes(pd.DataFrame({'node': [0,1,2], 'data': [1,2,3], 'meta': ['a', 'b', 'c']}))
         >>> g2 = g.umap(n_components=3, spread=1.0, min_dist=0.1, n_neighbors=12, negative_sample_rate=5, local_connectivity=1, repulsion_strength=1.0, metric='euclidean', suffix='', play=0, encode_position=True, encode_weight=True, dbscan=False, engine='auto', feature_engine='auto', inplace=False, memoize=True, verbose=False)
