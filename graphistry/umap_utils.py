--- conflicted
+++ resolved
@@ -13,15 +13,9 @@
 from .PlotterBase import Plottable, WeakValueDictionary
 from .util import check_set_memoize
 
-<<<<<<< HEAD
-#logger = logging.getLogger(__name__)
-
-logger = setup_logger(name=__name__, verbose=config.VERBOSE)
-=======
 import logging
 
 logger = logging.getLogger(__name__)
->>>>>>> 4434fda6
 
 if TYPE_CHECKING:
     MIXIN_BASE = FeatureMixin
@@ -293,14 +287,10 @@
     _umap_memoize: WeakValueDictionary = WeakValueDictionary()
 
     def __init__(self, *args, **kwargs):
-<<<<<<< HEAD
-        self.umap_initialized = False
-        self.engine = 'umap_learn'
-=======
         #self._umap_initialized = False
         #self.engine = self.engine if hasattr(self, "engine") else None
         pass
->>>>>>> 4434fda6
+
 
     def umap_lazy_init(
         self,
@@ -361,26 +351,10 @@
         res._negative_sample_rate = negative_sample_rate
         res._umap = umap_engine.UMAP(**umap_kwargs)
         res.engine = engine_resolved
+        #self.engine = engine_resolved
         res._suffix = suffix
                                                             
         return res
-
-<<<<<<< HEAD
-            self.n_components = n_components
-            self.metric = metric
-            self.n_neighbors = n_neighbors
-            self.min_dist = min_dist
-            self.spread = spread
-            self.local_connectivity = local_connectivity
-            self.repulsion_strength = repulsion_strength
-            self.negative_sample_rate = negative_sample_rate
-            self._umap = umap_engine.UMAP(**umap_kwargs)
-            self.umap_initialized = True
-            self.engine = engine_resolved
-            self.engine_in = self.engine_out = engine_resolved
-            self.suffix = suffix
-=======
->>>>>>> 4434fda6
 
     #@safe_gpu_dataframes
     def _check_target_is_one_dimensional(self, y: Union[pd.DataFrame, None]):
@@ -405,12 +379,7 @@
         else:
             raise ValueError('kind must be one of `nodes` or `edges`')
 
-<<<<<<< HEAD
-    #@safe_gpu_dataframes
-    def umap_fit(self, X: pd.DataFrame, y: Union[pd.DataFrame, None] = None):
-=======
     def umap_fit(self, X: pd.DataFrame, y: Union[pd.DataFrame, None] = None, verbose=False):
->>>>>>> 4434fda6
         if self._umap is None:
             raise ValueError("UMAP is not initialized")
         t = time()
@@ -439,12 +408,8 @@
         logger.info(f" - or {X.shape[0]/mins:.2f} rows per minute")
         return self
 
-<<<<<<< HEAD
-    #@safe_gpu_dataframes
-    def umap_fit_transform(self, X: pd.DataFrame, y: Union[pd.DataFrame, None] = None):
-=======
+
     def _umap_fit_transform(self, X: pd.DataFrame, y: Union[pd.DataFrame, None] = None, verbose=False):
->>>>>>> 4434fda6
         if self._umap is None:
             raise ValueError("UMAP is not initialized")
         self.umap_fit(X, y, verbose=verbose)
@@ -452,18 +417,7 @@
         emb = self._bundle_embedding(emb, index=X.index)
         return emb
 
-<<<<<<< HEAD
-    #@safe_gpu_dataframes
-    def transform_umap(  # noqa: E303
-        self, df: pd.DataFrame, ydf: pd.DataFrame, kind: str = "nodes"
-    ) -> Tuple[pd.DataFrame, pd.DataFrame, pd.DataFrame]:
-        try:
-            logger.debug(f"Going into Transform umap {df.shape}, {ydf.shape}")
-        except:
-            pass
-        x, y = self.transform(df, ydf, kind=kind)
-        emb = self._umap.transform(x)  # type: ignore
-=======
+
     def transform_umap(self, df: pd.DataFrame, 
                     y: Optional[pd.DataFrame] = None, 
                     kind: str = 'nodes', 
@@ -492,7 +446,6 @@
         """
         X, y_ = self.transform(df, y, kind=kind, return_graph=False, verbose=verbose)
         emb = self._umap.transform(X)  # type: ignore
->>>>>>> 4434fda6
         emb = self._bundle_embedding(emb, index=df.index)
         if return_graph and kind not in ["edges"]:
             g = self._infer_edges(emb, X, y_, df, 
@@ -502,33 +455,22 @@
             return g        
         return emb, X, y_
 
-    #@safe_gpu_dataframes
     def _bundle_embedding(self, emb, index):
         # Converts Embedding into dataframe and takes care if emb.dim > 2
-<<<<<<< HEAD
         if emb.shape[1] == 2 and 'cudf.core.dataframe' not in str(getmodule(emb)):
             emb = pd.DataFrame(emb, columns=[config.X, config.Y], index=index)
         elif emb.shape[1] == 2 and 'cudf.core.dataframe' in str(getmodule(emb)):
             emb.rename(columns={0:config.X,1: config.Y},inplace=True)
         else:
-=======
-        columns = [config.X, config.Y]
-        if emb.shape[1] > 2:
->>>>>>> 4434fda6
             columns = [config.X, config.Y] + [
                 f"umap_{k}" for k in range(2, emb.shape[1])
             ]
-<<<<<<< HEAD
             if 'cudf.core.dataframe' not in str(getmodule(emb)):
                 emb = pd.DataFrame(emb, columns=columns, index=index)
             elif 'cudf.core.dataframe' in str(getmodule(emb)):
                 emb.columns=columns
-=======
-        emb = pd.DataFrame(emb, columns=columns, index=index)
->>>>>>> 4434fda6
         return emb
 
-    #@safe_gpu_dataframes
     def _process_umap(
         self,
         res,
@@ -566,16 +508,12 @@
             #fresh_res._umap_initialized = True
             fresh_res._umap_params = umap_kwargs_pure
             return fresh_res
-<<<<<<< HEAD
-        emb = res.umap_fit_transform(X_, y_)
-=======
-        
+
         print('-' * 60) if verbose else None
         print('** Fitting UMAP') if verbose else None
         res = res.umap_lazy_init(res, verbose=verbose, **umap_kwargs_pure)
         
         emb = res._umap_fit_transform(X_, y_, verbose=verbose)
->>>>>>> 4434fda6
         res._xy = emb
         return res
 
@@ -764,7 +702,7 @@
                 index_to_nodes_dict = nodes  # {}?
 
             ## add the safe coercion here 
-            X_, y_ = make_safe_gpu_dataframes(X_, y_, self.engine)
+            X_, y_ = make_safe_gpu_dataframes(X_, y_, res.engine)
 
             res = res._process_umap(
                 res, X_, y_, kind, memoize, featurize_kwargs, verbose, **umap_kwargs
@@ -774,11 +712,6 @@
             if res._xy is None:
                 raise RuntimeError("This should not happen")
             res._node_embedding = res._xy
-<<<<<<< HEAD
-
-            # TODO add edge filter so graph doesn't have double edges
-=======
->>>>>>> 4434fda6
             # TODO user-guidable edge merge policies like upsert?
             res._weighted_edges_df_from_nodes = (
                 prune_weighted_edges_df_and_relabel_nodes(
@@ -799,7 +732,7 @@
             )
 
             ## add the safe coercion here 
-            X_, y_ = make_safe_gpu_dataframes(X_, y_, self.engine)
+            X_, y_ = make_safe_gpu_dataframes(X_, y_, res.engine)
 
             res = res._process_umap(
                 res, X_, y_, kind, memoize, featurize_kwargs, **umap_kwargs
