--- conflicted
+++ resolved
@@ -583,11 +583,6 @@
         featurize_kwargs = self._set_features(
             res, X, y, kind, feature_engine, {**featurize_kwargs, "memoize": memoize}
         )
-<<<<<<< HEAD
-=======
-        # umap_kwargs = {**umap_kwargs,
-        # 'featurize_kwargs': featurize_kwargs or {}}
->>>>>>> 7a74dc87
 
         if kind == "nodes":
             if res._node is None:
