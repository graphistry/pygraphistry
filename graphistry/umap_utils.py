--- conflicted
+++ resolved
@@ -31,28 +31,18 @@
 
 ###############################################################################
 
-<<<<<<< HEAD
 def assert_imported():
     umap_ = deps.umap
     if not umap_:
-=======
-
-def assert_imported():
-    has_dependancy_, import_exn, _ = lazy_umap_import()
-    if not has_dependancy_:
->>>>>>> 56d83dbe
+
         logger.error("UMAP not found, trying running " "`pip install graphistry[ai]`")
         # raise import_exn
 
 
 def assert_imported_cuml():
-<<<<<<< HEAD
     cuml_ = deps.cuml
     if not cuml_:
-=======
-    has_cuml_dependancy_, import_cuml_exn, _ = lazy_cuml_import()
-    if not has_cuml_dependancy_:
->>>>>>> 56d83dbe
+
         logger.warning("cuML not found, trying running " "`pip install cuml`")
         # raise import_cuml_exn
 
@@ -80,19 +70,11 @@
     if engine in [CUML, UMAP_LEARN]:
         return engine  # type: ignore
     if engine in ["auto"]:
-<<<<<<< HEAD
         cuml_ = deps.cuml
         if cuml_:
             return 'cuml'
         umap_ = deps.umap
         if umap_:
-=======
-        has_cuml_dependancy_, _, _ = lazy_cuml_import()
-        if has_cuml_dependancy_:
-            return 'cuml'
-        has_umap_dependancy_, _, _ = lazy_umap_import()
-        if has_umap_dependancy_:
->>>>>>> 56d83dbe
             return 'umap_learn'
 
     raise ValueError(  # noqa
@@ -121,14 +103,9 @@
             elif isinstance(value, pd.DataFrame) and engine in ["cuml", "cu_cat"]:
                 new_kwargs[key] = cudf.from_pandas(value)
         return new_kwargs['X'], new_kwargs['y']
-<<<<<<< HEAD
     
     if has_cudf:
-=======
-
-    has_cudf_dependancy_, _, cudf = lazy_cudf_import()
-    if has_cudf_dependancy_:
->>>>>>> 56d83dbe
+
         return safe_cudf(X, y)
     else:
         return X, y
@@ -196,15 +173,9 @@
         engine_resolved = resolve_umap_engine(engine)
         # FIXME remove as set_new_kwargs will always replace?
         if engine_resolved == UMAP_LEARN:
-<<<<<<< HEAD
             umap_engine = deps.umap
         elif engine_resolved == CUML:
             umap_engine = deps.cuml
-=======
-            _, _, umap_engine = lazy_umap_import()
-        elif engine_resolved == CUML:
-            _, _, umap_engine = lazy_cuml_import()
->>>>>>> 56d83dbe
         else:
             raise ValueError(
                 "No umap engine, ensure 'auto', 'umap_learn', or 'cuml', and the library is installed"
@@ -562,12 +533,8 @@
         logger.debug("umap_kwargs: %s", umap_kwargs)
 
         # temporary until we have full cudf support in feature_utils.py
-<<<<<<< HEAD
         self.has_cudf = deps.cudf
         cudf = deps.cudf
-=======
-        has_cudf, _, cudf = lazy_cudf_import()
->>>>>>> 56d83dbe
 
         if self.has_cudf:
             flag_nodes_cudf = isinstance(self._nodes, cudf.DataFrame)
