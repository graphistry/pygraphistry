import copy
from time import time
from typing import TYPE_CHECKING, Any, Dict, Optional, Tuple, Union
from inspect import getmodule

import pandas as pd

from . import constants as config
from .constants import CUML, UMAP_LEARN
from .feature_utils import (FeatureMixin, Literal, XSymbolic, YSymbolic,
                            prune_weighted_edges_df_and_relabel_nodes,
                            resolve_feature_engine)
from .PlotterBase import Plottable, WeakValueDictionary
from .util import check_set_memoize

import logging

logger = logging.getLogger(__name__)

if TYPE_CHECKING:
    MIXIN_BASE = FeatureMixin
else:
    MIXIN_BASE = object


###############################################################################


def lazy_umap_import_has_dependancy():
    try:
        import warnings

        warnings.filterwarnings("ignore")
        import umap  # noqa

        return True, "ok", umap
    except ModuleNotFoundError as e:
        return False, e, None


def lazy_cuml_import_has_dependancy():
    try:
        import warnings

        warnings.filterwarnings("ignore")
        with warnings.catch_warnings():
            warnings.filterwarnings("ignore")
            import cuml  # type: ignore

        return True, "ok", cuml
    except ModuleNotFoundError as e:
        return False, e, None

def lazy_cudf_import_has_dependancy():
    try:
        import warnings

        warnings.filterwarnings("ignore")
        import cudf  # type: ignore

        return True, "ok", cudf
    except ModuleNotFoundError as e:
        return False, e, None

def assert_imported():
    has_dependancy_, import_exn, _ = lazy_umap_import_has_dependancy()
    if not has_dependancy_:
        logger.error("UMAP not found, trying running " "`pip install graphistry[ai]`")
        raise import_exn


def assert_imported_cuml():
    has_cuml_dependancy_, import_cuml_exn, _ = lazy_cuml_import_has_dependancy()
    if not has_cuml_dependancy_:
        logger.warning("cuML not found, trying running " "`pip install cuml`")
        raise import_cuml_exn


def is_legacy_cuml():
    try:
        import cuml

        vs = cuml.__version__.split(".")
        if (vs[0] in ["0", "21"]) or (vs[0] == "22" and float(vs[1]) < 6):
            return True
        else:
            return False
    except ModuleNotFoundError:
        return False


UMAPEngineConcrete = Literal['cuml', 'umap_learn']
UMAPEngine = Literal[UMAPEngineConcrete, "auto"]


def resolve_umap_engine(
    engine: UMAPEngine,
) -> UMAPEngineConcrete:  # noqa
    if engine in [CUML, UMAP_LEARN]:
        return engine  # type: ignore
    if engine in ["auto"]:
        has_cuml_dependancy_, _, _ = lazy_cuml_import_has_dependancy()
        if has_cuml_dependancy_:
            return 'cuml'
        has_umap_dependancy_, _, _ = lazy_umap_import_has_dependancy()
        if has_umap_dependancy_:
            return 'umap_learn'

    raise ValueError(  # noqa
        f'engine expected to be "auto", '
        '"umap_learn", or  "cuml" '
        f"but received: {engine} :: {type(engine)}"
    )


def make_safe_gpu_dataframes(X, y, engine):

    def safe_cudf(X, y):
        # remove duplicate columns
        if len(X.columns) != len(set(X.columns)):
            X = X.loc[:, ~X.columns.duplicated()]
        try:
            y = y.loc[:, ~y.columns.duplicated()]
        except:
            pass
        new_kwargs = {}
        kwargs = {'X': X, 'y': y}
        for key, value in kwargs.items():
            if isinstance(value, cudf.DataFrame) and engine in ["pandas", "umap_learn", "dirty_cat"]:
                new_kwargs[key] = value.to_pandas()
            elif isinstance(value, pd.DataFrame) and engine in ["cuml", "cu_cat"]:
                new_kwargs[key] = cudf.from_pandas(value)
            else:
                new_kwargs[key] = value
        return new_kwargs['X'], new_kwargs['y']

    has_cudf_dependancy_, _, cudf = lazy_cudf_import_has_dependancy()
    if has_cudf_dependancy_:
        return safe_cudf(X, y)
    else:
        return X, y

###############################################################################

# #############################################################################
#
#      Fast Memoize
#
# #############################################################################


def reuse_umap(g: Plottable, memoize: bool, metadata: Any):  # noqa: C901
    return check_set_memoize(
        g, metadata, attribute="_umap_param_to_g", name="umap", memoize=memoize
    )


def umap_graph_to_weighted_edges(umap_graph, engine, is_legacy, cfg=config):
    logger.debug("Calculating weighted adjacency (edge) DataFrame")
    coo = umap_graph.tocoo()
    src, dst, weight_col = cfg.SRC, cfg.DST, cfg.WEIGHT
    if (engine == "umap_learn") or is_legacy:
        _weighted_edges_df = pd.DataFrame(
            {src: coo.row, dst: coo.col, weight_col: coo.data}
        )
    elif (engine == "cuml") and not is_legacy:
        _weighted_edges_df = pd.DataFrame(
            {src: coo.get().row, dst: coo.get().col, weight_col: coo.get().data}
        )
    return _weighted_edges_df


class UMAPMixin(MIXIN_BASE):
    """
    UMAP Mixin for automagic UMAPing
    """
    # FIXME where is this used? 
    _umap_memoize: WeakValueDictionary = WeakValueDictionary()

    def __init__(self, *args, **kwargs):
        #self._umap_initialized = False
        #self.engine = self.engine if hasattr(self, "engine") else None
        pass


    def umap_lazy_init(
        self,
        res,
        n_neighbors: int = 12,
        min_dist: float = 0.1,
        spread: float = 0.5,
        local_connectivity: int = 1,
        repulsion_strength: float = 1,
        negative_sample_rate: int = 5,
        n_components: int = 2,
        metric: str = "euclidean",
        engine: UMAPEngine = "auto",
        suffix: str = "",
        verbose: bool = False,
    ):
        from graphistry.features import ModelDict

        engine_resolved = resolve_umap_engine(engine)
        # FIXME remove as set_new_kwargs will always replace?
        if engine_resolved == UMAP_LEARN:
            _, _, umap_engine = lazy_umap_import_has_dependancy()
        elif engine_resolved == CUML:
            _, _, umap_engine = lazy_cuml_import_has_dependancy()
        else:
            raise ValueError(
                "No umap engine, ensure 'auto', 'umap_learn', or 'cuml', and the library is installed"
            )
        umap_kwargs = ModelDict("UMAP Parameters",
                **{
                    "n_components": n_components,
                    **({"metric": metric} if engine_resolved == UMAP_LEARN else {}),  # type: ignore
                    "n_neighbors": n_neighbors,
                    "min_dist": min_dist,
                    "spread": spread,
                    "local_connectivity": local_connectivity,
                    "repulsion_strength": repulsion_strength,
                    "negative_sample_rate": negative_sample_rate,
                }
            )
        
        if getattr(res, '_umap_params', None) == umap_kwargs:
            print('Same umap params as last time, skipping new init') if verbose else None
            return res
        
        print('lazy init') if verbose else None
        print(umap_kwargs) if verbose else None
        # set new umap kwargs
        res._umap_params = umap_kwargs  

        res._n_components = n_components
        res._metric = metric
        res._n_neighbors = n_neighbors
        res._min_dist = min_dist
        res._spread = spread
        res._local_connectivity = local_connectivity
        res._repulsion_strength = repulsion_strength
        res._negative_sample_rate = negative_sample_rate
        res._umap = umap_engine.UMAP(**umap_kwargs)
        res.engine = engine_resolved
        res._suffix = suffix
                                                            
        return res

    #@safe_gpu_dataframes
    def _check_target_is_one_dimensional(self, y: Union[pd.DataFrame, None]):
        if y is None:
            return None
        if y.ndim == 1:
            return y
        elif y.ndim == 2 and y.shape[1] == 1:
            return y
        else:
            logger.warning(
                f"* Ignoring target column of shape {y.shape} in UMAP fit, "
                "as it is not one dimensional"
            )
            return None
    
    def _get_embedding(self, kind='nodes'):
        if kind == 'nodes':
            return self._node_embedding
        elif kind == 'edges':
            return self._edge_embedding
        else:
            raise ValueError('kind must be one of `nodes` or `edges`')

    def umap_fit(self, X: pd.DataFrame, y: Union[pd.DataFrame, None] = None, verbose=False):
        if self._umap is None:
            raise ValueError("UMAP is not initialized")
        t = time()
        y = self._check_target_is_one_dimensional(y)
        logger.info("-" * 90)
        logger.info(f"Starting UMAP-ing data of shape {X.shape}")

        if self.engine == CUML and is_legacy_cuml():  # type: ignore
            from cuml.neighbors import NearestNeighbors

            knn = NearestNeighbors(n_neighbors=self._n_neighbors)  # type: ignore
            cc = self._umap.fit(X, y, knn_graph=knn)
            knn.fit(cc.embedding_)
            self._umap.graph_ = knn.kneighbors_graph(cc.embedding_)
        else:
            self._umap.fit(X, y)
            
        self._weighted_adjacency = self._umap.graph_
        # if changing, also update fresh_res
        self._weighted_edges_df = umap_graph_to_weighted_edges(
            self._umap.graph_, self.engine, is_legacy_cuml()  # type: ignore
        )

        mins = (time() - t) / 60
        logger.info(f"-UMAP-ing took {mins:.2f} minutes total")
        logger.info(f" - or {X.shape[0]/mins:.2f} rows per minute")
        return self


    def _umap_fit_transform(self, X: pd.DataFrame, y: Union[pd.DataFrame, None] = None, verbose=False):
        if self._umap is None:
            raise ValueError("UMAP is not initialized")
        self.umap_fit(X, y, verbose=verbose)
        emb = self._umap.transform(X)
        emb = self._bundle_embedding(emb, index=X.index)
        return emb


    def transform_umap(self, df: pd.DataFrame, 
                    y: Optional[pd.DataFrame] = None, 
                    kind: str = 'nodes', 
                    min_dist: Union[str, float, int] = 'auto', 
                    n_neighbors: int = 7,
                    merge_policy: bool = False,
                    sample: Optional[int] = None, 
                    return_graph: bool = True,
                    fit_umap_embedding: bool = True,
                    verbose: bool = False
    ) -> Union[Tuple[pd.DataFrame, pd.DataFrame, pd.DataFrame], Plottable]:
        """Transforms data into UMAP embedding
        
        Args:
            :df: Dataframe to transform
            :y: Target column
            :kind: One of `nodes` or `edges`
            :min_dist: Epsilon for including neighbors in infer_graph
            :n_neighbors: Number of neighbors to use for contextualization
            :merge_policy: if True, use previous graph, adding new batch to existing graph's neighbors
                useful to contextualize new data against existing graph. If False, `sample` is irrelevant.

            sample: Sample number of existing graph's neighbors to use for contextualization -- helps make denser graphs
            return_graph: Whether to return a graph or just the embeddings
            fit_umap_embedding: Whether to infer graph from the UMAP embedding on the new data, default True
            verbose: Whether to print information about the graph inference
        """
        df, y = make_safe_gpu_dataframes(df, y, 'pandas')
        X, y_ = self.transform(df, y, kind=kind, return_graph=False, verbose=verbose)
        X, y_ = make_safe_gpu_dataframes(X, y_, self.engine)  # type: ignore
        emb = self._umap.transform(X)  # type: ignore
        emb = self._bundle_embedding(emb, index=df.index)
        if return_graph and kind not in ["edges"]:
            emb, _ = make_safe_gpu_dataframes(emb, None, 'pandas')  # for now so we don't have to touch infer_edges, force to pandas
            X, y_ = make_safe_gpu_dataframes(X, y_, 'pandas')
            g = self._infer_edges(emb, X, y_, df, 
                                  infer_on_umap_embedding=fit_umap_embedding, merge_policy=merge_policy,
                                  eps=min_dist, sample=sample, n_neighbors=n_neighbors,
                                  verbose=verbose) 
            return g
        return emb, X, y_

    def _bundle_embedding(self, emb, index):
        # Converts Embedding into dataframe and takes care if emb.dim > 2
        if emb.shape[1] == 2 and 'cudf.core.dataframe' not in str(getmodule(emb)) and not hasattr(emb, 'device'):
            emb = pd.DataFrame(emb, columns=[config.X, config.Y], index=index)
        elif emb.shape[1] == 2 and 'cudf.core.dataframe' in str(getmodule(emb)):
            emb.rename(columns={0: config.X, 1: config.Y}, inplace=True)
        elif emb.shape[1] == 2 and hasattr(emb, 'device'):
            import cudf
            emb = cudf.DataFrame(emb, columns=[config.X, config.Y], index=index)
        else:
            columns = [config.X, config.Y] + [
                f"umap_{k}" for k in range(2, emb.shape[1])
            ]
            if 'cudf.core.dataframe' not in str(getmodule(emb)):
                emb = pd.DataFrame(emb, columns=columns, index=index)
            elif 'cudf.core.dataframe' in str(getmodule(emb)):
                emb.columns = columns
        return emb

    def _process_umap(
        self,
        res,
        X_: pd.DataFrame,
        y_: pd.DataFrame,
        kind,
        memoize: bool,
        featurize_kwargs,
        verbose = False,
        **umap_kwargs,
    ):
        """
        Returns res mutated with new _xy
        """
        #from .features import ModelDict
        umap_kwargs_pure = umap_kwargs.copy()

        logger.debug("process_umap before kwargs: %s", umap_kwargs)
        umap_kwargs.update({"kind": kind, "X": X_, "y": y_})
        umap_kwargs_reuse = {**umap_kwargs, "featurize_kwargs": featurize_kwargs or {}}
        logger.debug("process_umap after kwargs: %s", umap_kwargs_reuse)

        old_res = reuse_umap(
            res, memoize, {**umap_kwargs_reuse, "featurize_kwargs": featurize_kwargs or {}}
        )
        if old_res:
            print(" --- [[ RE-USING UMAP ]]") if verbose else None
            logger.info(" --- [[ RE-USING UMAP ]]")
            print('umap previous n_components', umap_kwargs['n_components']) if verbose else None
            fresh_res = copy.copy(res)
            for attr in ["_xy", "_weighted_edges_df", "_weighted_adjacency"]:
                if hasattr(old_res, attr):
                    setattr(fresh_res, attr, getattr(old_res, attr))
            # have to set _raw_data attribute on umap?
            fresh_res._umap = old_res._umap  # this saves the day!
            #fresh_res._umap_initialized = True
            fresh_res._umap_params = umap_kwargs_pure
            return fresh_res

        print('-' * 60) if verbose else None
        print('** Fitting UMAP') if verbose else None
        res = res.umap_lazy_init(res, verbose=verbose, **umap_kwargs_pure)
        
        emb = res._umap_fit_transform(X_, y_, verbose=verbose)
        res._xy = emb
        return res

    def _set_features(  # noqa: E303
        self, res, X, y, kind, feature_engine, featurize_kwargs
    ):
        """
        Helper for setting features for memoize
        """
        kv = {}

        if not hasattr(res, "_feature_params") or res._feature_params is None:
            res._feature_params = {"nodes": {}, "edges": {}}
        # if we have featurized previously
        if kind in res._feature_params:
            # add in all the stuff that got stored in res._feature_params
            kv.update(res._feature_params[kind])
            # kv.pop('kind') # pop off kind, as featurization
            # doesn't use it (we have one for nodes, and one for
            # edges explicitly)

        if len(featurize_kwargs):
            # overwrite with anything stated in featurize_kwargs
            kv.update(featurize_kwargs)

        kv.update({"feature_engine": resolve_feature_engine(feature_engine)})

        # potentially overwrite with explicit mention here
        if X is not None:
            kv.update({"X": X})

        if y is not None:
            kv.update({"y": y})

        # set the features fully, and if this in memoize,
        # it will skip and just returns previous .featurize/umap
        featurize_kwargs = kv

        return featurize_kwargs

    def umap(
        self,
        X: XSymbolic = None,
        y: YSymbolic = None,
        kind: str = "nodes",
        scale: float = 1.0,
        n_neighbors: int = 12,
        min_dist: float = 0.1,
        spread: float = 0.5,
        local_connectivity: int = 1,
        repulsion_strength: float = 1,
        negative_sample_rate: int = 5,
        n_components: int = 2,
        metric: str = "euclidean",
        suffix: str = "",
        play: Optional[int] = 0,
        encode_position: bool = True,
        encode_weight: bool = True,
        dbscan: bool = False,
        engine: UMAPEngine = "auto",
        feature_engine: str = "auto",
        inplace: bool = False,
        memoize: bool = True,
        verbose: bool = False,
        **featurize_kwargs,
    ):
        """UMAP the featurized nodes or edges data, or pass in your own X, y (optional) dataframes of values
        
        Example

        >>> import graphistry   
        >>> g = graphistry.nodes(pd.DataFrame({'node': [0,1,2], 'data': [1,2,3], 'meta': ['a', 'b', 'c']}))
        >>> g2 = g.umap(n_components=3, spread=1.0, min_dist=0.1, n_neighbors=12, negative_sample_rate=5, local_connectivity=1, repulsion_strength=1.0, metric='euclidean', suffix='', play=0, encode_position=True, encode_weight=True, dbscan=False, engine='auto', feature_engine='auto', inplace=False, memoize=True, verbose=False)
        >>> g2.plot()
        
        Parameters
 
            :X: either a dataframe ndarray of features, or column names to featurize
            :y: either an dataframe ndarray of targets, or column names to featurize
                    targets
            :kind: `nodes` or `edges` or None.
                    If None, expects explicit X, y (optional) matrices,
                    and will Not associate them to nodes or edges.
                    If X, y (optional) is given, with kind = [nodes, edges],
                    it will associate new matrices to nodes or edges attributes.
            :scale: multiplicative scale for pruning weighted edge DataFrame
                    gotten from UMAP, between [0, ..) with high end meaning keep
                    all edges
            :n_neighbors: UMAP number of nearest neighbors to include for
                    UMAP connectivity, lower makes more compact layouts. Minimum 2
            :min_dist: UMAP float between 0 and 1, lower makes more compact
                    layouts.
            :spread: UMAP spread of values for relaxation
            :local_connectivity: UMAP connectivity parameter
            :repulsion_strength: UMAP repulsion strength
            :negative_sample_rate: UMAP negative sampling rate
            :n_components: number of components in the UMAP projection,
                    default 2
            :metric: UMAP metric, default 'euclidean'.
                    see (UMAP-LEARN)[https://umap-learn.readthedocs.io/
                    en/latest/parameters.html] documentation for more.
            :suffix: optional suffix to add to x, y attributes of umap.
            :play: Graphistry play parameter, default 0, how much to evolve
                    the network during clustering. 0 preserves the original UMAP layout.
            :encode_weight: if True, will set new edges_df from
                    implicit UMAP, default True.
            :encode_position: whether to set default plotting bindings
                    -- positions x,y from umap for .plot(), default True
            :dbscan: whether to run DBSCAN on the UMAP embedding, default False.
            :engine: selects which engine to use to calculate UMAP:
                    default "auto" will use cuML if available, otherwise UMAP-LEARN.
            :feature_engine: How to encode data
                    ("none", "auto", "pandas", "dirty_cat", "torch")
            :inplace: bool = False, whether to modify the current object, default False.
                    when False, returns a new object, useful for chaining in a functional paradigm.
            :memoize: whether to memoize the results of this method,
                    default True.
            :verbose: whether to print out extra information, default False.

        :return: self, with attributes set with new data
        """
        if engine == UMAP_LEARN:
            assert_imported()
        elif engine == CUML:
            assert_imported_cuml()

        umap_kwargs = dict(
            n_components=n_components,
            metric=metric,
            n_neighbors=n_neighbors,
            min_dist=min_dist,
            spread=spread,
            local_connectivity=local_connectivity,
            repulsion_strength=repulsion_strength,
            negative_sample_rate=negative_sample_rate,
            engine=engine,
            suffix=suffix,
        )
        logger.debug("umap_kwargs: %s", umap_kwargs)

        # temporary until we have full cudf support in feature_utils.py
        has_cudf, _, cudf = lazy_cudf_import_has_dependancy()

        if has_cudf:
            flag_nodes_cudf = isinstance(self._nodes, cudf.DataFrame)
            flag_edges_cudf = isinstance(self._edges, cudf.DataFrame)

            if flag_nodes_cudf or flag_edges_cudf:
                res = self
                if flag_nodes_cudf:
                    res._nodes = res._nodes.to_pandas()
                if flag_edges_cudf:
                    res._edges = res._edges.to_pandas()
                if (X is not None) or (y is not None):
                    res = res.umap(X=X, y=y, kind=kind, **umap_kwargs)  # type: ignore
                else:
                    res = res.umap(X=self._nodes, y=self._edges, kind=kind, **umap_kwargs)  # type: ignore
                return res

        if inplace:
            res = self
        else:
            res = self.bind()

        res = res.umap_lazy_init(res, verbose=verbose, **umap_kwargs)  # type: ignore

        logger.debug("umap input X :: %s", X)
        logger.debug("umap input y :: %s", y)

        featurize_kwargs = self._set_features(
            res, X, y, kind, feature_engine, {**featurize_kwargs, "memoize": memoize}
        )

        if kind == "nodes":
            index = res._nodes.index
            
            if res._node is None:
                logger.debug("-Writing new node name")
                res._nodes[config.IMPLICIT_NODE_ID] = range(len(res._nodes))

                res = res.nodes(  # type: ignore
                    res._nodes,
                    config.IMPLICIT_NODE_ID,
                )
                res._nodes.index = index

            nodes = res._nodes[res._node].values

            logger.debug("propagating with featurize_kwargs: %s", featurize_kwargs)
            (
                X_,
                y_,
                res,
            ) = res._featurize_or_get_nodes_dataframe_if_X_is_None(  # type: ignore
                **featurize_kwargs
            )

            logger.debug("umap X_: %s", X_)
            logger.debug("umap y_: %s", y_)
            logger.debug("data is type :: %s", (type(X_)))
            if isinstance(X_, pd.DataFrame):
                index_to_nodes_dict = dict(zip(range(len(nodes)), nodes))
            elif 'cudf.core.dataframe' in str(getmodule(X_)):
                index_to_nodes_dict = nodes  # {}?

            # add the safe coercion here 
            X_, y_ = make_safe_gpu_dataframes(X_, y_, res.engine)  # type: ignore

            res = res._process_umap(
                res, X_, y_, kind, memoize, featurize_kwargs, verbose, **umap_kwargs
            )

            res._weighted_adjacency_nodes = res._weighted_adjacency
            if res._xy is None:
                raise RuntimeError("This should not happen")
            res._node_embedding = res._xy
            # TODO user-guidable edge merge policies like upsert?
            res._weighted_edges_df_from_nodes = (
                prune_weighted_edges_df_and_relabel_nodes(
                    res._weighted_edges_df,  # type: ignore
                    scale=scale,
                    index_to_nodes_dict=index_to_nodes_dict,
                )
            )
        elif kind == "edges":

            logger.debug("propagating with featurize_kwargs: %s", featurize_kwargs)
            (
                X_,
                y_,
                res,
            ) = res._featurize_or_get_edges_dataframe_if_X_is_None(  # type: ignore
                **featurize_kwargs
            )

            # add the safe coercion here 
            X_, y_ = make_safe_gpu_dataframes(X_, y_, res.engine)  # type: ignore

            res = res._process_umap(
                res, X_, y_, kind, memoize, featurize_kwargs, **umap_kwargs
            )
            res._weighted_adjacency_edges = res._weighted_adjacency
            if res._xy is None:
                raise RuntimeError("This should not happen")
            res._edge_embedding = res._xy
            res._weighted_edges_df_from_edges = (
                prune_weighted_edges_df_and_relabel_nodes(
                    res._weighted_edges_df,  # type: ignore
                    scale=scale,
                    index_to_nodes_dict=None,
                )
            )
        elif kind is None:
            logger.warning(
                "kind should be one of `nodes` or `edges` unless"
                "you are passing explicit matrices"
            )
            if X is not None and isinstance(X, pd.DataFrame) or '':
                logger.info("New Matrix `X` passed in for UMAP-ing")
                xy = res._umap_fit_transform(X, y, verbose=verbose)
                res._xy = xy
                res._weighted_edges_df = prune_weighted_edges_df_and_relabel_nodes(
                    res._weighted_edges_df, scale=scale
                )
                logger.info(  # noqa: E501
                    "Reduced Coordinates are stored in `._xy` attribute and "  # noqa: E501
                    "pruned weighted_edge_df in `._weighted_edges_df` attribute"  # noqa: E501
                )
            else:
                logger.error(
                    "If `kind` is `None`, `X` and optionally `y`"
                    "must be given."
                )
        else:
            raise ValueError(
                f"`kind` needs to be one of `nodes`, `edges`, `None`, got {kind}"  # noqa: E501
            )
        res = res._bind_xy_from_umap(
            res, kind, encode_position, encode_weight, play
        )  # noqa: E501

        if res.engine == CUML and is_legacy_cuml():  # type: ignore
            res = res.prune_self_edges()

        if dbscan:
            res = res.dbscan(min_dist=min_dist, kind=kind, fit_umap_embedding=True, verbose=verbose)  # type: ignore

        if not inplace:
            return res

    def _bind_xy_from_umap(
        self,
        res: Any,
        kind: str,
        encode_position: bool,
        encode_weight: bool,
        play: Optional[int],
    ):
        df = res._nodes if kind == "nodes" else res._edges

        df = df.copy(deep=False)
        x_name = config.X + res._suffix
        y_name = config.Y + res._suffix
        if kind == "nodes":
            emb = res._node_embedding
        else:
            emb = res._edge_embedding
            
<<<<<<< HEAD
        if type(df) is type(emb):
=======
        if isinstance(df, type(emb)):
>>>>>>> db31c0ae
            df[x_name] = emb.values.T[0]
            df[y_name] = emb.values.T[1]
        elif isinstance(df, pd.DataFrame) and 'cudf.core.dataframe' in str(getmodule(emb)):
            df[x_name] = emb.to_numpy().T[0]
            df[y_name] = emb.to_numpy().T[1]

        res = res.nodes(df) if kind == "nodes" else res.edges(df)

        if encode_weight and kind == "nodes":
            # adds the implicit edge dataframe and binds it to
            # graphistry instance
            w_name = config.WEIGHT + res._suffix
            umap_edges_df = res._weighted_edges_df_from_nodes.copy(deep=False)
            umap_edges_df = umap_edges_df.rename(columns={config.WEIGHT: w_name})
            res = res.edges(umap_edges_df, config.SRC, config.DST)
            logger.info(
                " - Wrote new edges_dataframe from UMAP "
                f"embedding of shape {res._edges.shape}"
            )
            res = res.bind(edge_weight=w_name)

        if encode_position and kind == "nodes":
            if play is not None:
                return res.bind(point_x=x_name, point_y=y_name).layout_settings(
                    play=play
                )
            else:
                return res.bind(point_x=x_name, point_y=y_name)

        return res

    def filter_weighted_edges(
        self,
        scale: float = 1.0,
        index_to_nodes_dict: Optional[Dict] = None,
        inplace: bool = False,
        kind: str = "nodes",
    ):
        """
        Filter edges based on _weighted_edges_df (ex: from .umap())

        """
        if inplace:
            res = self
        else:
            res = self.bind()

        if res._weighted_edges_df is not None:
            res._weighted_edges_df_from_nodes = (
                prune_weighted_edges_df_and_relabel_nodes(
                    res._weighted_edges_df,
                    scale=scale,
                    index_to_nodes_dict=index_to_nodes_dict,
                )
            )
        else:
            raise RuntimeError("UMAP has not been run, run g.umap(...) first")

        # write new res._edges df
        res = self._bind_xy_from_umap(
            res, kind, encode_position=True, encode_weight=True, play=0
        )

        if not inplace:
            return res<|MERGE_RESOLUTION|>--- conflicted
+++ resolved
@@ -721,11 +721,7 @@
         else:
             emb = res._edge_embedding
             
-<<<<<<< HEAD
-        if type(df) is type(emb):
-=======
         if isinstance(df, type(emb)):
->>>>>>> db31c0ae
             df[x_name] = emb.values.T[0]
             df[y_name] = emb.values.T[1]
         elif isinstance(df, pd.DataFrame) and 'cudf.core.dataframe' in str(getmodule(emb)):
