# classes for converting a dataframe or Graphistry Plottable into a DGL
from collections import Counter
from typing import Dict, Optional, TYPE_CHECKING, Tuple

import numpy as np
import pandas as pd

from graphistry.utils.lazy_import import (
    lazy_dgl_import,
    lazy_torch_import_has_dependency
)
from . import constants as config
from .feature_utils import (
    FeatureEngine,
    FeatureMixin,
    resolve_feature_engine,
    XSymbolic,
    YSymbolic,
    resolve_X,
    resolve_y,
)

from .util import setup_logger
from .utils.dep_manager import deps

if TYPE_CHECKING:
    import scipy
    MIXIN_BASE = FeatureMixin
    try:
        import torch
    except:
        pass
    try:
        import dgl
    except:
        pass
else:
    MIXIN_BASE = object


logger = setup_logger(name=__name__)


# #########################################################################################
#
#  Torch helpers
#
# #########################################################################################


def convert_to_torch(X_enc: pd.DataFrame, y_enc: Optional[pd.DataFrame]):  # type: ignore
    """
        Converts X, y to torch tensors compatible with ndata/edata of DGL graph
    _________________________________________________________________________
    :param X_enc: DataFrame Matrix of Values for Model Matrix
    :param y_enc: DataFrame Matrix of Values for Target
    :return: Dictionary of torch encoded arrays
    """
    torch = deps.torch  # noqa: F811

    if not y_enc.empty:  # type: ignore
        data = {
            config.FEATURE: torch.tensor(X_enc.values),
            config.TARGET: torch.tensor(y_enc.values),  # type: ignore
        }
    else:
        data = {config.FEATURE: torch.tensor(X_enc.values)}
    return data

# #################################################################################################
#
#   DGL helpers
#
# #################################################################################################


def get_available_devices():
    """Get IDs of all available GPUs.

    Returns:
        device (torch.device): Main device (GPU 0 or CPU).
        gpu_ids (list): List of IDs of all GPUs that are available.
    """
    torch = deps.torch  # noqa: F811

    gpu_ids = []
    if torch.cuda.is_available():
        gpu_ids += [gpu_id for gpu_id in range(torch.cuda.device_count())]
        device = torch.device(f"cuda:{gpu_ids[0]}")
        torch.cuda.set_device(device)
    else:
        device = torch.device("cpu")

    return device, gpu_ids


def reindex_edgelist(df, src, dst):
    """Since DGL needs integer contiguous node labels, this relabels as pre-processing step

    :eg
        df, ordered_nodes_dict = reindex_edgelist(df, 'to_node', 'from_node')
        creates new columns given by config.SRC and config.DST
    :param df: edge dataFrame
    :param src: source column of dataframe
    :param dst: destination column of dataframe

    :returns
        df, pandas DataFrame with new edges.
        ordered_nodes_dict, dict ordered from most common src and dst nodes.
    """
    srclist = df[src]
    dstlist = df[dst]
    cnt = Counter(
        pd.concat([srclist, dstlist], axis=0)
    )  # can also use pd.Factorize but doesn't order by count, which is satisfying
    ordered_nodes_dict = {k: i for i, (k, c) in enumerate(cnt.most_common())}
    df[config.SRC] = df[src].apply(lambda x: ordered_nodes_dict[x])
    df[config.DST] = df[dst].apply(lambda x: ordered_nodes_dict[x])
    return df, ordered_nodes_dict


def pandas_to_sparse_adjacency(df, src, dst, weight_col):
    """
        Takes a Pandas Dataframe and named src and dst columns into a sparse adjacency matrix in COO format
        Needed for DGL utils
    :param df: edges dataframe
    :param src: source column
    :param dst: destination column
    :param weight_col: optional weight column
    :return: COO sparse matrix, dictionary of src, dst nodes to index
    """
    # use scipy sparse to encode matrix
    from scipy.sparse import coo_matrix
    
    # have to reindex to align edge list with range(n_nodes) with new SRC and DST columns
    df, ordered_nodes_dict = reindex_edgelist(df, src, dst)
    
    eweight = np.array([1] * len(df))
    if weight_col is not None:
        eweight = df[weight_col].values
    
    shape = len(ordered_nodes_dict)
    sp_mat = coo_matrix(
        (eweight, (df[config.SRC], df[config.DST])), shape=(shape, shape)
    )
    return sp_mat, ordered_nodes_dict


# ##############################################################################

def pandas_to_dgl_graph(
    df: pd.DataFrame, src: str, dst: str, weight_col: Optional[str] = None, device: str = "cpu"
) -> Tuple["dgl.DGLGraph", "scipy.sparse.coo_matrix", Dict]:
    """Turns an edge DataFrame with named src and dst nodes, to DGL graph
    :eg
        g, sp_mat, ordered_nodes_dict = pandas_to_sparse_adjacency(df, 'to_node', 'from_node')
    :param df: DataFrame with source and destination and optionally weight column
    :param src: source column of DataFrame for coo matrix
    :param dst: destination column of DataFrame for coo matrix
    :param weight_col: optional weight column when constructing coo matrix
    :param device: whether to put dgl graph on cpu or gpu
    :return
        g: dgl graph
        sp_mat: sparse scipy matrix
        ordered_nodes_dict: dict ordered from most common src and dst nodes
    """
<<<<<<< HEAD
    dgl = deps.dgl  # noqa: F811

=======
    _, _, dgl = lazy_dgl_import()  # noqa: F811
>>>>>>> 56d83dbe
    sp_mat, ordered_nodes_dict = pandas_to_sparse_adjacency(df, src, dst, weight_col)
    g = dgl.from_scipy(sp_mat, device=device)  # there are other ways too
    logger.info(f"Graph Type: {type(g)}") 

    return g, sp_mat, ordered_nodes_dict


def get_torch_train_test_mask(n: int, ratio: float = 0.8):
    """
        Generates random torch tensor mask
    :param n: size of mask
    :param ratio: mimics train/test split. `ratio` sets number of True vs False mask entries.
    :return: train and test torch tensor masks
    """
    torch = deps.torch  # noqa: F811

    train_mask = torch.zeros(n, dtype=torch.bool).bernoulli(ratio)
    test_mask = ~train_mask
    return train_mask, test_mask


########################################################################################################################
#
#   DGL MIXIN
#
#######################################################################################################################


class DGLGraphMixin(MIXIN_BASE):
    """
        Automagic DGL models from Graphistry Instances.
        
    """
    def __init__(selfp
        self.dgl_initialized = False

    def dgl_lazy_init(self, train_split: float = 0.8, device: str = "cpu"):
        """
        Initialize DGL graph lazily
        :return:  
        """

        if not self.dgl_initialized:
<<<<<<< HEAD
=======
            lazy_dgl_import()
            lazy_torch_import_has_dependency()
>>>>>>> 56d83dbe
            self.train_split = train_split
            self.device = device
            self._removed_edges_previously = False
            self._dgl_graph = None
            self.dgl_initialized = True

    def _prune_edge_target(self):
        if self._edge_target is not None and hasattr(self, "_MASK"):
            self._edge_target = self._edge_target[self._MASK]

    def _remove_edges_not_in_nodes(self, node_column: str):
        # need to do this so we get the correct ndata size ...
        if self._nodes is None:
            res = self.materialize_nodes()
            nodes = res._nodes[res._node]
        else:
            nodes = self._nodes[node_column]

        if self._source is None or self._destination is None:
            raise ValueError("Need to have source and destination columns bound, call bind() or edges()")
        
        if not isinstance(self._edges, pd.DataFrame):  # type: ignore
            raise ValueError("self._edges for DGLGraphMix must be pd.DataFrame, recieved: %s", type(self._edges))  # type: ignore
        edf: pd.DataFrame = self._edges  # type: ignore
        n_initial = len(edf)
        logger.info(f"Length of edge DataFrame {n_initial}")

        mask : pd.Series[bool] = edf[self._source].isin(nodes) & edf[self._destination].isin(nodes)  # type: ignore
        # print(f'MASK: length: {len(mask)}')
        # print(f'OG: length: {len(edf)}')

        assert (
            sum(mask) > 2
        ), f"mask slice is (practically) empty, will lead to bad graph, found {sum(mask)}"
        self._MASK = mask   # type: ignore
        self._edges = edf[mask]   # type: ignore

        logger.debug(f'new EDGES: length: {len(self._edges)}')

        self._prune_edge_target()
        n_final = len(self._edges)
        logger.info(f"-Length of edge DataFrame {n_final} after pruning")
        n_final = len(self._edges)
        if n_final != n_initial:
            logger.warning(
                "** Original Edge DataFrame has been changed, some elements have been dropped **"
            )
        self._removed_edges_previously = True

    def _check_nodes_lineup_with_edges(self):
        if self._nodes is None:
            res = self.materialize_nodes()
            node_column = res._node
            nodes = res._nodes[node_column]
        else:
            node_column = self._node
            nodes = self._nodes[node_column]
        # nodes = self._nodes[node_column]
        unique_nodes = nodes.unique()
        logger.info(
            f"{len(nodes)} entities from column {node_column}\n with {len(unique_nodes)} unique entities"
        )
        if len(nodes) != len(
            unique_nodes
        ):  # why would this be so? Oh might be so for logs data...oof
            logger.warning(
                f"Nodes DataFrame has duplicate entries for column {node_column}"
            )
        # now check that self._entity_to_index is in 1-1 to with self.ndf[node_column]
        # nodes = self._nodes[node_column]
        res = nodes.isin(self._entity_to_index)
        if res.sum() != len(nodes):
            logger.warning(
                "Some Edges connect to Nodes not explicitly mentioned in nodes DataFrame (ndf)"
            )
        if len(self._entity_to_index) > len(nodes):
            logger.warning(
                "There are more entities in edges DataFrame (edf) than in nodes DataFrame (ndf)"
            )

    def _convert_edge_dataframe_to_DGL(
        self, weight_column: Optional[str] = None, inplace: bool = False
    ):
        logger.info("-Converting edge DataFrame to DGL graph")

        if inplace:
            res = self
        else:
            res = self.bind()

        if res._node is None:
            res._node = config.IMPLICIT_NODE_ID

        if not res._removed_edges_previously:
            logger.info(
                f"--Node in convert dataframe to dgl: {res._node}"
            )
            res._remove_edges_not_in_nodes(res._node)

        if res._source is None:
            raise ValueError(
                'source column not set, try running g.bind(source="my_col") or g.edges(df, source="my_col")'
            )

        if res._destination is None:
            raise ValueError(
                'destination column not set, try running g.bind(destination="my_col") or g.edges(df, destination="my_col")'
            )

        res._dgl_graph, res._adjacency, res._entity_to_index = pandas_to_dgl_graph(
            res._edges,
            res._source,
            res._destination,
            weight_col=weight_column,
            device=res.device,
        )
        if res._entity_to_index is None:
            raise ValueError("entity_to_index is None, something went wrong")
        res._index_to_entity = {k: v for v, k in res._entity_to_index.items()}
        # this is a sanity check after _remove_edges_not_in_nodes
        res._check_nodes_lineup_with_edges()
        return res

    def _featurize_nodes_to_dgl(
        self,
        res,
        feature_engine: FeatureEngine = "auto",
        *args,
        **kwargs,
    ):
        logger.info("Running Node Featurization for DGL Graph")
        # logger.debug(f"=*=*=Input shapes are data: {X.shape}, target: {y.shape}")

        X_enc, y_enc, res = res._featurize_or_get_nodes_dataframe_if_X_is_None(
            feature_engine=resolve_feature_engine(feature_engine),
            *args,
            **kwargs
        )

        logger.debug(
            f"=*=*=Encoded Node shapes are data: {X_enc.shape}, target: {y_enc.shape}"

        )

        ndata = convert_to_torch(X_enc, y_enc)
        # add ndata to the graph
        res._dgl_graph.ndata.update(ndata)
        res._mask_nodes()
        return res


    def _featurize_edges_to_dgl(
        self,
        res,
        feature_engine: FeatureEngine = "auto",
        *args,
        **kwargs
    ):
        logger.info("Running Edge Featurization for DGL Graph")

        X_enc, y_enc, res = res._featurize_or_get_edges_dataframe_if_X_is_None(
            feature_engine=resolve_feature_engine(feature_engine),
            *args,
            **kwargs
        )
        
        logger.debug(
            f"=*=*=Encoded Edge shapes are data: {X_enc.shape}, target: {y_enc.shape}"
        )

        edata = convert_to_torch(X_enc, y_enc)
        # add edata to the graph
        res._dgl_graph.edata.update(edata)
        res._mask_edges()
        return res

    def convert_kwargs(self, *args, **kwargs):
        return dict(*args, **kwargs)
        
    def build_gnn(
        self,
        X_nodes: XSymbolic = None,
        X_edges: XSymbolic = None,
        y_nodes: YSymbolic = None,
        y_edges: YSymbolic = None,
        weight_column: Optional[str] = None,
        reuse_if_existing: bool = True,
        featurize_edges: bool = True,
        use_node_scaler: Optional[str] = None,
        use_node_scaler_target: Optional[str] = None,
        use_edge_scaler: Optional[str] = None,
        use_edge_scaler_target: Optional[str] = None,
        train_split: float = 0.8,
        device: str = "cpu",
        inplace: bool = False,
        *args,
        **kwargs
    ):
        """
        Builds GNN model using (DGL)[https://www.dgl.ai/]

        Will auto-featurize, and if no explicit edges are found, automatically UMAP to produce implicit edges.
        ________________________________________________________________________________________________________________

        :param X_nodes: Which node dataframe columns to featurize. If None, will use all columns.
                If passing in explicit dataframe, will set them as attributes.
        :param X_edges: Which edge dataframe columns to featurize. If None, will use all columns.
                If passing in explicit dataframe, will set them as attributes.
        :param y_nodes: Optional target column from nodes dataframe.
        :param y_edges: Optional target column from edges dataframe
        :param weight_column: Optional Weight column if explicit edges table exists with said weights.
                Otherwise, weight_column is inhereted by UMAP.
        :param train_split: Randomly assigns a train and test mask according to the split value, default 80%.
        :param use_node_scaler: selects which scaling to use on featurized nodes dataframe. Default None
        :param use_edge_scaler: selects which scaling to use on featurized edges dataframe. Default None
        :param device: device to run model, default `cpu`, with `gpu` the other choice. Can be handled in outer scope.
        :param inplace: default, False, whether to return Graphistry instance in place or not.

        """
        if inplace:
            res = self
        else:
            res = self.bind()

        res.dgl_lazy_init(train_split=train_split, device=device)

        try:
            m = res.materialize_nodes()
        except Exception as e:
            logger.debug(e)
            logger.info('No edges found, please call g.umap(...) to generate implicit edges')
            raise
        
        X_nodes_resolved = resolve_X(m._nodes, X_nodes)
        y_nodes_resolved = resolve_y(m._nodes, y_nodes)

        # here we check if edges are from UMAP, at which point X_edges should be none:
        if list(res._edges.columns) == ["_src_implicit", "_dst_implicit", "_weight"]:
            logger.debug(
                ">>> EDGES ARE FROM UMAP, discarding explicit mention of X_edges"
            )
            X_edges = None

        X_edges_resolved = resolve_X(res._edges, X_edges)
        y_edges_resolved = resolve_y(res._edges, y_edges)

        if hasattr(res, "_MASK"):
            if y_edges_resolved is not None:
                y_edges_resolved = y_edges_resolved[
                    res._MASK  # type: ignore
                ]  # automatically prune target using mask
                # note, edf, ndf, should both have unique indices

        # here we make node and edge features and add them to the DGL graph instance
        res = res._convert_edge_dataframe_to_DGL(weight_column, inplace)
        
        kwargs_nodes = self.convert_kwargs(X=X_nodes_resolved, y=y_nodes_resolved,
                                           use_scaler=use_node_scaler, use_scaler_target=use_node_scaler_target,
                                           reuse_if_existing=reuse_if_existing,
                                           *args, **kwargs)
        
        res = res._featurize_nodes_to_dgl(
            res,
            **kwargs_nodes
        )
        
        kwargs_edges = self.convert_kwargs(X=X_edges_resolved, y=y_edges_resolved,
                                           use_scaler=use_edge_scaler, use_scaler_target=use_edge_scaler_target,
                                           reuse_if_existing=reuse_if_existing,
                                           *args, **kwargs)
        if featurize_edges:
            res = res._featurize_edges_to_dgl(
                res,
                **kwargs_edges
            )
        if not inplace:
            return res

    def _mask_nodes(self):
        if config.FEATURE in self._dgl_graph.ndata:
            n = self._dgl_graph.ndata[config.FEATURE].shape[0]
            (
                self._dgl_graph.ndata[config.TRAIN_MASK],
                self._dgl_graph.ndata[config.TEST_MASK],
            ) = get_torch_train_test_mask(n, self.train_split)

    def _mask_edges(self):
        if config.FEATURE in self._dgl_graph.edata:
            n = self._dgl_graph.edata[config.FEATURE].shape[0]
            (
                self._dgl_graph.edata[config.TRAIN_MASK],
                self._dgl_graph.edata[config.TEST_MASK],
            ) = get_torch_train_test_mask(n, self.train_split)



# if __name__ == "__main__":
#     import graphistry
#     from graphistry.networks import LinkPredModelMultiOutput
#     #from graphistry.util import setup_logger
    
#     import torch
#     import torch.nn.functional as F
    
#     #logger = setup_logger("Main in DGL_utils", verbose=True)
    
#     edf = edf = pd.read_csv('https://gist.githubusercontent.com/silkspace/33bde3e69ae24fee1298a66d1e00b467/raw/dc66bd6f1687270be7098f94b3929d6a055b4438/malware_bots.csv', index_col=0)
#     edf = edf.drop_duplicates()
#     edf = edf.sample(100000).reset_index(drop=True)
#     src, dst = "to_node", "from_node"
#     edf["to_node"] = edf.SrcAddr
#     edf["from_node"] = edf.DstAddr
    
#     good_cols_without_label = [
#         "Dur",
#         "Proto",
#         "Sport",
#         "Dport",
#         "State",
#         "TotPkts",
#         "TotBytes",
#         "SrcBytes",
#         "to_node",
#         "from_node",
#     ]
    
#     good_cols_without_label_or_edges = [
#         "Dur",
#         "Proto",
#         "Sport",
#         "Dport",
#         "State",
#         "TotPkts",
#         "TotBytes",
#         "SrcBytes",
#     ]
    
#     node_cols = ["Dur", "TotPkts", "TotBytes", "SrcBytes", "ip"]
    
#     use_cols = ["Dur", "TotPkts", "TotBytes", "SrcBytes"]
    
#     T = edf.Label.apply(
#         lambda x: 1 if "Botnet" in x else 0
#     )  # simple indicator, useful for slicing later df.loc[T==1]
    
#     y_edges = pd.DataFrame(
#         {"Label": edf.Label.values}, index=edf.index
#     )  # must include index or g._MASK will through error
    
#     # we can make an effective node_df using edf
#     tdf = edf.groupby(["to_node"], as_index=False).mean().assign(ip=lambda x: x.to_node)
#     fdf = (
#         edf.groupby(["from_node"], as_index=False)
#         .mean()
#         .assign(ip=lambda x: x.from_node)
#     )
#     ndf = pd.concat([tdf, fdf], axis=0)
#     ndf = ndf.fillna(0)
    
#     ndf = ndf[node_cols]
#     ndf = ndf.drop_duplicates(subset=["ip"])
    
#     src, dst = "from_node", "to_node"
#     g = graphistry.edges(edf, src, dst).nodes(ndf, "ip")
    
#     g2 = g.build_gnn(
#         y_edges=y_edges,
#         X_edges=good_cols_without_label_or_edges,
#         X_nodes=use_cols,
#         use_node_scaler="zscale",
#         use_edge_scaler="zscale",
#     )
#     # the DGL graph
#     G = g2._dgl_graph
#     print('G', G)
#     # to get a sense of the different parts in training loop above
#     # labels = torch.tensor(T.values, dtype=torch.float)
#     train_mask = G.edata["train_mask"]
#     test_mask = G.edata["test_mask"]
    
#     # define the model
#     n_feat = G.ndata["feature"].shape[1]
#     latent_dim = 32
#     n_output_feats = (
#         16  # this is equal to the latent dim output of the SAGE net, not n_targets
#     )
    
#     node_features = G.ndata["feature"].float()
#     edge_label = G.edata["target"]
#     n_targets = edge_label.shape[1]
#     labels = edge_label.argmax(1)
#     train_mask = G.edata["train_mask"]
    
#     # instantiate model
#     model = LinkPredModelMultiOutput(
#         n_feat, latent_dim, n_output_feats, n_targets
#     )  # 1) #LinkPredModel(n_feat, latent_dim, n_output_feats)
    
#     pred = model(G, node_features)  # the untrained graph
    
#     print(
#         f"output of model should have same length as the number of edges: {pred.shape[0]}"
#     )
#     print(f"number of edges: {G.num_edges()}")
#     assert G.num_edges() == pred.shape[0], "something went wrong"
    
#     # the optimizer does all the backprop
#     opt = torch.optim.Adam(model.parameters())
    
#     def evaluate(model, graph, features, labels, mask):
#         model.eval()
#         with torch.no_grad():
#             logits = model(graph, features)
#             logits = logits[mask]
#             labels = labels[mask]
#             _, indices = torch.max(logits, dim=1)
#             correct = torch.sum(indices == labels.argmax(1))
#             return correct.item() * 1.0 / len(labels)
    
#     use_cross_entropy_loss = False
#     # train the model
#     for epoch in range(2000):
#         logits = model(G, node_features)
    
#         if use_cross_entropy_loss:
#             loss = F.cross_entropy(logits[train_mask], edge_label[train_mask])
#         else:
#             loss = ((logits[train_mask] - edge_label[train_mask]) ** 2).mean()
    
#         pred = logits.argmax(1)
#         acc = sum(pred[test_mask] == labels[test_mask]) / len(pred[test_mask])
    
#         opt.zero_grad()
#         loss.backward()
#         opt.step()
#         if epoch % 100 == 0:
#             print(
#                 f"epoch: {epoch} --------\nloss: {loss.item():.4f}\n\taccuracy: {acc:.4f}"
#             )
    
#     # trained comparison
#     logits = model(G, node_features)
#     pred = logits.argmax(1)
    
#     accuracy = sum(pred[test_mask] == labels[test_mask]) / len(
#         pred[test_mask]
#     )  # does pretty well, more data gets it up to 90+%, like RFRegressor!
#     print("-" * 60)
#     print(f"Final Accuracy: {100 * accuracy:.2f}%")<|MERGE_RESOLUTION|>--- conflicted
+++ resolved
@@ -164,12 +164,7 @@
         sp_mat: sparse scipy matrix
         ordered_nodes_dict: dict ordered from most common src and dst nodes
     """
-<<<<<<< HEAD
     dgl = deps.dgl  # noqa: F811
-
-=======
-    _, _, dgl = lazy_dgl_import()  # noqa: F811
->>>>>>> 56d83dbe
     sp_mat, ordered_nodes_dict = pandas_to_sparse_adjacency(df, src, dst, weight_col)
     g = dgl.from_scipy(sp_mat, device=device)  # there are other ways too
     logger.info(f"Graph Type: {type(g)}") 
@@ -213,11 +208,8 @@
         """
 
         if not self.dgl_initialized:
-<<<<<<< HEAD
-=======
-            lazy_dgl_import()
-            lazy_torch_import_has_dependency()
->>>>>>> 56d83dbe
+            dgl = deps.dgp
+            torch = deps.torch
             self.train_split = train_split
             self.device = device
             self._removed_edges_previously = False
