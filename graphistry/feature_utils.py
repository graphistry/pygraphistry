import copy
import numpy as np
import os
import pandas as pd
from time import time
from inspect import getmodule
import warnings
from functools import partial

from typing import (
    Hashable,
    List,
    Union,
    Dict,
    Any,
    Optional,
    Tuple,
    TYPE_CHECKING, 
    Type
)  # noqa
from typing_extensions import Literal  # Literal native to py3.8+

from graphistry.compute.ComputeMixin import ComputeMixin
from . import constants as config
from .PlotterBase import WeakValueDictionary, Plottable
from .util import setup_logger, check_set_memoize
from .ai_utils import infer_graph, infer_self_graph

# add this inside classes and have a method that can set log level
logger = setup_logger(name=__name__, verbose=config.VERBOSE)

if TYPE_CHECKING:
    MIXIN_BASE = ComputeMixin
    try:
        from sklearn.pipeline import Pipeline
    except:
        Pipeline = Any
    try:
        from sentence_transformers import SentenceTransformer
    except:
        SentenceTransformer = Any
    try:
        from dirty_cat import (
            SuperVectorizer,
            GapEncoder,
            SimilarityEncoder,
        )
    except:
        SuperVectorizer = Any
        GapEncoder = Any
        SimilarityEncoder = Any
    try:
        from cu_cat import (
            SuperVectorizer,
            GapEncoder,
            SimilarityEncoder,
        )  # type: ignore
    except:
        SuperVectorizer = Any
        GapEncoder = Any
        SimilarityEncoder = Any
    try:
<<<<<<< HEAD
        from sklearn.preprocessing import FunctionTransformer
=======
        from cuml.preprocessing import FunctionTransformer
>>>>>>> 70b50d95
        from sklearn.base import BaseEstimator, TransformerMixin
    except:
        FunctionTransformer = Any
        BaseEstimator = object
        TransformerMixin = object
else:
    MIXIN_BASE = object
    Pipeline = Any
    SentenceTransformer = Any
    SuperVectorizer = Any
    GapEncoder = Any
    SimilarityEncoder = Any
    FunctionTransformer = Any
    BaseEstimator = Any
    TransformerMixin = Any


#@check_set_memoize
def lazy_import_has_dependancy_text():
    import warnings
    warnings.filterwarnings("ignore")
    try:
        from sentence_transformers import SentenceTransformer
        return True, 'ok', SentenceTransformer
    except ModuleNotFoundError as e:
        return False, e, None

def lazy_import_has_min_dependancy():
    import warnings
    warnings.filterwarnings("ignore")
    try:
        import scipy.sparse  # noqa
        from scipy import __version__ as scipy_version
        from dirty_cat import __version__ as dirty_cat_version
        from sklearn import __version__ as sklearn_version
        logger.debug(f"SCIPY VERSION: {scipy_version}")
        logger.debug(f"Dirty CAT VERSION: {dirty_cat_version}")
        logger.debug(f"sklearn VERSION: {sklearn_version}")
        return True, 'ok'
    except ModuleNotFoundError as e:
        return False, e

def lazy_import_has_cu_cat_dependancy():
    import warnings
    warnings.filterwarnings("ignore")
    try:
        import scipy.sparse  # noqa
        from scipy import __version__ as scipy_version
        from cu_cat import __version__ as cu_cat_version
        import cu_cat
        from sklearn import __version__ as sklearn_version
        from cuml import __version__ as cuml_version
        import cuml
        from cudf import __version__ as cudf_version
        import cudf
        logger.debug(f"SCIPY VERSION: {scipy_version}")
        logger.debug(f"Cuda CAT VERSION: {cu_cat_version}")
        logger.debug(f"sklearn VERSION: {sklearn_version}")
        logger.debug(f"cuml VERSION: {cuml_version}")
        logger.debug(f"cudf VERSION: {cudf_version}")

        return True, 'ok', cudf
    except ModuleNotFoundError as e:
        return False, e, None

def assert_imported_text():
    has_dependancy_text_, import_text_exn, _ = lazy_import_has_dependancy_text()
    if not has_dependancy_text_:
        logger.error(  # noqa
            "AI Package sentence_transformers not found,"
            "trying running `pip install graphistry[ai]`"
        )
        raise import_text_exn

def assert_imported():
    has_min_dependancy_, import_min_exn = lazy_import_has_min_dependancy()
    if not has_min_dependancy_:
        logger.error(  # noqa
                     "AI Packages not found, trying running"  # noqa
                     "`pip install graphistry[ai]`"  # noqa
        )
        raise import_min_exn
        
def assert_cuml_cucat():
    has_cuml_dependancy_, import_cuml_exn, cudf = lazy_import_has_cu_cat_dependancy()
    if not has_cuml_dependancy_:
        logger.error(  # noqa
                     "cuml not found, trying running"  # noqa
                     "`pip install rapids`"  # noqa
        )
        raise import_cuml_exn

def make_safe_gpu_dataframes(X, y, engine):

    def safe_cudf(X, y):
        new_kwargs = {}
        kwargs = {'X': X, 'y': y}
        for key, value in kwargs.items():
            if isinstance(value, cudf.DataFrame) and engine in ["pandas", "dirty_cat", "torch"]:
                new_kwargs[key] = value.to_pandas()
            elif isinstance(value, pd.DataFrame) and engine in ["cuml", "cu_cat"]:
                new_kwargs[key] = cudf.from_pandas(value)
            else:
                new_kwargs[key] = value
        return new_kwargs['X'], new_kwargs['y']

    has_cudf_dependancy_, _, cudf = lazy_import_has_cu_cat_dependancy()
    if has_cudf_dependancy_:
        print(f"Using GPU: {engine}")
        return safe_cudf(X, y)
    else:
        return X, y

# ############################################################################
#
#     Rough calltree
#
# ############################################################################

# umap
#     _featurize_or_get_nodes_dataframe_if_X_is_None
#         _featurize_nodes
#             _node_featurizer
#                 process_textual_or_other_dataframes
#                     encode_textual
#                     process_dirty_dataframes
#                     impute_and_scale_matrix
#
#    _featurize_or_get_edges_dataframe_if_X_is_None
#      _featurize_edges
#             _edge_featurizer
#                 featurize_edges:
#                 rest of df goes to equivalent of _node_featurizer
#
#      _featurize_or_get_edges_dataframe_if_X_is_None


FeatureEngineConcrete = Literal["none", "pandas", "dirty_cat", "torch", "cu_cat"]
FeatureEngine = Literal[FeatureEngineConcrete, "auto"]


def resolve_feature_engine(
    feature_engine: FeatureEngine,
) -> FeatureEngineConcrete:  # noqa

    if feature_engine in ["none", "pandas", "dirty_cat", "torch", "cu_cat"]:
        return feature_engine  # type: ignore

    if feature_engine == "auto":
        has_dependancy_text_, _, _ = lazy_import_has_dependancy_text()
        if has_dependancy_text_:
            return "torch"
        has_cuml_dependancy_, _, cudf = lazy_import_has_cu_cat_dependancy()
        if has_cuml_dependancy_:
            return "cu_cat"
        has_min_dependancy_, _ = lazy_import_has_min_dependancy()
        if has_min_dependancy_:
            return "dirty_cat"
        return "pandas"

    raise ValueError(  # noqa
        f'feature_engine expected to be "none", '
        '"pandas", "dirty_cat", "torch", "cu_cat", or "auto"'
        f'but received: {feature_engine} :: {type(feature_engine)}'
    )


YSymbolic = Optional[Union[List[str], str, pd.DataFrame]]


def resolve_y(df: Optional[pd.DataFrame], y: YSymbolic) -> pd.DataFrame:

    if isinstance(y, pd.DataFrame) or 'cudf.core.dataframe' in str(getmodule(y)):

        return y  # type: ignore

    if df is None:
        raise ValueError("Missing data for featurization")

    if y is None:
        return df[[]]  # oh brills, basically index
    elif isinstance(y, str):
        return df[[y]]
    elif isinstance(y, list):
        return df[y]
    else:
        raise ValueError(f"Unexpected type for y: {type(y)}")


XSymbolic = Optional[Union[List[str], str, pd.DataFrame]]


def resolve_X(df: Optional[pd.DataFrame], X: XSymbolic) -> pd.DataFrame:

    if isinstance(X, pd.DataFrame) or 'cudf.core.dataframe' in str(getmodule(X)):
        return X  # type: ignore
    if df is None:
        raise ValueError("Missing data for featurization")

    if X is None:
        return df
    elif isinstance(X, str):
        return df[[X]]
    elif isinstance(X, list):
        return df[X]
    else:
        raise ValueError(f"Unexpected type for X: {type(X)}")


# #########################################################################
#
#      Pandas Helpers
#
# #########################################################################


def safe_divide(a, b):
    a = np.array(a)
    b = np.array(b)
    return np.divide(
        a, b, out=np.zeros_like(a), where=b != 0.0, casting="unsafe"
    )  # noqa


def features_without_target(
    df: pd.DataFrame, y: Optional[Union[List, str, pd.DataFrame]] = None
) -> pd.DataFrame:
    """Checks if y DataFrame column name is in df, and removes it from df if so

    :param df: model DataFrame
    :param y: target DataFrame
    :return: DataFrames of model and target
    """
    if y is None:
        return df
    remove_cols = []
    if y is None:
        pass
    elif isinstance(y, pd.DataFrame):
        yc = y.columns
        xc = df.columns
        for c in yc:
            if c in xc:
                remove_cols.append(c)
    elif isinstance(y, pd.Series):
        if y.name and (y.name in df.columns):
            remove_cols = [y.name]
    elif isinstance(y, List):
        remove_cols = y  # noqa
    elif isinstance(y, str):
        remove_cols = [y]
    else:
        logger.warning(
            "Target is not of type(DataFrame) and has no columns"
        )  # noqa
    if len(remove_cols):
        logger.debug(f"Removing {remove_cols} columns from DataFrame")
        tf = df.drop(columns=remove_cols, errors="ignore") # noqa
        return tf
    return df


def remove_node_column_from_symbolic(X_symbolic, node):
    if isinstance(X_symbolic, list):
        if node in X_symbolic:
            logger.info(f"Removing `{node}` from input X_symbolic list")
            X_symbolic.remove(node)
        return X_symbolic
    if isinstance(X_symbolic, pd.DataFrame) or 'cudf' in str(getmodule(X_symbolic)):
        logger.info(f"Removing `{node}` from input X_symbolic DataFrame")
        return X_symbolic.drop(columns=[node], errors="ignore")

def remove_internal_namespace_if_present(df: pd.DataFrame):
    """
        Some tranformations below add columns to the DataFrame,
        this method removes them before featurization
        Will not drop if suffix is added during UMAP-ing

    :param df: DataFrame
    :return: DataFrame with dropped columns in reserved namespace
    """
    if df is None:
        return None
    # here we drop all _namespace like _x, _y, etc, so that
    # featurization doesn't include them idempotent-ly
    reserved_namespace : List[str] = [
        config.X,
        config.Y,
        config.SRC,
        config.DST,
        config.WEIGHT,
        config.IMPLICIT_NODE_ID,
        "index",  # in umap, we add as reindex
    ]
    df = df.drop(columns=reserved_namespace, errors="ignore")  # type: ignore
    return df


# ###########################################################################
#
#      Featurization Functions and Utils
#
# ###########################################################################

# can also just do np.number to get all of these, thanks @LEO!
numeric_dtypes = [
    "float64",
    "float32",
    "float",
    "int",
    "int8",
    "int16",
    "int32",
    "int64",
]


def get_dataframe_by_column_dtype(df, include=None, exclude=None):
    # verbose function that might be overkill.
    if exclude is not None:
        df = df.select_dtypes(exclude=exclude)
    if include is not None:
        df = df.select_dtypes(include=include)
    return df


def group_columns_by_dtypes(df: pd.DataFrame, verbose: bool = True) -> Dict:
    # very useful on large DataFrames, super useful
    # if we use a feature_column type transformer too
    gtypes = df.columns.to_series().groupby(df.dtypes).groups
    gtypes = {k.name: list(v) for k, v in gtypes.items()}  # type: ignore
    if verbose:
        for k, v in gtypes.items():
            logger.debug(f"{k} has {len(v)} members")
    return gtypes


def set_to_numeric(df: pd.DataFrame, cols: List, fill_value: float = 0.0):
    df[cols] = pd.to_numeric(df[cols], errors="coerce").fillna(fill_value)  # type: ignore


def set_to_datetime(df: pd.DataFrame, cols: List, new_col: str):
    # eg df["Start_Date"] = pd.to_datetime(df[['Month', 'Day', 'Year']])
    df[new_col] = pd.to_datetime(df[cols], errors="coerce").fillna(0)


def set_to_bool(df: pd.DataFrame, col: str, value: Any):
    df[col] = np.where(df[col] == value, True, False)


def where_is_currency_column(df: pd.DataFrame, col: str):
    #  simple heuristics:
    def check_if_currency(x: str):
        if isinstance(x, str):
            if "$" in x:  # hmmm need to add for ALL currencies...
                return True
            if "," in x:  # and ints next to it
                return True
        try:
            float(x)
            return True
        except Exception as e:
            logger.warning(e)
            return False

    mask = df[col].apply(check_if_currency)
    return mask


def set_currency_to_float(
    df: pd.DataFrame, col: str, return_float: bool = True
):
    from re import sub
    from decimal import Decimal

    def convert_money_string_to_float(money: str):
        value = Decimal(sub(r"[^\d\-.]", "", money))  # preserves minus signs
        if return_float:
            return float(value)
        return value

    mask = where_is_currency_column(df, col)
    df[col, mask] = df[col, mask].apply(convert_money_string_to_float)


def is_dataframe_all_numeric(df: pd.DataFrame) -> bool:
    is_all_numeric = True
    for k in df.dtypes.unique():
        if k in numeric_dtypes:
            continue
        else:
            is_all_numeric = False
    return is_all_numeric


def find_bad_set_columns(df: pd.DataFrame, bad_set: List = ["[]"]):
    """Finds columns that if not coerced to strings, will break processors.
    
    :param df: DataFrame
    :param bad_set: List of strings to look for.
    :return: list
    """
    gtypes = group_columns_by_dtypes(df, verbose=True)
    bad_cols = []
    for k in gtypes.keys():
        for col in gtypes[k]:
            if col in df.columns:
                mask = df.astype(str)[col].isin(bad_set)
                if any(mask):
                    print(k, col)
                    bad_cols.append(col)
    return bad_cols


# ############################################################################
#
#      Text Utils
#
# ############################################################################


def check_if_textual_column(
    df: pd.DataFrame,
    col,
    confidence: float = 0.35,
    min_words: float = 2.5,
) -> bool:
    """Checks if `col` column of df is textual or not using basic heuristics

    :param df: DataFrame
    :param col: column name
    :param confidence: threshold float value between 0 and 1.
            If column `col` has `confidence` more elements as type `str`
            it will pass it onto next stage of evaluation. Default 0.35
    :param min_words: mean minimum words threshold.
            If mean words across `col` is greater than this,
            it is deemed textual.
            Default 2.5
    :return: bool, whether column is textual or not
    """
    isstring = df[col].apply(lambda x: isinstance(x, str))
    abundance = sum(isstring) / len(df)
    if min_words == 0:  # force textual encoding of named columns
        return True
    
    if abundance >= confidence:
        # now check how many words
        n_words = df[col].apply(
            lambda x: len(x.split()) if isinstance(x, str) else 0
        )
        mean_n_words = n_words.mean()
        if mean_n_words >= min_words:
            logger.info(
                f"\n\tColumn `{col}` looks textual with mean number "
                f"of words {mean_n_words:.2f}"
            )
            return True
        else:
            return False
    else:
        return False


def get_textual_columns(
    df: pd.DataFrame, min_words: float = 2.5
) -> List:
    """Collects columns from df that it deems are textual.

    :param df: DataFrame
    :return: list of columns names
    """
    text_cols: List = []
    for col in df.columns:
        if check_if_textual_column(
            df, col, confidence=0.35, min_words=min_words
        ):
            text_cols.append(col)
    if len(text_cols) == 0:
        logger.debug("No Textual Columns were found")
    return text_cols


# ######################################################################
#
#      Featurization Utils
#
# ######################################################################


class Embedding:
    """
    Generates random embeddings of a given dimension 
    that aligns with the index of the dataframe
    
    """
    def __init__(self, df: pd.DataFrame):
        self.index = df.index

    def fit(self, n_dim: int):
        logger.info(f"-Creating Random Embedding of dimension {n_dim}")
        self.vectors = np.random.randn(len(self.index), n_dim)
        self.columns = [f"emb_{k}" for k in range(n_dim)]
        self.get_feature_names_out = callThrough(self.columns)

    def transform(self, ids) -> pd.DataFrame:
        mask = self.index.isin(ids)
        index = self.index[mask]  # type: ignore
        res = self.vectors[mask]
        res = pd.DataFrame(res, index=index, columns=self.columns)  # type: ignore
        return res  # type: ignore

    def fit_transform(self, n_dim: int):
        self.fit(n_dim)
        return self.transform(self.index)


def identity(x):
    return x


def get_preprocessing_pipeline(
    use_scaler: str = "robust",
    impute: bool = True,
    n_quantiles: int = 10,
    output_distribution: str = "normal",
    quantile_range=(25, 75),
    n_bins: int = 10,
    encode: str = "ordinal",
    strategy: str = "quantile",
) -> Pipeline:  # noqa
    """Helper function for imputing and scaling np.ndarray data using different scaling transformers.

    :param X: np.ndarray
    :param impute: whether to run imputing or not
    :param use_scaler: string in None or
            ["minmax", "quantile", "standard", "robust", "kbins"],
            selects scaling transformer, default None
    :param n_quantiles: if use_scaler = 'quantile',
            sets the quantile bin size.
    :param output_distribution: if use_scaler = 'quantile',
            can return distribution as ["normal", "uniform"]
    :param quantile_range: if use_scaler = 'robust'/'quantile', 
            sets the quantile range.
    :param n_bins: number of bins to use in kbins discretizer
    :param encode: encoding for KBinsDiscretizer, can be one of
            `onehot`, `onehot-dense`, `ordinal`, default 'ordinal'
    :param strategy: strategy for KBinsDiscretizer, can be one of
            `uniform`, `quantile`, `kmeans`, default 'quantile'
    :return: scaled array, imputer instances or None, scaler instance or None
    """
<<<<<<< HEAD
    try:
        from sklearn.preprocessing import QuantileTransformer
        from cuml.preprocessing import (
            FunctionTransformer,
            KBinsDiscretizer,
            MinMaxScaler,
            # QuantileTransformer,  ## cuml 23 only
            RobustScaler,
            StandardScaler,
        )
    except:
        from sklearn.preprocessing import (
            FunctionTransformer,
            KBinsDiscretizer,
            MinMaxScaler,
            MultiLabelBinarizer,
            QuantileTransformer, 
            RobustScaler,
            StandardScaler,
        )
=======
    from sklearn.preprocessing import (
        # FunctionTransformer,
        # KBinsDiscretizer,
        # MinMaxScaler,
        MultiLabelBinarizer,
        QuantileTransformer, 
        # RobustScaler,
        # StandardScaler,
    )
    from cuml.preprocessing import (
        FunctionTransformer,
        KBinsDiscretizer,
        MinMaxScaler,
        # QuantileTransformer,  ## cuml 23 only
        RobustScaler,
        StandardScaler,
    )
>>>>>>> 70b50d95
    from sklearn.pipeline import Pipeline
    from sklearn.impute import SimpleImputer
    available_preprocessors = [
        "minmax",
        "quantile",
        "standard",
        "robust",
        "kbins",
    ]
    available_quantile_distributions = ["normal", "uniform"]

    imputer = identity
    if impute:
        logger.debug("Imputing Values using “median” strategy")
        # impute values
        imputer = SimpleImputer(missing_values=np.nan, strategy="median")
    scaler = identity

    if use_scaler == "minmax":
        # scale the resulting values column-wise between min and max
        # column values and sets them between 0 and 1
        scaler = MinMaxScaler()
    elif use_scaler == "quantile":
        assert (
            output_distribution in available_quantile_distributions
        ), logger.error(
            f"output_distribution must be in "
            f"{available_quantile_distributions}, got {output_distribution}"
        )
        scaler = QuantileTransformer(
            n_quantiles=n_quantiles, output_distribution=output_distribution
        )
    elif use_scaler == "standard":
        scaler = StandardScaler()
    elif use_scaler == "robust":
        scaler = RobustScaler(quantile_range=quantile_range)
    elif use_scaler == "kbins":
        scaler = KBinsDiscretizer(
            n_bins=n_bins, encode=encode, strategy=strategy
        )
    else:
        logger.error(
            f"`scaling` must be on of {available_preprocessors} "
            f"or {None}, got {scaler}.\nData is not scaled"
        )
    logger.debug(f"Using {use_scaler} scaling")
    transformer = Pipeline(steps=[("imputer", imputer), ("scaler", scaler)])

    return transformer


def fit_pipeline(
    X: pd.DataFrame, transformer, keep_n_decimals: int = 5
) -> pd.DataFrame:
    """Helper to fit DataFrame over transformer pipeline. Rounds resulting matrix X by keep_n_digits if not 0, which helps for when transformer pipeline is scaling or imputer which sometime introduce small negative numbers, and umap metrics like Hellinger need to be positive
    :param X: DataFrame to transform.
    :param transformer: Pipeline object to fit and transform
    :param keep_n_decimals: Int of how many decimal places to keep in rounded transformed data
    """
    columns = X.columns
    index = X.index
    X_type = str(getmodule(X))
    if 'cudf' not in X_type:
        X = transformer.fit_transform(X)
        if keep_n_decimals:
            X = np.round(X, decimals=keep_n_decimals)  #  type: ignore  # noqa
        X = pd.DataFrame(X, columns=columns, index=index)
    else:
        X = transformer.fit_transform(X.to_numpy())
        if keep_n_decimals:
            X = np.round(X, decimals=keep_n_decimals)  #  type: ignore  # noqa
        # import cudf
<<<<<<< HEAD
        _, _, cudf = lazy_import_has_cu_cat_dependancy()
=======
        assert_cuml_cucat()
>>>>>>> 70b50d95
        X = cudf.DataFrame(X, columns=columns, index=index)
    return X


def impute_and_scale_df(
    df: pd.DataFrame,
    use_scaler: str = "robust",
    impute: bool = True,
    n_quantiles: int = 10,
    output_distribution: str = "normal",
    quantile_range=(25, 75),
    n_bins: int = 10,
    encode: str = "ordinal",
    strategy: str = "uniform",
    keep_n_decimals: int = 5,
) -> Tuple[pd.DataFrame, Pipeline]:

    transformer = get_preprocessing_pipeline(
        impute=impute,
        use_scaler=use_scaler,
        n_quantiles=n_quantiles,
        quantile_range=quantile_range,
        output_distribution=output_distribution,
        n_bins=n_bins,
        encode=encode,
        strategy=strategy,
    )
    res = fit_pipeline(df, transformer, keep_n_decimals=keep_n_decimals)

    return res, transformer


def get_text_preprocessor(ngram_range=(1, 3), max_df=0.2, min_df=3):
    from sklearn.feature_extraction.text import (
        CountVectorizer,
        TfidfTransformer,
    )
    from sklearn.pipeline import Pipeline
    cvect = CountVectorizer(
        ngram_range=ngram_range, max_df=max_df, min_df=min_df
    )
    return Pipeline(
        [
            ("vect", cvect),
            ("tfidf", TfidfTransformer()),
        ]
    )


def concat_text(df, text_cols):
    res = df[text_cols[0]].astype(str)
    if len(text_cols) > 1:
        logger.debug(
            f"Concactinating columns {text_cols} "
            "into one text-column for encoding"
        )
        for col in text_cols[1:]:
            res += " " + df[col].astype(str)
    return res


def _get_sentence_transformer_headers(emb, text_cols):
    return [f"{'_'.join(text_cols)}_{k}" for k in range(emb.shape[1])]


def encode_textual(
    df: pd.DataFrame,
    min_words: float = 2.5,
    model_name: str = "paraphrase-MiniLM-L6-v2",
    use_ngrams: bool = False,
    ngram_range: tuple = (1, 3),
    max_df: float = 0.2,
    min_df: int = 3,
) -> Tuple[pd.DataFrame, List, Any]:
    _, _, SentenceTransformer = lazy_import_has_dependancy_text()

    t = time()
    text_cols = get_textual_columns(
        df, min_words=min_words
    )
    embeddings = (
        []
    )  # np.zeros((len(df), 1)) just a placeholder so we can use np.c_
    transformed_columns = []
    model = None
    if text_cols:
        res = concat_text(df, text_cols)
        if use_ngrams:
            model = get_text_preprocessor(ngram_range, max_df, min_df)
            logger.debug(
                f"-Calculating Tfidf Vectorizer with"
                f" {ngram_range}-ngrams for column(s) `{text_cols}`"
            )
            embeddings = make_array(model.fit_transform(res))
            transformed_columns = list(model[0].vocabulary_.keys())
        else:
            model_name = os.path.split(model_name)[-1]
            model = SentenceTransformer(f"{model_name}")
            embeddings = model.encode(res.values)
            transformed_columns = _get_sentence_transformer_headers(
                embeddings, text_cols
            )
        logger.info(
            f"Encoded Textual Data using {model} at "
            f"{len(df) / ((time() - t) / 60):.2f} rows per minute"
        )
    res = pd.DataFrame(embeddings,
                       columns=transformed_columns,
                       index=df.index)

    return res, text_cols, model


def smart_scaler(
    X_enc,
    y_enc,
    use_scaler,
    use_scaler_target,
    impute: bool = True,
    n_quantiles: int = 10,
    output_distribution: str = "normal",
    quantile_range=(25, 75),
    n_bins: int = 10,
    encode: str = "ordinal",
    strategy: str = "uniform",
    keep_n_decimals: int = 5,
):
    pipeline = None
    pipeline_target = None
    # noqa: W293
    def encoder(X, use_scaler):  # noqa: E301
        return impute_and_scale_df(  # noqa: E731
            X,
            use_scaler=use_scaler,
            impute=impute,
            n_quantiles=n_quantiles,
            quantile_range=quantile_range,
            output_distribution=output_distribution,
            n_bins=n_bins,
            encode=encode,
            strategy=strategy,
            keep_n_decimals=keep_n_decimals,
        )  # noqa

    if use_scaler and not X_enc.empty:
        logger.info(f"-Feature scaling using {use_scaler}")
        X_enc, pipeline = encoder(X_enc, use_scaler)  # noqa

    if use_scaler_target and not y_enc.empty:
        logger.info(f"-Target scaling using {use_scaler_target}")
        y_enc, pipeline_target = encoder(y_enc, use_scaler_target)  # noqa

    return X_enc, y_enc, pipeline, pipeline_target


def get_cardinality_ratio(df: pd.DataFrame):
    """Calculates the ratio of unique values to total number of rows of DataFrame
   
    :param df: DataFrame
    """
    ratios = {}
    for col in df.columns:
        ratio = df[col].nunique() / len(df)
        ratios[col] = ratio
    return ratios


def make_array(X):
    import scipy, scipy.sparse
    if scipy.sparse.issparse(X):
        logger.debug("Turning sparse array into dense")
        return X.toarray()
    return X


def passthrough_df_cols(
    df, columns
):  # if lambdas, won't pickle in FunctionTransformer
    return df[columns]


class callThrough:
    def __init__(self, x):
        self.x = x

    def __call__(self, *args, **kwargs):
        return self.x


def get_numeric_transformers(ndf, y=None):
    # numeric selector needs to embody memorization of columns
    # for later .transform consistency.
<<<<<<< HEAD
    try:
        from cuml.preprocessing import FunctionTransformer
    except:
        from sklearn.preprocessing import FunctionTransformer

=======
    from cuml.preprocessing import FunctionTransformer
>>>>>>> 70b50d95
    label_encoder = False
    data_encoder = False
    y_ = y
    if y is not None:
        y_ = y.select_dtypes(include=[np.number])
        label_encoder = FunctionTransformer(
            partial(passthrough_df_cols, columns=y_.columns)
        )  # takes dataframe and memorizes which cols to use.
        label_encoder.get_feature_names_out = callThrough(y_.columns)
        label_encoder.columns_ = y_.columns

    if ndf is not None:
        ndf_ = ndf.select_dtypes(include=[np.number])
        data_encoder = FunctionTransformer(
            partial(passthrough_df_cols, columns=ndf_.columns)
        )
        data_encoder.get_feature_names_out = callThrough(ndf_.columns)
        #data_encoder.columns_ = ndf_.columns
        data_encoder.get_feature_names_in = callThrough(ndf_.columns)
        
    return ndf_, y_, data_encoder, label_encoder


def process_dirty_dataframes(
    ndf: pd.DataFrame,
    y: Optional[pd.DataFrame],
    cardinality_threshold: int = 40,
    cardinality_threshold_target: int = 400,
    n_topics: int = config.N_TOPICS_DEFAULT,
    n_topics_target: int = config.N_TOPICS_TARGET_DEFAULT,
    similarity: Optional[str] = None,  # "ngram",
    categories: Optional[str] = "auto",
    multilabel: bool = False,
    feature_engine: Optional[str] = "dirty_cat",
) -> Tuple[
    pd.DataFrame,
    Optional[pd.DataFrame],
    Union[SuperVectorizer, FunctionTransformer],
    Union[SuperVectorizer, FunctionTransformer],
]:
    """
        Dirty_Cat encoder for record level data. Will automatically turn
        inhomogeneous dataframe into matrix using smart conversion tricks.
   
    :param ndf: node DataFrame
    :param y: target DataFrame or series
    :param cardinality_threshold: For ndf columns, below this threshold,
            encoder is OneHot, above, it is GapEncoder
    :param cardinality_threshold_target: For target columns, below this
            threshold, encoder is OneHot, above, it is GapEncoder
    :param n_topics: number of topics for GapEncoder, default 42
    :param use_scaler: None or string in
            ['minmax', 'standard', 'robust', 'quantile']
    :param similarity: one of 'ngram', 'levenshtein-ratio', 'jaro',
            or'jaro-winkler'}) – The type of pairwise string similarity
            to use. If None or False, uses a SuperVectorizer
    :return: Encoded data matrix and target (if not None),
            the data encoder, and the label encoder.
    """
<<<<<<< HEAD
    try:
        lazy_import_has_cu_cat_dependancy()  # tried to use this rather than importing below
        from cu_cat import SuperVectorizer, GapEncoder, SimilarityEncoder
        from cuml.preprocessing import FunctionTransformer
        temporary_feat_engine_key = 'cu_cat'
    except:
        from dirty_cat import SuperVectorizer, GapEncoder, SimilarityEncoder
        temporary_feat_engine_key = 'dirty_cat'

    # TODO: should be handled at resolve_feature_engine level
    if not is_dataframe_all_numeric(ndf) and feature_engine == 'torch':
        feature_engine = temporary_feat_engine_key
        
=======
    if feature_engine == 'dirty_cat':
        from dirty_cat import SuperVectorizer, GapEncoder, SimilarityEncoder
    elif feature_engine == 'cu_cat':
        lazy_import_has_cu_cat_dependancy()  # tried to use this rather than importing below
        from cu_cat import SuperVectorizer, GapEncoder, SimilarityEncoder
    from cuml.preprocessing import FunctionTransformer
>>>>>>> 70b50d95
    t = time()

    if not is_dataframe_all_numeric(ndf):
        data_encoder = SuperVectorizer(
            auto_cast=True,
            cardinality_threshold=cardinality_threshold,
            high_card_cat_transformer=GapEncoder(n_topics),
            #  numerical_transformer=StandardScaler(), This breaks
            #  since -- AttributeError: Transformer numeric
            #  (type StandardScaler)
            #  does not provide get_feature_names.
        )

        logger.info(":: Encoding DataFrame might take a few minutes ------")
        X_enc = data_encoder.fit_transform(ndf, y)
        X_enc = make_array(X_enc)

        import warnings

        with warnings.catch_warnings():
            warnings.filterwarnings("ignore", category=DeprecationWarning)
            warnings.filterwarnings("ignore", category=FutureWarning)
            features_transformed = data_encoder.get_feature_names_out()

        all_transformers = data_encoder.transformers
        logger.info(f"-Shape of [[dirty_cat fit]] data {X_enc.shape}")
        logger.debug(f"-Transformers: \n{all_transformers}\n")
        logger.debug(
            f"-Transformed Columns: \n{features_transformed[:20]}...\n"
        )
        logger.debug(
            f"--Fitting on Data took {(time() - t) / 60:.2f} minutes\n"
        )
        #  now just set the feature names, since dirty cat changes them in
        #  a weird way...
        data_encoder.get_feature_names_out = callThrough(features_transformed)
        if 'cudf' not in str(getmodule(ndf)):
            X_enc = pd.DataFrame(
                X_enc, columns=features_transformed, index=ndf.index
            )
            X_enc = X_enc.fillna(0.0)  # TODO -- this is a hack in cuml version
        else:
            # X_enc = cudf.DataFrame.from_arrow(X_enc)
            X_enc.index = ndf.index
            X_enc.columns = np.array(features_transformed)
            X_enc = X_enc.fillna(0.0)

    else:
        logger.info("-*-*- DataFrame is completely numeric")
        X_enc, _, data_encoder, _ = get_numeric_transformers(ndf, None)


    if multilabel and y is not None:
        y_enc, label_encoder = encode_multi_target(y, mlb=None)
    elif (
        y is not None
        and len(y.columns) > 0  # noqa: E126,W503
        and not is_dataframe_all_numeric(y)  # noqa: E126,W503
    ):
        t2 = time()
        logger.debug("-Fitting Targets --\n%s", y.columns)

        label_encoder = SuperVectorizer(
            auto_cast=True,
            cardinality_threshold=cardinality_threshold_target,
            high_card_cat_transformer=GapEncoder(n_topics_target)
            if not similarity
            else SimilarityEncoder(
                similarity=similarity, categories=categories, n_prototypes=2
            ),  # Similarity
        )

        y_enc = label_encoder.fit_transform(y)
        y_enc = make_array(y_enc)

        import warnings

        with warnings.catch_warnings():
            warnings.filterwarnings("ignore", category=DeprecationWarning)
            warnings.filterwarnings("ignore", category=FutureWarning)
            if isinstance(label_encoder, SuperVectorizer) or isinstance(
                label_encoder, FunctionTransformer
            ):
                labels_transformed = label_encoder.get_feature_names_out()
            else:  # Similarity Encoding uses categories_
                labels_transformed = label_encoder.categories_

        y_enc = pd.DataFrame(y_enc,
                             columns=labels_transformed,
                             index=y.index)
        # y_enc = y_enc.fillna(0)
        # add for later
        label_encoder.get_feature_names_out = callThrough(labels_transformed)

        logger.debug(f"-Shape of target {y_enc.shape}")
        # logger.debug(f"-Target Transformers used:
        # {label_encoder.transformers}\n")
        logger.debug(
            "--Fitting SuperVectorizer on TARGET took"
            f" {(time() - t2) / 60:.2f} minutes\n"
        )
    else:
        y_enc, _, label_encoder, _ = get_numeric_transformers(y, None)

    return (X_enc, y_enc, data_encoder, label_encoder)


def process_nodes_dataframes(
    df: pd.DataFrame,
    y: pd.DataFrame,
    cardinality_threshold: int = 40,
    cardinality_threshold_target: int = 400,
    n_topics: int = config.N_TOPICS_DEFAULT,
    n_topics_target: int = config.N_TOPICS_TARGET_DEFAULT,
    use_scaler: Optional[str] = "robust",
    use_scaler_target: Optional[str] = "kbins",
    multilabel: bool = False,
    embedding: bool = False,  # whether to produce random embeddings
    use_ngrams: bool = False,
    ngram_range: tuple = (1, 3),
    max_df: float = 0.2,
    min_df: int = 3,
    min_words: float = 2.5,
    model_name: str = "paraphrase-MiniLM-L6-v2",
    similarity: Optional[str] = None,
    categories: Optional[str] = "auto",
    impute: bool = True,
    n_quantiles: int = 10,
    output_distribution: str = "normal",
    quantile_range=(25, 75),
    n_bins: int = 10,
    encode: str = "ordinal",
    strategy: str = "uniform",
    keep_n_decimals: int = 5,
    feature_engine: FeatureEngineConcrete = "pandas"
    # test_size: Optional[bool] = None,
) -> Tuple[
    pd.DataFrame,
    Any,
    pd.DataFrame,
    Any,
    SuperVectorizer,
    SuperVectorizer,
    Optional[Pipeline],
    Optional[Pipeline],
    Any,
    List[str],
]:
    """Automatic Deep Learning Embedding/ngrams of Textual Features, with the rest of the columns taken care of by dirty_cat

    :param df: pandas DataFrame of data
    :param y: pandas DataFrame of targets
    :param use_scaler: None or string in
            ['minmax', 'standard', 'robust', 'quantile']
    :param n_topics: number of topics in Gap Encoder
    :param use_scaler:
    :param confidence: Number between 0 and 1, will pass
            column for textual processing if total entries are string
            like in a column and above this relative threshold.
    :param min_words: Sets the threshold
            for average number of words to include column for
            textual sentence encoding. Lower values means that
            columns will be labeled textual and sent to sentence-encoder. 
            Set to 0 to force named columns as textual.
    :param model_name: SentenceTransformer model name. See available list at
            https://www.sbert.net/docs/pretrained_models.
            html#sentence-embedding-models

    :return: X_enc, y_enc, data_encoder, label_encoder,
        scaling_pipeline,
        scaling_pipeline_target,
        text_model,
        text_cols,
    """
    logger.info("process_nodes_dataframes[%s]", feature_engine)

    if feature_engine in ["none", "pandas"]:
        X_enc, y_enc, data_encoder, label_encoder = get_numeric_transformers(
            df, y
        )
        X_encs, y_encs, scaling_pipeline, scaling_pipeline_target = smart_scaler(  # noqa
            X_enc,
            y_enc,
            use_scaler,
            use_scaler_target,
            impute=impute,
            n_quantiles=n_quantiles,
            quantile_range=quantile_range,
            output_distribution=output_distribution,
            n_bins=n_bins,
            encode=encode,
            strategy=strategy,
            keep_n_decimals=keep_n_decimals,
        )

        logger.debug(
            f"Feature Engine {feature_engine},"
            "returning only Numeric Data, if any"
        )
        return (
            X_enc,
            y_enc,
            X_encs,
            y_encs,
            data_encoder,
            label_encoder,
            scaling_pipeline,
            scaling_pipeline_target,
            False,
            [],
        )

    t = time()
    if len(df) == 0 or df.empty:
        logger.warning("DataFrame **seems** to be Empty")

    text_cols: List[str] = []
    text_model: Any = None
    text_enc = pd.DataFrame([])
    has_deps_text, import_text_exn, _ = lazy_import_has_dependancy_text()
    if has_deps_text and (feature_engine in ["torch", "auto"]):
        text_enc, text_cols, text_model = encode_textual(
            df,
            min_words=min_words,
            model_name=model_name,
            use_ngrams=use_ngrams,
            ngram_range=ngram_range,
            max_df=max_df,
            min_df=min_df,
        )
    else:
        logger.debug(
            "! Skipping encoding any textual features"
            f"since dependency {import_text_exn} is not met"
        )

    other_df = df.drop(columns=text_cols, errors="ignore")  # type: ignore

    X_enc, y_enc, data_encoder, label_encoder = process_dirty_dataframes(
        other_df,
        y,
        cardinality_threshold=cardinality_threshold,
        cardinality_threshold_target=cardinality_threshold_target,
        n_topics=n_topics,
        n_topics_target=n_topics_target,
        similarity=similarity,
        categories=categories,
        multilabel=multilabel,
        feature_engine=feature_engine,
    )

    if embedding:
        data_encoder = Embedding(df)
        X_enc = data_encoder.fit_transform(n_dim=n_topics)

    if not text_enc.empty and not X_enc.empty:
        logger.info("-" * 60)
        logger.info("<= Found both a textual embedding + dirty_cat =>")
        X_enc = pd.concat(
            [text_enc, X_enc], axis=1
        )  # np.c_[embeddings, X_enc.values]
    elif not text_enc.empty and X_enc.empty:
        logger.info("-" * 60)
        logger.info("<= Found only textual embedding =>")
        X_enc = text_enc

    logger.debug(
        f"--The entire Encoding process took {(time()-t)/60:.2f} minutes"
    )
    X_encs, y_encs, scaling_pipeline, scaling_pipeline_target = smart_scaler(  # noqa
        X_enc,
        y_enc,
        use_scaler,
        use_scaler_target,
        impute=impute,
        n_quantiles=n_quantiles,
        quantile_range=quantile_range,
        output_distribution=output_distribution,
        n_bins=n_bins,
        encode=encode,
        strategy=strategy,
        keep_n_decimals=keep_n_decimals,
    )
    return (
        X_enc,
        y_enc,
        X_encs,
        y_encs,
        data_encoder,
        label_encoder,
        scaling_pipeline,
        scaling_pipeline_target,
        text_model,
        text_cols  # type: ignore
    )
class FastMLB:
    def __init__(self, mlb, in_column, out_columns):
        if isinstance(in_column, str):
            in_column = [in_column]
        self.columns = in_column  # should be single entry list ['cats']
        self.mlb = mlb
        self.out_columns = out_columns
        self.feature_names_in_ = in_column
    
    def __call__(self, df):
        ydf = df[self.columns]
        return self.mlb.transform(ydf.squeeze())
    
    def fit(self, X, y=None):
        return self
        
    def transform(self, df):
        return self(df)
    
    def get_feature_names_out(self):
        return self.out_columns
    
    def get_feature_names_in(self):
        return self.feature_names_in_
    
    def __repr__(self):
        doc = f'FastMultiLabelBinarizer(In: {self.columns},  Out: {self.out_columns})'
        return doc 


def encode_multi_target(ydf, mlb = None):
    from sklearn.preprocessing import (
        MultiLabelBinarizer,
    )
    ydf = ydf.squeeze()  # since its a dataframe, we want series
    assert isinstance(ydf, pd.Series), 'Target needs to be a single column of (list of lists)'
    column_name = ydf.name
    
    if mlb is None:
        mlb = MultiLabelBinarizer()
        T = mlb.fit_transform(ydf) 
    else:
        T = mlb.transform(ydf)

    T = 1.0 * T
    columns = [
        str(k) for k in mlb.classes_
    ]
    T = pd.DataFrame(T, columns=columns, index=ydf.index)
    logger.info(f"Shape of Target Encoding: {T.shape}")
        
    label_encoder = FastMLB(mlb=mlb, in_column=[column_name], out_columns=columns)  # memorizes which cols to use.
 
    return T, label_encoder

def encode_edges(edf, src, dst, mlb, fit=False):
    """edge encoder -- creates multilabelBinarizer on edge pairs.

    Args:
        edf (pd.DataFrame): edge dataframe
        src (string): source column
        dst (string): destination column
        mlb (sklearn): multilabelBinarizer ##not in cuml yet so cast down to pandas
        fit (bool, optional): If true, fits multilabelBinarizer. Defaults to False.

    :Returns: tuple: pd.DataFrame, multilabelBinarizer
    """
    # uses mlb with fit=T/F so we can use it in transform mode
    # to recreate edge feature concat definition

    logger.debug("Encoding Edges using MultiLabelBinarizer")
    edf_type = str(getmodule(edf))
    source = edf[src]
    destination = edf[dst]
    source_dtype = str(getmodule(source))
                       
    if fit and 'cudf' not in source_dtype:
        T = mlb.fit_transform(zip(source, destination))
    elif fit and 'cudf' in source_dtype:
        T = mlb.fit_transform(zip(source.to_pandas(), destination.to_pandas()))
    elif not fit and 'cudf' not in source_dtype:
        T = mlb.transform(zip(source, destination))
    elif not fit and 'cudf' in source_dtype:
        T = mlb.transform(zip(source.to_pandas(), destination.to_pandas()))
                                   
    T = 1.0 * T  # coerce to float
    columns = [
        str(k) for k in mlb.classes_
    ]  # stringify the column names or scikits.base throws error
    mlb.get_feature_names_out = callThrough(columns)
    mlb.columns_ = [src, dst]
    if 'cudf' in edf_type:
<<<<<<< HEAD
        # import cudf
        # assert_cuml_cucat()
        _, _, cudf = lazy_import_has_cu_cat_dependancy()
=======
        # lazy_import_has_cu_cat_dependancy()
        # import cudf
        assert_cuml_cucat()
>>>>>>> 70b50d95
        T = cudf.DataFrame(T, columns=columns, index=edf.index)
    else:
        T = pd.DataFrame(T, columns=columns, index=edf.index)
    logger.info(f"Shape of Edge Encoding: {T.shape}")
    return T, mlb


def process_edge_dataframes(
    edf: pd.DataFrame,
    y: pd.DataFrame,
    src: str,
    dst: str,
    cardinality_threshold: int = 40,
    cardinality_threshold_target: int = 400,
    n_topics: int = config.N_TOPICS_DEFAULT,
    n_topics_target: int = config.N_TOPICS_TARGET_DEFAULT,
    use_scaler: Optional[str] = None,
    use_scaler_target: Optional[str] = None,
    multilabel: bool = False,
    use_ngrams: bool = False,
    ngram_range: tuple = (1, 3),
    max_df: float = 0.2,
    min_df: int = 3,
    min_words: float = 2.5,
    model_name: str = "paraphrase-MiniLM-L6-v2",
    similarity: Optional[str] = None,
    categories: Optional[str] = "auto",
    impute: bool = True,
    n_quantiles: int = 10,
    output_distribution: str = "normal",
    quantile_range=(25, 75),
    n_bins: int = 10,
    encode: str = "ordinal",
    strategy: str = "uniform",
    keep_n_decimals: int = 5,
    feature_engine: FeatureEngineConcrete = "pandas",
) -> Tuple[
    pd.DataFrame,
    pd.DataFrame,
    pd.DataFrame,
    pd.DataFrame,
    List[Any],
    Any,
    Optional[Pipeline],
    Optional[Pipeline],
    Any,
    List[str],
]:
    """
        Custom Edge-record encoder. Uses a MultiLabelBinarizer
        to generate a src/dst vector
        and then process_textual_or_other_dataframes that encodes any
        other data present in edf,
        textual or not.

    :param edf: pandas DataFrame of edge features
    :param y: pandas DataFrame of edge labels
    :param src: source column to select in edf
    :param dst: destination column to select in edf
    :param use_scaler: None or string in
        ['minmax', 'standard', 'robust', 'quantile']

    :return: Encoded data matrix and target (if not None), the data encoders, and the label encoder.
    """
    lazy_import_has_min_dependancy()
    from sklearn.preprocessing import (
        MultiLabelBinarizer,
    )
    logger.info("process_edges_dataframes[%s]", feature_engine)

    t = time()
    mlb_pairwise_edge_encoder = (
        MultiLabelBinarizer()
    )  # create new one so we can use encode_edges later in
    # transform with fit=False
<<<<<<< HEAD
    _, _, cudf = lazy_import_has_cu_cat_dependancy()
    # assert_cuml_cucat()
=======
    edf_type = str(getmodule(edf))
    # if 'cudf' in edf_type:
        # import cudf
        # lazy_import_has_cu_cat_dependancy()
    assert_cuml_cucat()
>>>>>>> 70b50d95
    T, mlb_pairwise_edge_encoder = encode_edges(
        edf, src, dst, mlb_pairwise_edge_encoder, fit=True
    )
    other_df = edf.drop(columns=[src, dst])
    logger.debug(
        f"-Rest of DataFrame has columns: {other_df.columns}"
        " and is not empty"
        if not other_df.empty
        else f"-Rest of DataFrame has columns: {other_df.columns}"
             " and is empty"
    )

    if feature_engine in ["none", "pandas"]:

        X_enc, y_enc, data_encoder, label_encoder = get_numeric_transformers(
            other_df, y
        )
        # add the two datasets together
        X_enc = pd.concat([T, X_enc], axis=1)
        # then scale them
        X_encs, y_encs, scaling_pipeline, scaling_pipeline_target = smart_scaler(  # noqa
            X_enc,
            y_enc,
            use_scaler,
            use_scaler_target,
            impute=impute,
            n_quantiles=n_quantiles,
            quantile_range=quantile_range,
            output_distribution=output_distribution,
            n_bins=n_bins,
            encode=encode,
            strategy=strategy,
            keep_n_decimals=keep_n_decimals,
        )

        logger.info("Returning only Edge MLB and/or numeric features")

        return (
            X_enc,
            y_enc,
            X_encs,
            y_encs,
            [mlb_pairwise_edge_encoder, data_encoder],
            label_encoder,
            scaling_pipeline,
            scaling_pipeline_target,
            False,
            [],
        )

    (
        X_enc,
        y_enc,
        _,
        _,
        data_encoder,
        label_encoder,
        _,
        _,
        text_model,
        text_cols,
    ) = process_nodes_dataframes(
        other_df,
        y,
        cardinality_threshold=cardinality_threshold,
        cardinality_threshold_target=cardinality_threshold_target,
        n_topics=n_topics,
        n_topics_target=n_topics_target,
        use_scaler=None,
        use_scaler_target=None,
        multilabel=multilabel,
        use_ngrams=use_ngrams,
        ngram_range=ngram_range,
        max_df=max_df,
        min_df=min_df,
        min_words=min_words,
        model_name=model_name,
        similarity=similarity,
        categories=categories,
        feature_engine=feature_engine,
    )

    if not X_enc.empty and not T.empty:
        logger.debug("-" * 60)
        logger.debug("<= Found Edges and Dirty_cat encoding =>")
        T_type = str(getmodule(T))
        if 'cudf' not in T_type:
            X_enc = pd.concat([T, X_enc], axis=1)
        else:
            X_enc = cudf.concat([T, X_enc], axis=1)
    elif not T.empty and X_enc.empty:
        logger.debug("-" * 60)
        logger.debug("<= Found only Edges =>")
        X_enc = T

    logger.info(
        "**The entire Edge encoding process took"
        f" {(time()-t)/60:.2f} minutes"
    )

    X_encs, y_encs, scaling_pipeline, scaling_pipeline_target = smart_scaler(
        X_enc,
        y_enc,
        use_scaler,
        use_scaler_target,
        impute=impute,
        n_quantiles=n_quantiles,
        quantile_range=quantile_range,
        output_distribution=output_distribution,
        n_bins=n_bins,
        encode=encode,
        strategy=strategy,
        keep_n_decimals=keep_n_decimals,
    )

    res = (
        X_enc,
        y_enc,
        X_encs,
        y_encs,
        [mlb_pairwise_edge_encoder, data_encoder],
        label_encoder,
        scaling_pipeline,
        scaling_pipeline_target,
        text_model,
        text_cols,
    )
    return res


# ############################################################################
#
#      Vectorizer Class + Helpers
#
# ############################################################################


def transform_text(
    df: pd.DataFrame,
    text_model: Union[SentenceTransformer, Pipeline],  # type: ignore
    text_cols: Union[List, str],
) -> pd.DataFrame:
    from sklearn.pipeline import Pipeline
    _, _, SentenceTransformer = lazy_import_has_dependancy_text()

    logger.debug("Transforming text using:")
    if isinstance(text_model, Pipeline):
        logger.debug(f"--Ngram tfidf {text_model}")
        tX = text_model.transform(df)
        tX = make_array(tX)
        tX = pd.DataFrame(
            tX,
            columns=list(text_model[0].vocabulary_.keys()),
            index=df.index
            )
    elif isinstance(text_model, SentenceTransformer):
        logger.debug(f"--HuggingFace Transformer {text_model}")
        tX = text_model.encode(df.values)
        tX = pd.DataFrame(
            tX,
            columns=_get_sentence_transformer_headers(tX, text_cols),
            index=df.index,
        )
    else:
        raise ValueError(
            "`text_model` should be instance of"
            "sklearn.pipeline.Pipeline or SentenceTransformer,"
            f"got {text_model}"
        )
    return tX


def transform_dirty(
    df: pd.DataFrame,
    data_encoder: Union[SuperVectorizer, FunctionTransformer],  # type: ignore
    name: str = "",
) -> pd.DataFrame:
    # from sklearn.preprocessing import MultiLabelBinarizer
    logger.debug(f"-{name} Encoder:")
    logger.debug(f"\t{data_encoder}\n")
    # print(f"-{name} Encoder:")
    # print(f"\t{data_encoder}\n")
    # try:
    #     logger.debug(f"{data_encoder.get_feature_names_in}")
    # except Exception as e:
    #     logger.warning(e)
    #     pass
    logger.debug(f"TRANSFORM pre as df -- \t{df.shape}")

    # #####################################  for dirty_cat 0.3.0
    use_columns = getattr(data_encoder, 'columns_', [])
    if len(use_columns):
        #print(f"Using columns: {use_columns}")
        X = data_encoder.transform(df[df.columns.intersection(use_columns)])
    # #####################################  with dirty_cat 0.2.0
    else:
        X = data_encoder.transform(df)
    # ###################################
    # X = data_encoder.transform(df)

    logger.debug(f"TRANSFORM DIRTY as Matrix -- \t{X.shape}")
    X = make_array(X)
    with warnings.catch_warnings():
        warnings.filterwarnings("ignore", category=DeprecationWarning)
        warnings.filterwarnings("ignore", category=FutureWarning)
        warnings.filterwarnings("ignore", category=UserWarning)
        X = pd.DataFrame(
            X, columns=data_encoder.get_feature_names_out(), index=df.index
        )
        logger.debug(f"TRANSFORM DIRTY dataframe -- \t{X.shape}")

    return X


def transform(
    df: pd.DataFrame, ydf: pd.DataFrame, res: List, kind: str, src, dst
) -> Tuple[pd.DataFrame, pd.DataFrame]:
    # here res is the featurization result,
    # this function aligns with what is computed during
    # processing nodes or edges.
    (
        _,
        _,
        _,
        _,
        data_encoder,
        label_encoder,
        _,
        _,
        text_model,
        text_cols,
    ) = res

    logger.info("-" * 90)
    
    # index = df.index
    y = pd.DataFrame([])
    T = pd.DataFrame([])
    # encode nodes
    if kind == "nodes":
        logger.info("-Transforming Nodes--")
        X = transform_dirty(
            df, data_encoder, name="Numeric or Dirty Node-Features"
        )
    # encode edges
    elif kind == "edges":
        logger.info("-Transforming Edges--")
        mlb, data_encoder = data_encoder
        T, mlb = encode_edges(df, src, dst, mlb, fit=False)
        X = transform_dirty(df,
                            data_encoder,
                            "Numeric or Dirty Edge-Features")

    if ydf is not None:
        logger.info("-Transforming Target--")
        y = transform_dirty(ydf, label_encoder,
                            name=f"{kind.title()}-Label")

    # Concat in the Textual features, if any
    tX = pd.DataFrame([])
    if text_cols:
        logger.info(f"-textual columns found: {text_cols}")
        res_df = concat_text(df, text_cols)
        if text_model:
            tX = transform_text(res_df, text_model, text_cols)
        logger.info("** text features are empty") if tX.empty else None

    # concat text to dirty_cat, with text in front.
    if not tX.empty and not X.empty:
        X = pd.concat([tX, X], axis=1)
        logger.info("--Combining both Textual and Numeric/Dirty_Cat")
    elif not tX.empty and X.empty:
        X = tX  # textual
        logger.info("--Just textual")
    elif not X.empty:
        logger.info("--Just Numeric/Dirty_Cat transformer")
        X = X  # dirty/Numeric
    else:
        logger.info("-" * 60)
        logger.info(f"** IT'S ALL EMPTY NOTHINGNESS [[ {X} ]]")
        logger.info("-" * 60)

    # now if edges, add T at front
    if kind == "edges":
        X = pd.concat([T, X], axis=1)  # edges, text, dirty_cat
        logger.info("-Combining MultiLabelBinarizer with previous features")

    logger.info("-" * 40)
    logger.info(f"--Features matrix shape: {X.shape}")
    logger.info(f"--Target matrix shape: {y.shape}")

    # if scaling_pipeline and not X.empty:
    #     logger.info("--Scaling Features")
    #     X = pd.DataFrame(scaling_pipeline.transform(X), columns=X.columns, index=index)
    # if scaling_pipeline_target and not y.empty:
    #     logger.info(f"--Scaling Target {scaling_pipeline_target}")
    #     y = pd.DataFrame(
    #         scaling_pipeline_target.transform(y), columns=y.columns, index=index
    #     )

    return X, y


class FastEncoder:
    def __init__(self, df, y=None, kind="nodes"):
        self._df = df
        self.feature_names_in = df.columns  
        self._y = pd.DataFrame([], index=df.index) if y is None else y
        self.target_names_in = self._y.columns
        self.kind = kind
        self._assertions()
        # these are the parts we can use to reconstruct transform.
        self.res_names = ("X_enc y_enc data_encoder label_encoder "
                          "scaling_pipeline scaling_pipeline_target "
                          "text_model text_cols".split(" "))

    def _assertions(self):
        # add smart checks here
        if not self._y.empty:
            assert (
                self._df.shape[0] == self._y.shape[0]
            ), "Data and Targets must have same number of rows,"
            f"found {self._df.shape[0], self._y.shape[0]}, resp"

    def _encode(self, df, y, kind, src, dst, *args, **kwargs):
        if kind == "nodes":
            res = process_nodes_dataframes(df, y, *args, **kwargs)
        elif kind == "edges":
            res = process_edge_dataframes(
                df, y, src=src, dst=dst, *args, **kwargs
            )
        else:
            raise ValueError(
                f'`kind` should be one of "nodes" or "edges", found {kind}'
            )

        return res

    def _hecho(self, res):
        logger.info("-" * 40)
        logger.info("\n-- Setting Encoder Parts from Fit ::")
        logger.info(f'Feature Columns In: {self.feature_names_in}')
        logger.info(f'Target Columns In: {self.target_names_in}')
        for name, value in zip(self.res_names, res):
            if name not in ["X_enc", "y_enc"]:
                logger.info("-" * 90)
                logger.info(f"[[ {name} ]]:  {value}\n")

    def _set_result(self, res):
        self.res = list(res)
        [
            X_enc,
            y_enc,
            X_encs,
            y_encs,
            data_encoder,
            label_encoder,
            scaling_pipeline,
            scaling_pipeline_target,
            text_model,
            text_cols,
        ] = self.res

        self._hecho(res)
        # data_encoder.feature_names_in = self.feature_names_in
        # label_encoder.target_names_in = self.target_names_in
        self.feature_columns = X_enc.columns
        self.feature_columns_target = y_enc.columns
        self.X = X_encs
        self.y = y_encs
        self.X_orignal = X_enc
        self.y_orignal = y_enc
        self.data_encoder = data_encoder  # is list for edges
        self.label_encoder = label_encoder
        self.scaling_pipeline = scaling_pipeline
        self.scaling_pipeline_target = scaling_pipeline_target
        self.text_model = text_model
        self.text_cols = text_cols

    def fit(self, src=None, dst=None, *args, **kwargs):
        self.src = src
        self.dst = dst
        res = self._encode(
            self._df, self._y, self.kind, src, dst, *args, **kwargs
        )
        self._set_result(res)

    def transform(self, df, ydf=None):
        "Raw transform, no scaling."
        X, y = transform(df, ydf, self.res, self.kind, self.src, self.dst)
        return X, y
    
    def _transform_scaled(self, df, ydf, scaling_pipeline, scaling_pipeline_target):
        """Transform with scaling fit durning fit."""
        X, y = transform(df, ydf, self.res, self.kind, self.src, self.dst)
        if scaling_pipeline is not None and not X.empty:
            X = pd.DataFrame(scaling_pipeline.transform(X), columns=X.columns, index=X.index)
        if scaling_pipeline_target is not None and y is not None and not y.empty:
            y = pd.DataFrame(scaling_pipeline_target.transform(y), columns=y.columns, index=y.index)
        return X, y
    
    def transform_scaled(self, df, ydf=None, scaling_pipeline=None, scaling_pipeline_target=None):
        if scaling_pipeline is None:
            scaling_pipeline = self.scaling_pipeline
        if scaling_pipeline_target is None:
            scaling_pipeline_target = self.scaling_pipeline_target
        return self._transform_scaled(df, ydf, scaling_pipeline, scaling_pipeline_target)

    def fit_transform(self, src=None, dst=None, *args, **kwargs):
        self.fit(src=src, dst=dst, *args, **kwargs)
        return self.X, self.y

    def scale(self, X=None, y=None, return_pipeline=False, *args, **kwargs):
        """Fits new scaling functions on df, y via args-kwargs
        
        **Example:**
            ::

                from graphisty.features import SCALERS, SCALER_OPTIONS
                print(SCALERS)
                g = graphistry.nodes(df)
                # set a scaling strategy for features and targets -- umap uses those and produces different results depending.
                g2 = g.umap(use_scaler='standard', use_scaler_target=None)
                
                # later if you want to scale new data, you can do so
                X, y = g2.transform(df, df, scaled=False)  # unscaled transformer output
                # now scale with new settings
                X_scaled, y_scaled = g2.scale(X, y, use_scaler='minmax', use_scaler_target='kbins', n_bins=5)
                # fit some other pipeline
                clf.fit(X_scaled, y_scaled)
                
            args:
            ::

                ;X: pd.DataFrame of features
                :y: pd.DataFrame of target features
                :kind: str, one of 'nodes' or 'edges'
                *args, **kwargs: passed to smart_scaler pipeline

            returns:
                scaled X, y
        """
        logger.info("-Fitting new scaler on raw features")
        X, y, scaling_pipeline, scaling_pipeline_target = smart_scaler(
            X_enc=X, y_enc=y, *args, **kwargs
        )
        if return_pipeline:
            return X, y, scaling_pipeline, scaling_pipeline_target
        return X, y


# ######################################################################################################################
#
#
#
# ######################################################################################################################


def prune_weighted_edges_df_and_relabel_nodes(
    wdf: pd.DataFrame, scale: float = 0.1, index_to_nodes_dict: Optional[Dict] = None
) -> pd.DataFrame:
    """Prune the weighted edge DataFrame so to return high fidelity similarity scores.

    :param wdf: weighted edge DataFrame gotten via UMAP
    :param scale: lower values means less edges > (max - scale * std)
    :param index_to_nodes_dict: dict of index to node name;
            remap src/dst values if provided
    :return: pd.DataFrame
    """
    # we want to prune edges, so we calculate some statistics
    desc = wdf.describe()
    eps = 1e-3

    mean = desc[config.WEIGHT]["mean"]
    std = desc[config.WEIGHT]["std"]
    max_val = desc[config.WEIGHT]["max"] + eps
    min_val = desc[config.WEIGHT]["min"] - eps
    thresh = np.max(
        [max_val - scale, min_val]
    )  # if std =0 we add eps so we still have scale in the equation

    logger.info(
        f" -- edge weights: mean({mean:.2f}), "
        f"std({std:.2f}), max({max_val}), "
        f"min({min_val:.2f}), thresh({thresh:.2f})"
    )
    wdf2 = wdf[
        wdf[config.WEIGHT] >= thresh
    ]  # adds eps so if scale = 0, we have small window/wiggle room
    logger.info(
        " -- Pruning weighted edge DataFrame "
        f"from {len(wdf):,} to {len(wdf2):,} edges."
    )
    if index_to_nodes_dict is not None:
        wdf2 = wdf2.replace(
            {
                config.SRC: index_to_nodes_dict,
                config.DST: index_to_nodes_dict,
            }
        )
    return wdf2


# ###########################################################################
#
#      Fast Memoize
#
# ###########################################################################


def reuse_featurization(
    g: Plottable, memoize: bool, metadata: Any
):  # noqa: C901
    return check_set_memoize(
        g,
        metadata,
        attribute="_feat_param_to_g",
        name="featurize",
        memoize=memoize,
    )

def get_matrix_by_column_part(X: pd.DataFrame, column_part: str) -> pd.DataFrame:
    """Get the feature matrix by column part existing in column names."""
    transformed_columns = X.columns[X.columns.map(lambda x: True if column_part in x else False)]  # type: ignore
    return X[transformed_columns] 

def get_matrix_by_column_parts(X: pd.DataFrame, column_parts: Optional[Union[list, str]]) -> pd.DataFrame:
    """Get the feature matrix by column parts list existing in column names."""
    if column_parts is None:
        return X
    if isinstance(column_parts, str):
        column_parts = [column_parts]
    res = pd.concat([get_matrix_by_column_part(X, column_part) for column_part in column_parts], axis=1)  # type: ignore
    res = res.loc[:, ~res.columns.duplicated()]  # type: ignore
    return res


class FeatureMixin(MIXIN_BASE):
    """FeatureMixin for automatic featurization of nodes and edges DataFrames. Subclasses UMAPMixin for umap-ing of automatic features.

    Usage:
    ::

        g = graphistry.nodes(df, 'node_column')
        g2 = g.featurize()

    or for edges,
    ::

        g = graphistry.edges(df, 'src', 'dst')
        g2 = g.featurize(kind='edges')

    or chain them for both nodes and edges,
    ::

        g = graphistry.edges(edf, 'src', 'dst').nodes(ndf, 'node_column')
        g2 = g.featurize().featurize(kind='edges')

    """

    _feature_memoize: WeakValueDictionary = WeakValueDictionary()
    _feature_params: dict = {}

    def __init__(self, *args, **kwargs):
        pass

    def _get_feature(self, kind):
        kind2 = kind.replace('s', '')
        assert kind2 in ['node', 'edge'], f'kind needs to be in `nodes` or `edges`, found {kind}'
        x = getattr(self, f'_{kind2}_features')
        return x
    
    def _get_target(self, kind):
        kind2 = kind.replace('s', '')
        assert kind2 in ['node', 'edge'], f'kind needs to be in `nodes` or `edges`, found {kind}'
        x = getattr(self, f'_{kind2}_target')
        return x
    
    def _featurize_nodes(
        self,
        X: XSymbolic = None,
        y: YSymbolic = None,
        use_scaler: Optional[str] = None,
        use_scaler_target: Optional[str] = None,
        cardinality_threshold: int = 40,
        cardinality_threshold_target: int = 400,
        n_topics: int = config.N_TOPICS_DEFAULT,
        n_topics_target: int = config.N_TOPICS_TARGET_DEFAULT,
        multilabel: bool = False,
        embedding: bool = False,
        use_ngrams: bool = False,
        ngram_range: tuple = (1, 3),
        max_df: float = 0.2,
        min_df: int = 3,
        min_words: float = 2.5,
        model_name: str = "paraphrase-MiniLM-L6-v2",
        similarity: Optional[str] = None,
        categories: Optional[str] = "auto",
        impute: bool = True,
        n_quantiles: int = 10,
        output_distribution: str = "normal",
        quantile_range=(25, 75),
        n_bins: int = 10,
        encode: str = "ordinal",
        strategy: str = "uniform",
        keep_n_decimals: int = 5,
        remove_node_column: bool = True,
        feature_engine: FeatureEngineConcrete = "pandas",
        memoize: bool = True,
        verbose: bool = False,
    ):
        res = self.copy() 
        ndf = res._nodes
        node = res._node
        # print(['ndf:',ndf])
        # print(['X:',X])
        # print(['node:',res._node])
        
        if remove_node_column:
            ndf = remove_node_column_from_symbolic(ndf, node)
            X = remove_node_column_from_symbolic(X, node)
        
        if ndf is None:
            logger.info(
                "! Materializing Nodes and setting `embedding=True`"
                f"with latent dimension = n_topics: {n_topics}"
            )
            embedding = True
            res = res.materialize_nodes()
            ndf = res._nodes
            col = list(ndf.columns)[0]
            ndf = ndf.set_index(col)
            # in this case, X is not None, and is a DataFrame
            col = list(X.columns)[0]  # type: ignore
            X = X.set_index(col)  # type: ignore

        # resolve everything before setting dict so that
        # `X = ndf[cols]` and `X = cols` resolve to same thing
        X_resolved = resolve_X(ndf, X)
        y_resolved = resolve_y(ndf, y)

        X_resolved, y_resolved = make_safe_gpu_dataframes(X_resolved, y_resolved, engine=feature_engine)

        #feature_engine = resolve_feature_engine(feature_engine)
        res.feature_engine = feature_engine
        
        from .features import ModelDict

        fkwargs = ModelDict("Featurize Params",
            X=X_resolved,
            y=y_resolved,
            use_scaler=use_scaler,
            use_scaler_target=use_scaler_target,
            cardinality_threshold=cardinality_threshold,
            cardinality_threshold_target=cardinality_threshold_target,
            n_topics=n_topics,
            n_topics_target=n_topics_target,
            multilabel=multilabel,
            embedding=embedding,
            use_ngrams=use_ngrams,
            ngram_range=ngram_range,
            max_df=max_df,
            min_df=min_df,
            min_words=min_words,
            model_name=model_name,
            similarity=similarity,
            categories=categories,
            impute=impute,
            n_quantiles=n_quantiles,
            quantile_range=quantile_range,
            output_distribution=output_distribution,
            n_bins=n_bins,
            encode=encode,
            strategy=strategy,
            keep_n_decimals=keep_n_decimals,
            remove_node_column=remove_node_column,
            feature_engine=feature_engine,
        )

        res._feature_params = {
            **getattr(res, "_feature_params", {}),
            "nodes": fkwargs,
        }

        old_res = reuse_featurization(res, memoize, fkwargs)
        if old_res:
            print("--- [[ RE-USING NODE FEATURIZATION ]]") if verbose else None
            logger.info("--- [[ RE-USING NODE FEATURIZATION ]]")
            fresh_res = copy.copy(res)
            for attr in ["_node_features", "_node_target", "_node_encoder"]:
                setattr(fresh_res, attr, getattr(old_res, attr))

            return fresh_res

        X_resolved = features_without_target(X_resolved, y_resolved)
        X_resolved = remove_internal_namespace_if_present(X_resolved)

        keys_to_remove = ["X", "y", "remove_node_column"]
        nfkwargs = dict()
        for key, value in fkwargs.items():
            if key not in keys_to_remove:
                nfkwargs[key] = value

        print('-' * 80) if verbose else None
        print("** Featuring nodes") if verbose else None
        # ############################################################
        encoder = FastEncoder(X_resolved, y_resolved, kind="nodes")
        encoder.fit(**nfkwargs)
        # ###########################################################

        # if changing, also update fresh_res
        res._node_features = encoder.X
        res._node_features_raw = encoder.X_orignal  # .copy()
        res._node_target = encoder.y
        res._node_target_raw = encoder.y_orignal  # .copy()
        res._node_encoder = encoder  # now this does
        # all the work `._node_encoder.transform(df, y)` etc

        return res

    def _featurize_edges(
        self,
        X: XSymbolic = None,
        y: YSymbolic = None,
        use_scaler: Optional[str] = None,
        use_scaler_target: Optional[str] = None,
        cardinality_threshold: int = 40,
        cardinality_threshold_target: int = 400,
        n_topics: int = config.N_TOPICS_DEFAULT,
        n_topics_target: int = config.N_TOPICS_TARGET_DEFAULT,
        use_ngrams: bool = False,
        ngram_range: tuple = (1, 3),
        max_df: float = 0.2,
        min_df: int = 3,
        min_words: float = 2.5,
        multilabel: bool = False,
        model_name: str = "paraphrase-MiniLM-L6-v2",
        similarity: Optional[str] = "ngram",
        categories: Optional[str] = "auto",
        impute: bool = True,
        n_quantiles: int = 10,
        output_distribution: str = "normal",
        quantile_range=(25, 75),
        n_bins: int = 10,
        encode: str = "ordinal",
        strategy: str = "uniform",
        keep_n_decimals: int = 5,
        feature_engine: FeatureEngineConcrete = "pandas",
        memoize: bool = True,
        verbose: bool = False,
    ):

        res = self.copy()
        edf = res._edges
        X_resolved = resolve_X(edf, X)
        y_resolved = resolve_y(edf, y)

        if res._source not in X_resolved:
            logger.debug("adding g._source to edge features")
            X_resolved = X_resolved.assign(
                **{res._source: res._edges[res._source]}
            )
        if res._destination not in X_resolved:
            logger.debug("adding g._destination to edge features")
            X_resolved = X_resolved.assign(
                **{res._destination: res._edges[res._destination]}
            )

        res.feature_engine = feature_engine

        X_resolved, y_resolved = make_safe_gpu_dataframes(X_resolved, y_resolved, engine=feature_engine)


        # now that everything is set
        fkwargs = dict(
            X=X_resolved,
            y=y_resolved,
            use_scaler=use_scaler,
            use_scaler_target=use_scaler_target,
            cardinality_threshold=cardinality_threshold,
            cardinality_threshold_target=cardinality_threshold_target,
            n_topics=n_topics,
            n_topics_target=n_topics_target,
            use_ngrams=use_ngrams,
            ngram_range=ngram_range,
            max_df=max_df,
            min_df=min_df,
            min_words=min_words,
            model_name=model_name,
            similarity=similarity,
            categories=categories,
            multilabel=multilabel,
            impute=impute,
            n_quantiles=n_quantiles,
            quantile_range=quantile_range,
            output_distribution=output_distribution,
            n_bins=n_bins,
            encode=encode,
            strategy=strategy,
            keep_n_decimals=keep_n_decimals,
            feature_engine=feature_engine,
        )


        res._feature_params = {
            **getattr(res, "_feature_params", {}),
            "edges": fkwargs,
        }

        old_res = reuse_featurization(res, memoize, fkwargs)
        if old_res:
            logger.info("--- [[ RE-USING EDGE FEATURIZATION ]]")
            fresh_res = copy.copy(res)
            for attr in ["_edge_encoder", "_edge_features", "_edge_target"]:
                setattr(fresh_res, attr, getattr(old_res, attr))

            return fresh_res

        X_resolved = features_without_target(X_resolved, y_resolved)

        keys_to_remove = [
            "X",
            "y",
        ]
        nfkwargs = {}
        for key, value in fkwargs.items():
            if key not in keys_to_remove:
                nfkwargs[key] = value

        print("** Featuring edges") if verbose else None
        ###############################################################
        encoder = FastEncoder(X_resolved, y_resolved, kind="edges")
        encoder.fit(src=res._source, dst=res._destination, **nfkwargs)
        ##############################################################

        # if editing, should also update fresh_res
        res._edge_features = encoder.X
        res._edge_features_raw = encoder.X_orignal  # .copy()
        res._edge_target = encoder.y
        res._edge_target_raw = encoder.y_orignal  # .copy()
        res._edge_encoder = encoder

        return res
    
    def _infer_edges(self, emb, X, y, df, eps='auto', n_neighbors=4, sample=None, infer_on_umap_embedding=False, 
                     verbose=False, merge_policy=False, **kwargs):
        res = self.bind()
        if merge_policy:
            # useful to cluster onto existing graph
            g = infer_graph(res, emb, X, y, df, infer_on_umap_embedding=infer_on_umap_embedding, 
                            n_neighbors=n_neighbors, eps=eps, sample=sample, verbose=verbose, **kwargs) 
        else:
            # useful to cluster onto self
            g = infer_self_graph(res, emb, X, y, df, infer_on_umap_embedding=infer_on_umap_embedding, 
                                 n_neighbors=n_neighbors, eps=eps, verbose=verbose, **kwargs)
        return g

    def _transform(self, encoder: str, df: pd.DataFrame, ydf: Optional[pd.DataFrame], scaled):
        if getattr(self, encoder) is not None:
            if scaled:
                return getattr(self, encoder).transform_scaled(df, ydf)
            return getattr(self, encoder).transform(df, ydf)
        else:
            logger.debug(
                "Fit on data (g.featurize(kind='..', ...))"
                "before being able to transform data"
            )

    def transform(self, df: pd.DataFrame, 
                  y: Optional[pd.DataFrame] = None, 
                  kind: str = 'nodes', 
                  min_dist: Union[str, float, int] = 'auto', 
                  n_neighbors: int = 7,
                  merge_policy: bool = False,
                  sample: Optional[int] = None, 
                  return_graph: bool = True,
                  scaled: bool = True,
                  verbose: bool = False):
        """Transform new data and append to existing graph, or return dataframes
        
            **args:**

                :df: pd.DataFrame, raw data to transform
                :ydf: pd.DataFrame, optional
                :kind: str  # one of `nodes`, `edges`
                :return_graph: bool, if True, will return a graph with inferred edges.
                :merge_policy: bool, if True, adds batch to existing graph nodes via nearest neighbors. If False, will infer edges only between nodes in the batch, default False
                :min_dist: float, if return_graph is True, will use this value in NN search, or 'auto' to infer a good value. min_dist represents the maximum distance between two samples for one to be considered as in the neighborhood of the other.
                :sample: int, if return_graph is True, will use sample edges of existing graph to fill out the new graph
                :n_neighbors: int, if return_graph is True, will use this value for n_neighbors in Nearest Neighbors search
                :scaled: bool, if True, will use scaled transformation of data set during featurization, default True
                :verbose: bool, if True, will print metadata about the graph construction, default False

            **Returns:**

                X, y: pd.DataFrame, transformed data if return_graph is False
                or a graphistry Plottable with inferred edges if return_graph is True
        """
        if kind == "nodes":
            X, y_ = self._transform("_node_encoder", df, y, scaled=scaled)
        elif kind == "edges":
            X, y_ = self._transform("_edge_encoder", df, y, scaled=scaled)
        else:
            logger.debug("kind must be one of `nodes`,"
                         f"`edges`, found {kind}")
            
        if return_graph and kind not in ["edges"]:
            emb = None  # will not be able to infer graph from umap coordinates, 
            # but will be able to infer graph from features of existing edges
            g = self._infer_edges(emb, X, y_, df, eps=min_dist, sample=sample, n_neighbors=n_neighbors,
                                  infer_on_umap_embedding=False, merge_policy=merge_policy,
                                  verbose=verbose)
            return g
        return X, y_

    def scale(
        self,
        df: Optional[pd.DataFrame] = None,
        y: Optional[pd.DataFrame] = None,
        kind: str = "nodes",
        use_scaler: Union[str, None] = None,
        use_scaler_target: Union[str, None] = None,
        impute: bool = True,
        n_quantiles: int = 10,
        output_distribution: str = "normal",
        quantile_range=(25, 75),
        n_bins: int = 10,
        encode: str = "ordinal",
        strategy: str = "uniform",
        keep_n_decimals: int = 5,
        return_scalers: bool = False,
    ):
        """Scale data using the same scalers as used in the featurization step.
        
            **Example**
            ::

                g = graphistry.nodes(df)
                X, y = g.featurize().scale(kind='nodes', use_scaler='robust', use_scaler_target='kbins', n_bins=3)
                
                # or 
                g = graphistry.nodes(df)
                # set a scaling strategy for features and targets -- umap uses those and produces different results depending.
                g2 = g.umap(use_scaler='standard', use_scaler_target=None)
                
                # later if you want to scale new data, you can do so
                X, y = g2.transform(df, df, scale=False)
                X_scaled, y_scaled = g2.scale(X, y, use_scaler='minmax', use_scaler_target='kbins', n_bins=5)
                # fit some other pipeline
                clf.fit(X_scaled, y_scaled)

            **Args:**

                :df: pd.DataFrame, raw data to transform, if None, will use data from featurization fit
                :y: pd.DataFrame, optional target data
                :kind: str, one of `nodes`, `edges`
                :use_scaler: str, optional, one of `minmax`, `robust`, `standard`, `kbins`, `quantile`
                :use_scaler_target: str, optional, one of `minmax`, `robust`, `standard`, `kbins`, `quantile`
                :impute: bool, if True, will impute missing values
                :n_quantiles: int, number of quantiles to use for quantile scaler
                :output_distribution: str, one of `normal`, `uniform`, `lognormal` 
                :quantile_range: tuple, range of quantiles to use for quantile scaler
                :n_bins: int, number of bins to use for KBinsDiscretizer
                :encode: str, one of `ordinal`, `onehot`, `onehot-dense`, `binary`    
                :strategy: str, one of `uniform`, `quantile`, `kmeans`
                :keep_n_decimals: int, number of decimals to keep after scaling
                :return_scalers: bool, if True, will return the scalers used to scale the data

            **Returns:**

                (X, y) transformed data if return_graph is False or a graph with inferred edges if return_graph is True, or (X, y, scaler, scaler_target) if return_scalers is True
        """
                
        if df is None:  # use the original data
            X, y = (self._node_features_raw, self._node_target_raw) if kind == "nodes" else (self._edge_features_raw, self._edge_target_raw)  # type: ignore
        else:
            X, y = self.transform(df, y, kind=kind, return_graph=False, scaled=False)

        if kind == "nodes" and hasattr(self, "_node_encoder"):  # type: ignore
            if self._node_encoder is not None:  # type: ignore
                (
                    X,
                    y,
                    scaler,
                    scaler_target
                ) = self._node_encoder.scale(
                    X,
                    y,
                    use_scaler=use_scaler,
                    use_scaler_target=use_scaler_target,
                    impute=impute,
                    n_quantiles=n_quantiles,
                    quantile_range=quantile_range,
                    output_distribution=output_distribution,
                    n_bins=n_bins,
                    encode=encode,
                    strategy=strategy,
                    keep_n_decimals=keep_n_decimals,
                    return_pipeline=True
                )  # type: ignore
            else:
                raise AttributeError(
                    'Please run g.featurize(kind="nodes", *args, **kwargs) '
                    'first before scaling matrices and targets is possible.'
                )

        elif kind == "edges" and hasattr(self, "_edge_encoder"):
            # type: ignore
            if self._edge_encoder is not None:  # type: ignore
                (
                    X,
                    y,
                    scaler,
                    scaler_target
                ) = self._edge_encoder.scale(
                    X,
                    y,
                    use_scaler=use_scaler,
                    use_scaler_target=use_scaler_target,
                    impute=impute,
                    n_quantiles=n_quantiles,
                    quantile_range=quantile_range,
                    output_distribution=output_distribution,
                    n_bins=n_bins,
                    encode=encode,
                    strategy=strategy,
                    keep_n_decimals=keep_n_decimals,
                    return_pipeline=True
                )  # type: ignore
            else:
                raise AttributeError(
                    'Please run g.featurize(kind="edges", *args, **kwargs) '
                    'first before scaling matrices and targets is possible.'
                )
        if return_scalers:
            return X, y, scaler, scaler_target
        return X, y


    def featurize(
        self,
        kind: str = "nodes",
        X: XSymbolic = None,
        y: YSymbolic = None,
        use_scaler: Optional[str] = None,
        use_scaler_target: Optional[str] = None,
        cardinality_threshold: int = 40,
        cardinality_threshold_target: int = 400,
        n_topics: int = 42,
        n_topics_target: int = 12,
        multilabel: bool = False,
        embedding: bool = False,
        use_ngrams: bool = False,
        ngram_range: tuple = (1, 3),
        max_df: float = 0.2,
        min_df: int = 3,
        min_words: float = 4.5,
        model_name: str = "paraphrase-MiniLM-L6-v2",
        impute: bool = True,
        n_quantiles: int = 100,
        output_distribution: str = "normal",
        quantile_range = (25, 75),
        n_bins: int = 10,
        encode: str = "ordinal",
        strategy: str = "uniform",
        similarity: Optional[str] = None,  # turn this off in favor of Gap Encoder
        categories: Optional[str] = "auto",
        keep_n_decimals: int = 5,
        remove_node_column: bool = True,
        inplace: bool = False,
        feature_engine: FeatureEngine = "auto",
        dbscan: bool = False,
        min_dist: float = 0.5,  # DBSCAN eps
        min_samples: int = 1,  # DBSCAN min_samples
        memoize: bool = True,
        verbose: bool = False,
    ):
        r"""Featurize Nodes or Edges of the underlying nodes/edges DataFrames.
        
        :param kind: specify whether to featurize `nodes` or `edges`.
                Edge featurization includes a pairwise
                src-to-dst feature block using a MultiLabelBinarizer,
                with any other columns being treated the
                same way as with `nodes` featurization.
        :param X: Optional input, default None. If symbolic, evaluated
                against self data based on kind.
                If None, will featurize all columns of DataFrame
        :param y: Optional Target(s) columns or explicit DataFrame, default None
        :param use_scaler: selects which scaler (and automatically imputes
                missing values using mean strategy)
                to scale the data. Options are;
                "minmax", "quantile", "standard", "robust",
                "kbins", default None.
                Please see scikits-learn documentation
                https://scikit-learn.org/stable/modules/preprocessing.html
                Here 'standard' corresponds to 'StandardScaler' in scikits.
        :param cardinality_threshold: dirty_cat threshold on cardinality of
                categorical labels across columns.
                If value is greater than threshold, will run GapEncoder
                (a topic model) on column.
                If below, will one-hot_encode. Default 40.
        :param cardinality_threshold_target: similar to cardinality_threshold,
                but for target features. Default is set high (400), as targets
                generally want to be one-hot encoded, but sometimes it can be
                useful to use
                GapEncoder (ie, set threshold lower) to create regressive
                targets, especially when those targets are
                textual/softly categorical and have semantic meaning across
                different labels.
                Eg, suppose a column has fields like
                ['Application Fraud', 'Other Statuses', 'Lost-Target scaling
                using/Stolen Fraud', 'Investigation Fraud', ...]
                the GapEncoder will concentrate the 'Fraud' labels together.
        :param n_topics: the number of topics to use in the GapEncoder if
                cardinality_thresholds is saturated.
                Default is 42, but good rule of thumb is to consult the
                Johnson-Lindenstrauss Lemma
                https://en.wikipedia.org/wiki/Johnson%E2%80%93Lindenstrauss_lemma
                or use the simplified `random walk` estimate =>
                n_topics_lower_bound ~ (\pi/2) * (N-documents)**(1/4)
        :param n_topics_target: the number of topics to use in the GapEncoder
                if cardinality_thresholds_target is
                saturated for the target(s). Default 12.
        :param min_words: sets threshold on how many words to consider in a
                textual column if it is to be considered in
                the text processing pipeline. Set this very high if you want
                any textual columns to bypass the
                transformer, in favor of GapEncoder (topic modeling). Set to 
                0 to force all named columns to be encoded as textual (embedding)
        :param model_name: Sentence Transformer model to use. Default
                Paraphrase model makes useful vectors,
                but at cost of encoding time. If faster encoding is needed,
                `average_word_embeddings_komninos` is useful
                and produces less semantically relevant vectors.
                Please see sentence_transformer
                (https://www.sbert.net/) library for all available models.
        :param multilabel: if True, will encode a *single* target column composed of
                lists of lists as multilabel outputs. 
                This only works with y=['a_single_col'], default False
        :param embedding: If True, produces a random node embedding of size `n_topics`
                default, False. If no node features are provided, will produce random embeddings 
                (for GNN models, for example)
        :param use_ngrams: If True, will encode textual columns as TfIdf Vectors,
                default, False.
        :param ngram_range: if use_ngrams=True, can set ngram_range, eg: tuple = (1, 3)
        :param max_df:  if use_ngrams=True, set max word frequency to consider in vocabulary
                eg: max_df = 0.2,
        :param min_df:  if use_ngrams=True, set min word count to consider in vocabulary
                eg: min_df = 3 or 0.00001
        :param categories: Optional[str] in ["auto", "k-means", "most_frequent"], decides which 
                category to select in Similarity Encoding, default 'auto'
        :param impute: Whether to impute missing values, default True
        :param n_quantiles: if use_scaler = 'quantile',
                sets the quantile bin size.
        :param output_distribution: if use_scaler = 'quantile',
                can return distribution as ["normal", "uniform"]
        :param quantile_range: if use_scaler = 'robust'|'quantile', 
                sets the quantile range.
        :param n_bins: number of bins to use in kbins discretizer, default 10
        :param encode: encoding for KBinsDiscretizer, can be one of
                `onehot`, `onehot-dense`, `ordinal`, default 'ordinal'
        :param strategy: strategy for KBinsDiscretizer, can be one of
                `uniform`, `quantile`, `kmeans`, default 'quantile'
        :param n_quantiles: if use_scaler = "quantile", sets the number of quantiles, default=100
        :param output_distribution: if use_scaler="quantile"|"robust", 
                choose from ["normal", "uniform"]
        :param dbscan: whether to run DBSCAN, default False.
        :param min_dist: DBSCAN eps parameter, default 0.5.
        :param min_samples: DBSCAN min_samples parameter, default 5.
        :param keep_n_decimals: number of decimals to keep                
        :param remove_node_column: whether to remove node column so it is
                not featurized, default True.
        :param inplace: whether to not return new graphistry instance or
                not, default False.
        :param memoize: whether to store and reuse results across runs,
                default True.
        :return: graphistry instance with new attributes set by the featurization process.
        """
        feature_engine = resolve_feature_engine(feature_engine)

        print('Featurizing nodes with feature_engine=' + feature_engine)

        if feature_engine == 'dirty_cat':
            assert_imported()
        elif feature_engine == 'cu_cat':
            assert_cuml_cucat()

        if inplace:
            res = self
        else:
            res = self.bind()

        if kind == "nodes":
            res = res._featurize_nodes(
                X=X,
                y=y,
                use_scaler=use_scaler,
                use_scaler_target=use_scaler_target,
                cardinality_threshold=cardinality_threshold,
                cardinality_threshold_target=cardinality_threshold_target,
                n_topics=n_topics,
                n_topics_target=n_topics_target,
                multilabel=multilabel,
                embedding=embedding,
                use_ngrams=use_ngrams,
                ngram_range=ngram_range,
                max_df=max_df,
                min_df=min_df,
                min_words=min_words,
                model_name=model_name,
                similarity=similarity,  
                categories=categories,
                impute=impute,
                n_quantiles=n_quantiles,
                quantile_range=quantile_range,
                output_distribution=output_distribution,
                n_bins=n_bins,
                encode=encode,
                strategy=strategy,
                keep_n_decimals=keep_n_decimals,
                remove_node_column=remove_node_column,
                feature_engine=feature_engine,
                memoize=memoize,
                verbose=verbose
            )
        elif kind == "edges":
            res = res._featurize_edges(
                X=X,
                y=y,
                use_scaler=use_scaler,
                use_scaler_target=use_scaler_target,
                cardinality_threshold=cardinality_threshold,
                cardinality_threshold_target=cardinality_threshold_target,
                n_topics=n_topics,
                n_topics_target=n_topics_target,
                multilabel=multilabel,
                use_ngrams=use_ngrams,
                ngram_range=ngram_range,
                max_df=max_df,
                min_df=min_df,
                min_words=min_words,
                model_name=model_name,
                similarity=similarity, 
                categories=categories,
                impute=impute,
                n_quantiles=n_quantiles,
                quantile_range=quantile_range,
                output_distribution=output_distribution,
                n_bins=n_bins,
                encode=encode,
                strategy=strategy,
                keep_n_decimals=keep_n_decimals,
                feature_engine=feature_engine,
                memoize=memoize,
                verbose=verbose
            )
        else:
            logger.warning(
                f"One may only featurize `nodes` or `edges`, got {kind}"
            )
            return self
        
        if dbscan:  # this adds columns to the dataframe, will break tests of pure featurization & umap, so set to False in those
            res = res.dbscan(min_dist=min_dist, min_samples=min_samples, kind=kind, fit_umap_embedding=False, verbose=verbose)  # type: ignore

        if not inplace:
            return res

    def _featurize_or_get_nodes_dataframe_if_X_is_None(
        self,
        X: XSymbolic = None,
        y: YSymbolic = None,
        use_scaler: Optional[str] = None,
        use_scaler_target: Optional[str] = None,
        cardinality_threshold: int = 40,
        cardinality_threshold_target: int = 400,
        n_topics: int = config.N_TOPICS_DEFAULT,
        n_topics_target: int = config.N_TOPICS_TARGET_DEFAULT,
        multilabel: bool = False,
        embedding: bool = False,
        use_ngrams: bool = False,
        ngram_range: tuple = (1, 3),
        max_df: float = 0.2,
        min_df: int = 3,
        min_words: float = 2.5,
        model_name: str = "paraphrase-MiniLM-L6-v2",
        similarity: Optional[
            str
        ] = None,  # turn this on to 'ngram' in favor of Similarity Encoder
        categories: Optional[str] = "auto",
        impute: bool = True,
        n_quantiles: int = 10,
        output_distribution: str = "normal",
        quantile_range=(25, 75),
        n_bins: int = 10,
        encode: str = "ordinal",
        strategy: str = "uniform",
        keep_n_decimals: int = 5,
        remove_node_column: bool = True,
        feature_engine: FeatureEngineConcrete = "pandas",
        reuse_if_existing=False,
        memoize: bool = True,
        verbose: bool = False,
    ) -> Tuple[pd.DataFrame, pd.DataFrame, MIXIN_BASE]:
        """helper method gets node feature and target matrix if X, y are not specified. if X, y are specified will set them as `_node_target` and `_node_target` attributes
        """

        res = self.bind()

        if not reuse_if_existing:  # will cause re-featurization
            res._node_features = None
            res._node_target = None

        if reuse_if_existing and res._node_features is not None:
            logger.info('-Reusing Existing Node Featurization')
            return res._node_features, res._node_target, res

        res = res._featurize_nodes(
            X=X,
            y=y,
            use_scaler=use_scaler,
            use_scaler_target=use_scaler_target,
            cardinality_threshold=cardinality_threshold,
            cardinality_threshold_target=cardinality_threshold_target,
            n_topics=n_topics,
            n_topics_target=n_topics_target,
            multilabel=multilabel,
            embedding=embedding,
            use_ngrams=use_ngrams,
            ngram_range=ngram_range,
            max_df=max_df,
            min_df=min_df,
            min_words=min_words,
            model_name=model_name,
            similarity=similarity,
            categories=categories,
            impute=impute,
            n_quantiles=n_quantiles,
            quantile_range=quantile_range,
            output_distribution=output_distribution,
            n_bins=n_bins,
            encode=encode,
            strategy=strategy,
            keep_n_decimals=keep_n_decimals,
            remove_node_column=remove_node_column,
            feature_engine=feature_engine,
            memoize=memoize,
            verbose=verbose,
        )

        assert res._node_features is not None  # ensure no infinite loop

        return res._featurize_or_get_nodes_dataframe_if_X_is_None(
            res._node_features,
            res._node_target,
            reuse_if_existing=True,
            memoize=memoize,
        )  # now we are guaranteed to have node feature and target matrices.

    def _featurize_or_get_edges_dataframe_if_X_is_None(
        self,
        X: XSymbolic = None,
        y: YSymbolic = None,
        use_scaler: Optional[str] = None,
        use_scaler_target: Optional[str] = None,
        cardinality_threshold: int = 40,
        cardinality_threshold_target: int = 400,
        n_topics: int = config.N_TOPICS_DEFAULT,
        n_topics_target: int = config.N_TOPICS_TARGET_DEFAULT,
        multilabel: bool = False,
        use_ngrams: bool = False,
        ngram_range: tuple = (1, 3),
        max_df: float = 0.2,
        min_df: int = 3,
        min_words: float = 2.5,
        model_name: str = "paraphrase-MiniLM-L6-v2",
        similarity: Optional[
            str
        ] = None,  # turn this off in favor of Gap Encoder
        categories: Optional[str] = "auto",
        impute: bool = True,
        n_quantiles: int = 10,
        output_distribution: str = "normal",
        quantile_range=(25, 75),
        n_bins: int = 10,
        encode: str = "ordinal",
        strategy: str = "uniform",
        keep_n_decimals: int = 5,
        feature_engine: FeatureEngineConcrete = "pandas",
        reuse_if_existing=False,
        memoize: bool = True,
        verbose: bool = False,
    ) -> Tuple[pd.DataFrame, Optional[pd.DataFrame], MIXIN_BASE]:
        """ helper method gets edge feature and target matrix if X, y are not specified
      
        :param X: Data Matrix
        :param y: target, default None
        :return: data `X` and `y`
        """

        res = self.bind()

        if not reuse_if_existing:
            res._edge_features = None
            res._edge_target = None

        if reuse_if_existing and res._edge_features is not None:
            logger.info('-Reusing Existing Edge Featurization')
            return res._edge_features, res._edge_target, res

        res = res._featurize_edges(
            X=X,
            y=y,
            use_scaler=use_scaler,
            use_scaler_target=use_scaler_target,
            cardinality_threshold=cardinality_threshold,
            cardinality_threshold_target=cardinality_threshold_target,
            n_topics=n_topics,
            n_topics_target=n_topics_target,
            multilabel=multilabel,
            use_ngrams=use_ngrams,
            ngram_range=ngram_range,
            max_df=max_df,
            min_df=min_df,
            min_words=min_words,
            model_name=model_name,
            similarity=similarity,
            categories=categories,
            impute=impute,
            n_quantiles=n_quantiles,
            quantile_range=quantile_range,
            output_distribution=output_distribution,
            n_bins=n_bins,
            encode=encode,
            strategy=strategy,
            keep_n_decimals=keep_n_decimals,
            feature_engine=feature_engine,
            memoize=memoize,
            verbose=verbose,
        )

        assert res._edge_features is not None  # ensure no infinite loop

        return res._featurize_or_get_edges_dataframe_if_X_is_None(
            res._edge_features,
            res._edge_target,
            reuse_if_existing=True,
            memoize=memoize,
        )

    
    def get_matrix(self, columns: Optional[Union[List, str]] = None, kind: str = 'nodes', target: bool = False) -> pd.DataFrame:
        """Returns feature matrix, and if columns are specified, returns matrix with only the columns that contain the string `column_part` in their name.`X = g.get_matrix(['feature1', 'feature2'])` will retrieve a feature matrix with only the columns that contain the string `feature1` or `feature2` in their name. Most useful for topic modeling, where the column names are of the form `topic_0: descriptor`, `topic_1: descriptor`, etc. Can retrieve unique columns in original dataframe, or actual topic features like [ip_part, shoes, preference_x, etc]. Powerful way to retrieve features from a featurized graph by column or (top) features of interest.
            
            **Example:**
            ::
            
                # get the full feature matrices
                X = g.get_matrix()
                y = g.get_matrix(target=True)
            
                # get subset of features, or topics, given topic model encoding
                X = g2.get_matrix(['172', 'percent'])
                X.columns
                    => ['ip_172.56.104.67', 'ip_172.58.129.252', 'item_percent']
                # or in targets
                y = g2.get_matrix(['total', 'percent'], target=True)
                y.columns
                    => ['basket_price_total', 'conversion_percent', 'CTR_percent', 'CVR_percent']

                # not as useful for sbert features. 

            Caveats:
                - if you have a column name that is a substring of another column name, you may get unexpected results.

        Args:
            :columns (Union[List, str]): list of column names or a single column name that may exist in columns of the feature matrix. If None, returns original feature matrix
            :kind (str, optional): Node or Edge features. Defaults to 'nodes'.
            :target (bool, optional): If True, returns the target matrix. Defaults to False.

        Returns:
            pd.DataFrame: feature matrix with only the columns that contain the string `column_part` in their name.
        """

        if target:
            X = self._get_target(kind)
        else:
            X = self._get_feature(kind)

        return get_matrix_by_column_parts(X, columns)<|MERGE_RESOLUTION|>--- conflicted
+++ resolved
@@ -60,11 +60,7 @@
         GapEncoder = Any
         SimilarityEncoder = Any
     try:
-<<<<<<< HEAD
         from sklearn.preprocessing import FunctionTransformer
-=======
-        from cuml.preprocessing import FunctionTransformer
->>>>>>> 70b50d95
         from sklearn.base import BaseEstimator, TransformerMixin
     except:
         FunctionTransformer = Any
@@ -615,7 +611,6 @@
             `uniform`, `quantile`, `kmeans`, default 'quantile'
     :return: scaled array, imputer instances or None, scaler instance or None
     """
-<<<<<<< HEAD
     try:
         from sklearn.preprocessing import QuantileTransformer
         from cuml.preprocessing import (
@@ -636,25 +631,6 @@
             RobustScaler,
             StandardScaler,
         )
-=======
-    from sklearn.preprocessing import (
-        # FunctionTransformer,
-        # KBinsDiscretizer,
-        # MinMaxScaler,
-        MultiLabelBinarizer,
-        QuantileTransformer, 
-        # RobustScaler,
-        # StandardScaler,
-    )
-    from cuml.preprocessing import (
-        FunctionTransformer,
-        KBinsDiscretizer,
-        MinMaxScaler,
-        # QuantileTransformer,  ## cuml 23 only
-        RobustScaler,
-        StandardScaler,
-    )
->>>>>>> 70b50d95
     from sklearn.pipeline import Pipeline
     from sklearn.impute import SimpleImputer
     available_preprocessors = [
@@ -727,11 +703,7 @@
         if keep_n_decimals:
             X = np.round(X, decimals=keep_n_decimals)  #  type: ignore  # noqa
         # import cudf
-<<<<<<< HEAD
         _, _, cudf = lazy_import_has_cu_cat_dependancy()
-=======
-        assert_cuml_cucat()
->>>>>>> 70b50d95
         X = cudf.DataFrame(X, columns=columns, index=index)
     return X
 
@@ -924,15 +896,11 @@
 def get_numeric_transformers(ndf, y=None):
     # numeric selector needs to embody memorization of columns
     # for later .transform consistency.
-<<<<<<< HEAD
     try:
         from cuml.preprocessing import FunctionTransformer
     except:
         from sklearn.preprocessing import FunctionTransformer
 
-=======
-    from cuml.preprocessing import FunctionTransformer
->>>>>>> 70b50d95
     label_encoder = False
     data_encoder = False
     y_ = y
@@ -992,7 +960,6 @@
     :return: Encoded data matrix and target (if not None),
             the data encoder, and the label encoder.
     """
-<<<<<<< HEAD
     try:
         lazy_import_has_cu_cat_dependancy()  # tried to use this rather than importing below
         from cu_cat import SuperVectorizer, GapEncoder, SimilarityEncoder
@@ -1006,14 +973,6 @@
     if not is_dataframe_all_numeric(ndf) and feature_engine == 'torch':
         feature_engine = temporary_feat_engine_key
         
-=======
-    if feature_engine == 'dirty_cat':
-        from dirty_cat import SuperVectorizer, GapEncoder, SimilarityEncoder
-    elif feature_engine == 'cu_cat':
-        lazy_import_has_cu_cat_dependancy()  # tried to use this rather than importing below
-        from cu_cat import SuperVectorizer, GapEncoder, SimilarityEncoder
-    from cuml.preprocessing import FunctionTransformer
->>>>>>> 70b50d95
     t = time()
 
     if not is_dataframe_all_numeric(ndf):
@@ -1401,15 +1360,9 @@
     mlb.get_feature_names_out = callThrough(columns)
     mlb.columns_ = [src, dst]
     if 'cudf' in edf_type:
-<<<<<<< HEAD
         # import cudf
         # assert_cuml_cucat()
         _, _, cudf = lazy_import_has_cu_cat_dependancy()
-=======
-        # lazy_import_has_cu_cat_dependancy()
-        # import cudf
-        assert_cuml_cucat()
->>>>>>> 70b50d95
         T = cudf.DataFrame(T, columns=columns, index=edf.index)
     else:
         T = pd.DataFrame(T, columns=columns, index=edf.index)
@@ -1485,16 +1438,11 @@
         MultiLabelBinarizer()
     )  # create new one so we can use encode_edges later in
     # transform with fit=False
-<<<<<<< HEAD
-    _, _, cudf = lazy_import_has_cu_cat_dependancy()
-    # assert_cuml_cucat()
-=======
     edf_type = str(getmodule(edf))
     # if 'cudf' in edf_type:
         # import cudf
         # lazy_import_has_cu_cat_dependancy()
     assert_cuml_cucat()
->>>>>>> 70b50d95
     T, mlb_pairwise_edge_encoder = encode_edges(
         edf, src, dst, mlb_pairwise_edge_encoder, fit=True
     )
