--- conflicted
+++ resolved
@@ -893,7 +893,6 @@
     from dirty_cat import SuperVectorizer, GapEncoder, SimilarityEncoder
     from sklearn.preprocessing import FunctionTransformer
     t = time()
-<<<<<<< HEAD
 
     if not is_dataframe_all_numeric(ndf):
         data_encoder = SuperVectorizer(
@@ -929,7 +928,7 @@
         #  now just set the feature names, since dirty cat changes them in
         #  a weird way...
         data_encoder.get_feature_names_out = callThrough(features_transformed)
-        #data_encoder.columns_ = ndf.columns
+        data_encoder.columns_ = ndf.columns
         
         X_enc = pd.DataFrame(
             X_enc, columns=features_transformed, index=ndf.index
@@ -939,13 +938,10 @@
         logger.info("-*-*- DataFrame is completely numeric")
         X_enc, _, data_encoder, _ = get_numeric_transformers(ndf, None)
 
-    if (
-=======
-    
+
     if multilabel and y is not None:
         y_enc, label_encoder = encode_multi_target(y, mlb=None)
     elif (
->>>>>>> b6ac82c4
         y is not None
         and len(y.columns) > 0  # noqa: E126,W503
         and not is_dataframe_all_numeric(y)  # noqa: E126,W503
@@ -984,7 +980,7 @@
         # y_enc = y_enc.fillna(0)
         # add for later
         label_encoder.get_feature_names_out = callThrough(labels_transformed)
-        #label_encoder.columns_ = y.columns
+        label_encoder.columns_ = y.columns
 
         logger.debug(f"-Shape of target {y_enc.shape}")
         # logger.debug(f"-Target Transformers used:
@@ -995,54 +991,6 @@
         )
     else:
         y_enc, _, label_encoder, _ = get_numeric_transformers(y, None)
-
-    if not is_dataframe_all_numeric(ndf):
-        data_encoder = SuperVectorizer(
-            auto_cast=True,
-            cardinality_threshold=cardinality_threshold,
-            high_card_cat_transformer=GapEncoder(n_topics),
-            #  numerical_transformer=StandardScaler(), This breaks
-            #  since -- AttributeError: Transformer numeric
-            #  (type StandardScaler)
-            #  does not provide get_feature_names.
-            datetime_transformer=None,  # TODO add a smart
-            #  datetime -> histogram transformer
-        )
-
-        logger.info(":: Encoding DataFrame might take a few minutes ------")
-        if multilabel:
-            print(f'Mulitiii {ndf.columns}')
-            X_enc = data_encoder.fit_transform(ndf)
-        else:
-            X_enc = data_encoder.fit_transform(ndf, y)
-        X_enc = make_array(X_enc)
-        
-        import warnings
-        with warnings.catch_warnings():
-            warnings.filterwarnings("ignore", category=DeprecationWarning)
-            warnings.filterwarnings("ignore", category=FutureWarning)
-            features_transformed = data_encoder.get_feature_names_out()
-
-        all_transformers = data_encoder.transformers
-        logger.info(f"-Shape of [[dirty_cat fit]] data {X_enc.shape}")
-        logger.debug(f"-Transformers: \n{all_transformers}\n")
-        logger.debug(
-            f"-Transformed Columns: \n{features_transformed[:20]}...\n"
-        )
-        logger.debug(
-            f"--Fitting on Data took {(time() - t) / 60:.2f} minutes\n"
-        )
-        #  now just set the feature names, since dirty cat changes them in
-        #  a weird way...
-        data_encoder.get_feature_names_out = callThrough(features_transformed)
-
-        X_enc = pd.DataFrame(
-            X_enc, columns=features_transformed, index=ndf.index
-        )
-        X_enc = X_enc.fillna(0.0)
-    else:
-        logger.info("-*-*- DataFrame is completely numeric")
-        X_enc, _, data_encoder, _ = get_numeric_transformers(ndf, None)
 
     return (X_enc, y_enc, data_encoder, label_encoder)
 
@@ -1560,20 +1508,26 @@
     from sklearn.preprocessing import MultiLabelBinarizer
     logger.debug(f"-{name} Encoder:")
     logger.debug(f"\t{data_encoder}\n")
+    # print(f"-{name} Encoder:")
+    # print(f"\t{data_encoder}\n")
     try:
         logger.debug(f"{data_encoder.feature_names_in_}")
     except Exception as e:
         logger.warning(e)
         pass
     logger.debug(f"TRANSFORM pre as df -- \t{df.shape}")
-<<<<<<< HEAD
-    use_columns = data_encoder.columns_
-    X = data_encoder.transform(df[use_columns])
-=======
-    ######################################
+
+    ######################################  for dirty_cat 0.3.0
+    
+    # use_columns = getattr(data_encoder, 'columns_', [])
+    # if len(use_columns):
+    #     X = data_encoder.transform(df[use_columns])
+    # ######################################  with dirty_cat 0.2.0
+    # else:
+    #     X = data_encoder.transform(df)
+    # ###################################
     X = data_encoder.transform(df)
-    ###################################
->>>>>>> b6ac82c4
+
     logger.debug(f"TRANSFORM DIRTY as Matrix -- \t{X.shape}")
     X = make_array(X)
     with warnings.catch_warnings():
@@ -1909,6 +1863,12 @@
     def __init__(self, *args, **kwargs):
         pass
 
+    def _get_feature(self, kind):
+        kind = kind.replace('s', '')
+        assert kind in ['node', 'edge'], f'kind needs to be in `nodes` or `edges`, found {kind}'
+        x = getattr(self, f'_{kind}_features')
+        return x
+    
     def _featurize_nodes(
         self,
         X: XSymbolic = None,
@@ -2055,6 +2015,7 @@
         min_df: int = 3,
         confidence: float = 0.35,
         min_words: float = 2.5,
+        multilabel: bool = False,
         model_name: str = "paraphrase-MiniLM-L6-v2",
         similarity: Optional[str] = "ngram",
         categories: Optional[str] = "auto",
@@ -2105,6 +2066,7 @@
             model_name=model_name,
             similarity=similarity,
             categories=categories,
+            multilabel=multilabel,
             impute=impute,
             n_quantiles=n_quantiles,
             quantile_range=quantile_range,
@@ -2254,8 +2216,8 @@
         kind: str = "nodes",
         X: XSymbolic = None,
         y: YSymbolic = None,
-        use_scaler: Optional[str] = "minmax",
-        use_scaler_target: Optional[str] = "kbins",
+        use_scaler: Optional[str] = None,
+        use_scaler_target: Optional[str] = None,
         cardinality_threshold: int = 40,
         cardinality_threshold_target: int = 400,
         n_topics: int = config.N_TOPICS_DEFAULT,
@@ -2271,7 +2233,7 @@
         model_name: str = "paraphrase-MiniLM-L6-v2",
         similarity: Optional[
             str
-        ] = None,  # turn this on in favor of Similarity Encoder
+        ] = None,  # 'ngrams' turn this on in favor of Similarity Encoder
         categories: Optional[str] = "auto",
         impute: bool = True,
         n_quantiles: int = 10,
