import copy
import numpy as np
import os
import pandas as pd
from time import time
import warnings
from functools import partial

from typing import (
    Hashable,
    List,
    Union,
    Dict,
    Any,
    Optional,
    Tuple,
    TYPE_CHECKING, 
    Type
)  # noqa
from typing_extensions import Literal  # Literal native to py3.8+

from graphistry.compute.ComputeMixin import ComputeMixin
from . import constants as config
from .PlotterBase import WeakValueDictionary, Plottable
from .util import setup_logger, check_set_memoize

# add this inside classes and have a method that can set log level
logger = setup_logger(name=__name__, verbose=config.VERBOSE)

if TYPE_CHECKING:
    MIXIN_BASE = ComputeMixin
    try:
        from sklearn.pipeline import Pipeline
    except:
        Pipeline = Any
    try:
        from sentence_transformers import SentenceTransformer
    except:
        SentenceTransformer = Any
    try:
        from dirty_cat import (
            SuperVectorizer,
            GapEncoder,
            SimilarityEncoder,
        )
    except:
        SuperVectorizer = Any
        GapEncoder = Any
        SimilarityEncoder = Any
    try:
        from sklearn.preprocessing import FunctionTransformer
        from sklearn.base import BaseEstimator, TransformerMixin
    except:
        FunctionTransformer = Any
        BaseEstimator = object
        TransformerMixin = object
else:
    MIXIN_BASE = object
    Pipeline = Any
    SentenceTransformer = Any
    SuperVectorizer = Any
    GapEncoder = Any
    SimilarityEncoder = Any
    FunctionTransformer = Any
    BaseEstimator = Any
    TransformerMixin = Any


#@check_set_memoize
def lazy_import_has_dependancy_text():
    import warnings
    warnings.filterwarnings("ignore")
    try:
        from sentence_transformers import SentenceTransformer
        return True, 'ok', SentenceTransformer
    except ModuleNotFoundError as e:
        return False, e, None

def lazy_import_has_min_dependancy():
    import warnings
    warnings.filterwarnings("ignore")
    try:
        import scipy.sparse  # noqa
        from scipy import __version__ as scipy_version
        from dirty_cat import __version__ as dirty_cat_version
        from sklearn import __version__ as sklearn_version
        logger.debug(f"SCIPY VERSION: {scipy_version}")
        logger.debug(f"Dirty CAT VERSION: {dirty_cat_version}")
        logger.debug(f"sklearn VERSION: {sklearn_version}")
        return True, 'ok'
    except ModuleNotFoundError as e:
        return False, e


def assert_imported_text():
    has_dependancy_text_, import_text_exn, _ = lazy_import_has_dependancy_text()
    if not has_dependancy_text_:
        logger.error(  # noqa
            "AI Package sentence_transformers not found,"
            "trying running `pip install graphistry[ai]`"
        )
        raise import_text_exn


def assert_imported():
    has_min_dependancy_, import_min_exn = lazy_import_has_min_dependancy()
    if not has_min_dependancy_:
        logger.error(  # noqa
                     "AI Packages not found, trying running"  # noqa
                     "`pip install graphistry[ai]`"  # noqa
        )
        raise import_min_exn


# ############################################################################
#
#     Rough calltree
#
# ############################################################################

# umap
#     _featurize_or_get_nodes_dataframe_if_X_is_None
#         _featurize_nodes
#             _node_featurizer
#                 process_textual_or_other_dataframes
#                     encode_textual
#                     process_dirty_dataframes
#                     impute_and_scale_matrix
#
#    _featurize_or_get_edges_dataframe_if_X_is_None
#      _featurize_edges
#             _edge_featurizer
#                 featurize_edges:
#                 rest of df goes to equivalent of _node_featurizer
#
#      _featurize_or_get_edges_dataframe_if_X_is_None

FeatureEngineConcrete = Literal["none", "pandas", "dirty_cat", "torch"]
FeatureEngine = Literal[FeatureEngineConcrete, "auto"]


def resolve_feature_engine(
    feature_engine: FeatureEngine,
) -> FeatureEngineConcrete:  # noqa

    if feature_engine in ["none", "pandas", "dirty_cat", "torch"]:
        return feature_engine  # type: ignore

    if feature_engine == "auto":
        has_dependancy_text_, _, _ = lazy_import_has_dependancy_text()
        if has_dependancy_text_:
            return "torch"
        has_min_dependancy_, _ = lazy_import_has_min_dependancy()
        if has_min_dependancy_:
            return "dirty_cat"
        return "pandas"

    raise ValueError(  # noqa
        f'feature_engine expected to be "none", '
        '"pandas", "dirty_cat", "torch", or "auto"'
        f'but received: {feature_engine} :: {type(feature_engine)}'
    )


YSymbolic = Optional[Union[List[str], str, pd.DataFrame]]


def resolve_y(df: Optional[pd.DataFrame], y: YSymbolic) -> pd.DataFrame:

    if isinstance(y, pd.DataFrame):
        return y

    if df is None:
        raise ValueError("Missing data for featurization")

    if y is None:
        return df[[]]  # oh brills, basically index
    elif isinstance(y, str):
        return df[[y]]
    elif isinstance(y, list):
        return df[y]
    else:
        raise ValueError(f"Unexpected type for y: {type(y)}")


XSymbolic = Optional[Union[List[str], str, pd.DataFrame]]


def resolve_X(df: Optional[pd.DataFrame], X: XSymbolic) -> pd.DataFrame:

    if isinstance(X, pd.DataFrame):
        return X

    if df is None:
        raise ValueError("Missing data for featurization")

    if X is None:
        return df
    elif isinstance(X, str):
        print(X)
        return df[[X]]
    elif isinstance(X, list):
        return df[X]
    else:
        raise ValueError(f"Unexpected type for X: {type(X)}")


# #########################################################################
#
#      Pandas Helpers
#
# #########################################################################


def safe_divide(a, b):
    a = np.array(a)
    b = np.array(b)
    return np.divide(
        a, b, out=np.zeros_like(a), where=b != 0.0, casting="unsafe"
    )  # noqa


def features_without_target(
    df: pd.DataFrame, y: Optional[Union[List[str], str, pd.DataFrame]] = None
) -> pd.DataFrame:
    """
        Checks if y DataFrame column name is in df, and removes it
        from df if so
    ___________________________________________________________________

    :param df: model DataFrame
    :param y: target DataFrame
    :return: DataFrames of model and target
    """
    if y is None:
        return df
    remove_cols = []
    if y is None:
        pass
    elif isinstance(y, pd.DataFrame):
        yc = y.columns
        xc = df.columns
        for c in yc:
            if c in xc:
                remove_cols.append(c)
    elif isinstance(y, pd.Series):
        if y.name and (y.name in df.columns):
            remove_cols = [y.name]
    elif isinstance(y, List):
        remove_cols = y
    elif isinstance(y, str):
        remove_cols = [y]
    else:
        logger.warning(
            "Target is not of type(DataFrame) and has no columns"
        )  # noqa
    if len(remove_cols):
        logger.debug(f"Removing {remove_cols} columns from DataFrame")
        tf = df.drop(columns=remove_cols, errors="ignore") # noqa
        return tf
    return df


def remove_node_column_from_symbolic(X_symbolic, node):
    if isinstance(X_symbolic, list):
        if node in X_symbolic:
            logger.info(f"Removing `{node}` from input X_symbolic list")
            X_symbolic.remove(node)
        return X_symbolic
    if isinstance(X_symbolic, pd.DataFrame):
        logger.info(f"Removing `{node}` from input X_symbolic DataFrame")
        return X_symbolic.drop(columns=[node], errors="ignore")


def remove_internal_namespace_if_present(df: pd.DataFrame):
    """
        Some tranformations below add columns to the DataFrame,
        this method removes them before featurization
        Will not drop if suffix is added during UMAP-ing
    ______________________________________________________________

    :param df: DataFrame
    :return: DataFrame with dropped columns in reserved namespace
    """
    if df is None:
        return None
    # here we drop all _namespace like _x, _y, etc, so that
    # featurization doesn't include them idempotent-ly
    reserved_namespace : List[str] = [
        config.X,
        config.Y,
        config.SRC,
        config.DST,
        config.WEIGHT,
        config.IMPLICIT_NODE_ID,
        "index",  # in umap, we add as reindex
    ]
    df = df.drop(columns=reserved_namespace, errors="ignore")  # type: ignore
    return df


# ###########################################################################
#
#      Featurization Functions and Utils
#
# ###########################################################################

# can also just do np.number to get all of these, thanks @LEO!
numeric_dtypes = [
    "float64",
    "float32",
    "float",
    "int",
    "int8",
    "int16",
    "int32",
    "int64",
]


def get_dataframe_by_column_dtype(df, include=None, exclude=None):
    # verbose function that might be overkill.
    if exclude is not None:
        df = df.select_dtypes(exclude=exclude)
    if include is not None:
        df = df.select_dtypes(include=include)
    return df


def group_columns_by_dtypes(df: pd.DataFrame, verbose: bool = True) -> Dict:
    # very useful on large DataFrames, super useful
    # if we use a feature_column type transformer too
    gtypes = df.columns.to_series().groupby(df.dtypes).groups
    gtypes = {k.name: list(v) for k, v in gtypes.items()}  # type: ignore
    if verbose:
        for k, v in gtypes.items():
            logger.debug(f"{k} has {len(v)} members")
    return gtypes


def set_to_numeric(df: pd.DataFrame, cols: List, fill_value: float = 0.0):
    df[cols] = pd.to_numeric(df[cols], errors="coerce").fillna(fill_value)  # type: ignore


def set_to_datetime(df: pd.DataFrame, cols: List, new_col: str):
    # eg df["Start_Date"] = pd.to_datetime(df[['Month', 'Day', 'Year']])
    df[new_col] = pd.to_datetime(df[cols], errors="coerce").fillna(0)


def set_to_bool(df: pd.DataFrame, col: str, value: Any):
    df[col] = np.where(df[col] == value, True, False)


def where_is_currency_column(df: pd.DataFrame, col: str):
    #  simple heuristics:
    def check_if_currency(x: str):
        if isinstance(x, str):
            if "$" in x:  # hmmm need to add for ALL currencies...
                return True
            if "," in x:  # and ints next to it
                return True
        try:
            float(x)
            return True
        except Exception as e:
            logger.warning(e)
            return False

    mask = df[col].apply(lambda x: check_if_currency)
    return mask


def set_currency_to_float(
    df: pd.DataFrame, col: str, return_float: bool = True
):
    from re import sub
    from decimal import Decimal

    def convert_money_string_to_float(money: str):
        value = Decimal(sub(r"[^\d\-.]", "", money))  # preserves minus signs
        if return_float:
            return float(value)
        return value

    mask = where_is_currency_column(df, col)
    df[col, mask] = df[col, mask].apply(convert_money_string_to_float)


def is_dataframe_all_numeric(df: pd.DataFrame) -> bool:
    is_all_numeric = True
    for k in df.dtypes.unique():
        if k in numeric_dtypes:
            continue
        else:
            is_all_numeric = False
    return is_all_numeric


def find_bad_set_columns(df: pd.DataFrame, bad_set: List = ["[]"]):
    """
        Finds columns that if not coerced to strings, will break processors.
    -------------------------------------------------------------------------
    :param df: DataFrame
    :param bad_set: List of strings to look for.
    :return: list
    """
    gtypes = group_columns_by_dtypes(df, verbose=True)
    bad_cols = []
    for k in gtypes.keys():
        for col in gtypes[k]:
            if col in df.columns:
                mask = df.astype(str)[col].isin(bad_set)
                if any(mask):
                    print(k, col)
                    bad_cols.append(col)
    return bad_cols


# ############################################################################
#
#      Text Utils
#
# ############################################################################


def check_if_textual_column(
    df: pd.DataFrame,
    col: str,
    confidence: float = 0.35,
    min_words: float = 2.5,
) -> bool:
    """
        Checks if `col` column of df is textual or not using basic heuristics
    __________________________________________________________________________

    :param df: DataFrame
    :param col: column name
    :param confidence: threshold float value between 0 and 1.
            If column `col` has `confidence` more elements as type `str`
            it will pass it onto next stage of evaluation. Default 0.35
    :param min_words: mean minimum words threshold.
            If mean words across `col` is greater than this,
            it is deemed textual.
            Default 2.5
    :return: bool, whether column is textual or not
    """
    isstring = df[col].apply(lambda x: isinstance(x, str))
    abundance = sum(isstring) / len(df)
    if min_words == 0:  # force textual encoding of named columns
        return True
    
    if abundance >= confidence:
        # now check how many words
        n_words = df[col].apply(
            lambda x: len(x.split()) if isinstance(x, str) else 0
        )
        mean_n_words = n_words.mean()
        if mean_n_words >= min_words:
            logger.info(
                f"\n\tColumn `{col}` looks textual with mean number"
                f"of words {mean_n_words:.2f}"
            )
            return True
        else:
            return False
    else:
        return False


def get_textual_columns(
    df: pd.DataFrame, min_words: float = 2.5
) -> List[str]:
    """
        Collects columns from df that it deems are textual.
    _____________________________________________________________________

    :param df: DataFrame
    :return: list of columns names
    """
    text_cols = []
    for col in df.columns:
        if check_if_textual_column(
            df, col, confidence=0.35, min_words=min_words
        ):
            text_cols.append(col)
    if len(text_cols) == 0:
        logger.debug("No Textual Columns were found")
    return text_cols


def get_col(col, df):
    # returns a dataframe with columns that contain `col` in their name
    cols = df.columns[df.columns.map(lambda x: col in x)]
    return df[cols]

# ######################################################################
#
#      Featurization Utils
#
# ######################################################################


class Embedding:
    """
    Generates random embeddings of a given dimension 
    that aligns with the index of the dataframe
    _____________________________________________________________________
    
    """
    def __init__(self, df: pd.DataFrame):
        self.index = df.index

    def fit(self, n_dim: int):
        logger.info(f"-Creating Random Embedding of dimension {n_dim}")
        self.vectors = np.random.randn(len(self.index), n_dim)
        self.columns = [f"emb_{k}" for k in range(n_dim)]
        self.get_feature_names_out = callThrough(self.columns)

    def transform(self, ids) -> pd.DataFrame:
        mask = self.index.isin(ids)
        index = self.index[mask]  # type: ignore
        res = self.vectors[mask]
        res = pd.DataFrame(res, index=index, columns=self.columns)
        return res

    def fit_transform(self, n_dim: int):
        self.fit(n_dim)
        return self.transform(self.index)


def identity(x):
    return x


def get_preprocessing_pipeline(
    use_scaler: str = "robust",
    impute: str = 'median',
    n_quantiles: int = 10,
    output_distribution: str = "normal",
    quantile_range=(25, 75),
    n_bins: int = 10,
    encode: str = "ordinal",
    strategy: str = "quantile",
) -> Pipeline:  # noqa
    """
        Helper function for imputing and scaling np.ndarray data
        using different scaling transformers.
    -----------------------------------------------------------------
    :param X: np.ndarray
    :param impute: whether to run imputing or not
    :param use_scaler: string in None or
            ["minmax", "quantile", "zscale", "robust", "kbins"],
            selects scaling transformer, default None
    :param n_quantiles: if use_scaler = 'quantile',
            sets the quantile bin size.
    :param output_distribution: if use_scaler = 'quantile',
            can return distribution as ["normal", "uniform"]
    :param quantile_range: if use_scaler = 'robust'/'quantile', 
            sets the quantile range.
    :param n_bins: number of bins to use in kbins discretizer
    :param encode: encoding for KBinsDiscretizer, can be one of
            `onehot`, `onehot-dense`, `ordinal`, default 'ordinal'
    :param strategy: strategy for KBinsDiscretizer, can be one of
            `uniform`, `quantile`, `kmeans`, default 'quantile'
    :return: scaled array, imputer instances or None, scaler instance or None
    """
    from sklearn.preprocessing import (
        KBinsDiscretizer,
        MinMaxScaler,
        QuantileTransformer,
        RobustScaler,
        StandardScaler,
    )
    from sklearn.pipeline import Pipeline
    from sklearn.impute import SimpleImputer
    available_preprocessors = [
        "minmax",
        "quantile",
        "zscale",
        "robust",
        "kbins",
    ]
    available_quantile_distributions = ["normal", "uniform"]

    if impute:
        logger.debug(f"Imputing Values using `{impute}` strategy")
        # impute values -- 
        # if strategy is not 'constant' it will remove np.nan columns
        # breaking subsequent encoding...
        imputer = SimpleImputer(missing_values=np.nan, strategy=impute)
    else:
        imputer = 'passthrough'
    
    scaler = MockTransformer()
    if use_scaler == "minmax":
        # scale the resulting values column-wise between min and max
        # column values and sets them between 0 and 1
        scaler = MinMaxScaler()
    elif use_scaler == "quantile":
        assert (
            output_distribution in available_quantile_distributions
        ), logger.error(
            f"output_distribution must be in "
            f"{available_quantile_distributions}, got {output_distribution}"
        )
        scaler = QuantileTransformer(
            n_quantiles=n_quantiles, output_distribution=output_distribution
        )
    elif use_scaler == "zscale":
        scaler = StandardScaler()
    elif use_scaler == "robust":
        scaler = RobustScaler(quantile_range=quantile_range)
    elif use_scaler == "kbins":
        scaler = KBinsDiscretizer(
            n_bins=n_bins, encode=encode, strategy=strategy
        )
    else:
        logger.error(
            f"`scaling` must be one of {available_preprocessors} "
            f"or {None}, got {scaler}.\nData is not scaled"
        )
    logger.debug(f"Using {use_scaler} scaling")
    transformer = Pipeline(steps=[("imputer", imputer), ("scaler", scaler)])

    return transformer


def fit_pipeline(
    X: pd.DataFrame, transformer, keep_n_decimals: int = 5
) -> pd.DataFrame:
    """
     Helper to fit DataFrame over transformer pipeline.
     Rounds resulting matrix X by keep_n_digits if not 0,
     which helps for when transformer pipeline is scaling or imputer
     which sometime introduce small negative numbers,
     and umap metrics like Hellinger need to be positive
     
    :param X, DataFrame to transform.
    :param transformer: Pipeline object to fit and transform
    :param keep_n_decimals: Int of how many decimal places to keep in
    rounded transformed data
    """
    columns = X.columns
    index = X.index

    X = transformer.fit_transform(X)

    if keep_n_decimals:
        X = np.round(X, decimals=keep_n_decimals)  #  type: ignore  # noqa

    return pd.DataFrame(X, columns=columns, index=index)


def impute_and_scale_df(
    df: pd.DataFrame,
    use_scaler: str = "robust",
    impute: str = 'median',
    n_quantiles: int = 10,
    output_distribution: str = "normal",
    quantile_range=(25, 75),
    n_bins: int = 10,
    encode: str = "ordinal",
    strategy: str = "uniform",
    keep_n_decimals: int = 5,
) -> Tuple[pd.DataFrame, Pipeline]:

    transformer = get_preprocessing_pipeline(
        impute=impute,
        use_scaler=use_scaler,
        n_quantiles=n_quantiles,
        quantile_range=quantile_range,
        output_distribution=output_distribution,
        n_bins=n_bins,
        encode=encode,
        strategy=strategy,
    )
    res = fit_pipeline(df, transformer, keep_n_decimals=keep_n_decimals)

    return res, transformer


def get_text_preprocessor(ngram_range=(1, 3), max_df=0.2, min_df=3):
    from sklearn.feature_extraction.text import (
        CountVectorizer,
        TfidfTransformer,
    )
    from sklearn.pipeline import Pipeline
    cvect = CountVectorizer(
        ngram_range=ngram_range, max_df=max_df, min_df=min_df
    )
    return Pipeline(
        [
            ("vect", cvect),
            ("tfidf", TfidfTransformer()),
        ]
    )


def concat_text(df, text_cols):
    res = df[text_cols[0]].astype(str)
    if len(text_cols) > 1:
        logger.debug(
            f"Concactinating columns {text_cols} "
            "into one text-column for encoding"
        )
        for col in text_cols[1:]:
            res += " " + df[col].astype(str)
    return res


def _get_sentence_transformer_headers(emb, text_cols):
    return [f"{'_'.join(text_cols)}_{k}" for k in range(emb.shape[1])]


def encode_textual(
    df: pd.DataFrame,
    min_words: float = 2.5,
    model_name: str = "paraphrase-MiniLM-L6-v2",
    use_ngrams: bool = False,
    ngram_range: tuple = (1, 3),
    max_df: float = 0.2,
    min_df: int = 3,
) -> Tuple[pd.DataFrame, List, Any]:
    _, _, SentenceTransformer = lazy_import_has_dependancy_text()

    t = time()
    text_cols = get_textual_columns(
        df, min_words=min_words
    )
    embeddings = (
        []
    )  # np.zeros((len(df), 1)) just a placeholder so we can use np.c_
    transformed_columns = []
    model = None
    if text_cols:
        res = concat_text(df, text_cols)
        if use_ngrams:
            model = get_text_preprocessor(ngram_range, max_df, min_df)
            logger.debug(
                f"-Calculating Tfidf Vectorizer with"
                f" {ngram_range}-ngrams for column(s) `{text_cols}`"
            )
            embeddings = make_array(model.fit_transform(res))
            transformed_columns = list(model[0].vocabulary_.keys())
        else:
            model_name = os.path.split(model_name)[-1]
            model = SentenceTransformer(f"{model_name}")
            embeddings = model.encode(res.values)
            transformed_columns = _get_sentence_transformer_headers(
                embeddings, text_cols
            )
        logger.info(
            f"Encoded Textual Data using {model} at "
            f"{len(df) / ((time() - t) / 60):.2f} rows per minute"
        )
    res = pd.DataFrame(embeddings,
                       columns=transformed_columns,
                       index=df.index)

    return res, text_cols, model


def smart_scaler(
    X_enc,
    y_enc,
    use_scaler,
    use_scaler_target,
    impute: str = 'median',
    n_quantiles: int = 10,
    output_distribution: str = "normal",
    quantile_range=(25, 75),
    n_bins: int = 10,
    encode: str = "ordinal",
    strategy: str = "uniform",
    keep_n_decimals: int = 5,
):
    pipeline = None
    pipeline_target = None
    # noqa: W293
    def encoder(X, use_scaler):  # noqa: E301
        return impute_and_scale_df(  # noqa: E731
            X,
            use_scaler=use_scaler,
            impute=impute,
            n_quantiles=n_quantiles,
            quantile_range=quantile_range,
            output_distribution=output_distribution,
            n_bins=n_bins,
            encode=encode,
            strategy=strategy,
            keep_n_decimals=keep_n_decimals,
        )  # noqa

    if use_scaler and not X_enc.empty:
        logger.info(f"-Feature scaling using {use_scaler}")
        X_enc, pipeline = encoder(X_enc, use_scaler)  # noqa

    if use_scaler_target and not y_enc.empty:
        logger.info(f"-Target scaling using {use_scaler_target}")
        y_enc, pipeline_target = encoder(y_enc, use_scaler_target)  # noqa

    return X_enc, y_enc, pipeline, pipeline_target


def get_cardinality_ratio(df: pd.DataFrame):
    """Calculates ratio of unique values to total number of rows of DataFrame
    -------------------------------------------------------------------------
    :param df: DataFrame
    """
    ratios = {}
    for col in df.columns:
        ratio = df[col].nunique() / len(df)
        ratios[col] = ratio
    return ratios


def make_array(X):
    import scipy, scipy.sparse
    if scipy.sparse.issparse(X):
        logger.debug("Turning sparse array into dense")
        return X.toarray()
    return X


def passthrough_df_cols(
    df, columns
):  # if lambdas, won't pickle in FunctionTransformer
    return df[columns]


class callThrough:
    def __init__(self, x):
        self.x = x

    def __call__(self, *args, **kwargs):
        return self.x

class MockTransformer:
    def __init__(self):
        pass
    
    def transform(self, X, y=None):
        return X, y

    def fit(self, X, y=None):
        return X, y

def get_numeric_transformers(ndf, y=None):
    # numeric selector needs to embody memorization of columns
    # for later .transform consistency.
    from sklearn.preprocessing import FunctionTransformer
    label_encoder = False
    data_encoder = False
    y_ = y
    if y is not None:
        y_ = y.select_dtypes(include=[np.number])
        label_encoder = FunctionTransformer(
            partial(passthrough_df_cols, columns=y_.columns)
        )  # takes dataframe and memorizes which cols to use.
        label_encoder.get_feature_names_out = callThrough(y_.columns)
        label_encoder.columns_ = y_.columns

    if ndf is not None:
        ndf_ = ndf.select_dtypes(include=[np.number])
        data_encoder = FunctionTransformer(
            partial(passthrough_df_cols, columns=ndf_.columns)
        )
        data_encoder.get_feature_names_out = callThrough(ndf_.columns)
        #data_encoder.columns_ = ndf_.columns
        data_encoder.get_feature_names_in = callThrough(ndf_.columns)
        
    return ndf_, y_, data_encoder, label_encoder


def process_dirty_dataframes(
    ndf: pd.DataFrame,
    y: Optional[pd.DataFrame],
    cardinality_threshold: int = 40,
    cardinality_threshold_target: int = 400,
    n_topics: int = config.N_TOPICS_DEFAULT,
    n_topics_target: int = config.N_TOPICS_TARGET_DEFAULT,
    multilabel: bool = False,
) -> Tuple[
    pd.DataFrame,
    Optional[pd.DataFrame],
    Union[SuperVectorizer, FunctionTransformer],
    Union[SuperVectorizer, FunctionTransformer],
]:
    """
        Dirty_Cat encoder for record level data. Will automatically turn
        inhomogeneous dataframe into matrix using smart conversion tricks.
    ______________________________________________________________________

    :param ndf: node DataFrame
    :param y: target DataFrame or series
    :param cardinality_threshold: For ndf columns, below this threshold,
            encoder is OneHot, above, it is GapEncoder
    :param cardinality_threshold_target: For target columns, below this
            threshold, encoder is OneHot, above, it is GapEncoder
    :param n_topics: number of topics for GapEncoder, default 42
    :param use_scaler: None or string in
            ['minmax', 'zscale', 'robust', 'quantile']
    :param similarity: one of 'ngram', 'levenshtein-ratio', 'jaro',
            or'jaro-winkler'}) – The type of pairwise string similarity
            to use. If None or False, uses a SuperVectorizer
    :return: Encoded data matrix and target (if not None),
            the data encoder, and the label encoder.
    """
    from dirty_cat import SuperVectorizer, GapEncoder, SimilarityEncoder
    from sklearn.preprocessing import FunctionTransformer
    t = time()

    if not is_dataframe_all_numeric(ndf):
        data_encoder = SuperVectorizer(
            auto_cast=True,
            cardinality_threshold=cardinality_threshold,
            high_card_cat_transformer=GapEncoder(n_topics),
            #  numerical_transformer=StandardScaler(), This breaks
            #  since -- AttributeError: Transformer numeric
            #  (type StandardScaler)
            #  does not provide get_feature_names.
        )

        logger.info(":: Encoding DataFrame might take a few minutes ------")
        
        X_enc = data_encoder.fit_transform(ndf, y)
        X_enc = make_array(X_enc)

        import warnings

        with warnings.catch_warnings():
            warnings.filterwarnings("ignore", category=DeprecationWarning)
            warnings.filterwarnings("ignore", category=FutureWarning)
            features_transformed = data_encoder.get_feature_names_out()

        all_transformers = data_encoder.transformers
        logger.info(f"-Shape of [[dirty_cat fit]] data {X_enc.shape}")
        logger.debug(f"-Transformers: \n{all_transformers}\n")
        logger.debug(
            f"-Transformed Columns: \n{features_transformed[:20]}...\n"
        )
        logger.debug(
            f"--Fitting on Data took {(time() - t) / 60:.2f} minutes\n"
        )
        #  now just set the feature names, since dirty cat changes them in
        #  a weird way...
        data_encoder.get_feature_names_out = callThrough(features_transformed)
        
        X_enc = pd.DataFrame(
            X_enc, columns=features_transformed, index=ndf.index
        )
        X_enc = X_enc.fillna(0.0)
    else:
        logger.info("-*-*- DataFrame is completely numeric")
        X_enc, _, data_encoder, _ = get_numeric_transformers(ndf, None)


    if multilabel and y is not None:
        y_enc, label_encoder = encode_multi_target(y, mlb=None)
    elif (
        y is not None
        and len(y.columns) > 0  # noqa: E126,W503
        and not is_dataframe_all_numeric(y)  # noqa: E126,W503
    ):
        t2 = time()
        logger.debug("-Fitting Targets --\n%s", y.columns)

        label_encoder = SuperVectorizer(
            auto_cast=True,
            cardinality_threshold=cardinality_threshold_target,
            high_card_cat_transformer=GapEncoder(n_topics_target)
            # if not similarity
            # else SimilarityEncoder(
            #     similarity=similarity, categories=categories, n_prototypes=2
            # ),  # Similarity
        )

        y_enc = label_encoder.fit_transform(y)
        y_enc = make_array(y_enc)

        import warnings

        with warnings.catch_warnings():
            warnings.filterwarnings("ignore", category=DeprecationWarning)
            warnings.filterwarnings("ignore", category=FutureWarning)
            if isinstance(label_encoder, SuperVectorizer) or isinstance(
                label_encoder, FunctionTransformer
            ):
                labels_transformed = label_encoder.get_feature_names_out()
            else:  # Similarity Encoding uses categories_
                labels_transformed = label_encoder.categories_

        y_enc = pd.DataFrame(y_enc,
                             columns=labels_transformed,
                             index=y.index)
        # y_enc = y_enc.fillna(0)
        # add for later
        label_encoder.get_feature_names_out = callThrough(labels_transformed)

        logger.debug(f"-Shape of target {y_enc.shape}")
        # logger.debug(f"-Target Transformers used:
        # {label_encoder.transformers}\n")
        logger.debug(
            "--Fitting SuperVectorizer on TARGET took"
            f" {(time() - t2) / 60:.2f} minutes\n"
        )
    else:
        y_enc, _, label_encoder, _ = get_numeric_transformers(y, None)

    return (X_enc, y_enc, data_encoder, label_encoder)


def process_nodes_dataframes(
    df: pd.DataFrame,
    y: pd.DataFrame,
    cardinality_threshold: int = 40,
    cardinality_threshold_target: int = 400,
    n_topics: int = config.N_TOPICS_DEFAULT,
    n_topics_target: int = config.N_TOPICS_TARGET_DEFAULT,
    use_scaler: Optional[str] = "robust",
    use_scaler_target: Optional[str] = "kbins",
    multilabel: bool = False,
    embedding: bool = False,  # whether to produce random embeddings
    use_ngrams: bool = False,
    ngram_range: tuple = (1, 3),
    max_df: float = 0.2,
    min_df: int = 3,
    min_words: float = 2.5,
    model_name: str = "paraphrase-MiniLM-L6-v2",
    #similarity: Optional[str] = None,
    #categories: Optional[str] = "auto",
    impute: str = 'median',
    n_quantiles: int = 10,
    output_distribution: str = "normal",
    quantile_range=(25, 75),
    n_bins: int = 10,
    encode: str = "ordinal",
    strategy: str = "uniform",
    keep_n_decimals: int = 5,
    feature_engine: FeatureEngineConcrete = "pandas"
    # test_size: Optional[bool] = None,
) -> Tuple[
    pd.DataFrame,
    Any,
    SuperVectorizer,
    SuperVectorizer,
    Optional[Pipeline],
    Optional[Pipeline],
    Any,
    List[str],
]:
    """
        Automatic Deep Learning Embedding/ngrams of Textual Features,
        with the rest of the columns taken care of by dirty_cat
    _________________________________________________________________________

    :param df: pandas DataFrame of data
    :param y: pandas DataFrame of targets
    :param use_scaler: None or string in
            ['minmax', 'zscale', 'robust', 'quantile']
    :param n_topics: number of topics in Gap Encoder
    :param use_scaler:
    :param confidence: Number between 0 and 1, will pass
            column for textual processing if total entries are string
            like in a column and above this relative threshold.
    :param min_words: Sets the threshold
            for average number of words to include column for
            textual sentence encoding. Lower values means that
            columns will be labeled textual and sent to sentence-encoder. 
            Set to 0 to force named columns as textual.
    :param model_name: SentenceTransformer model name. See available list at
            https://www.sbert.net/docs/pretrained_models.
            html#sentence-embedding-models
    :return: X_enc, y_enc, data_encoder, label_encoder,
        scaling_pipeline,
        scaling_pipeline_target,
        text_model,
        text_cols,
    """
    logger.info("process_nodes_dataframes[%s]", feature_engine)

    if feature_engine in ["none", "pandas"]:
        X_enc, y_enc, data_encoder, label_encoder = get_numeric_transformers(
            df, y
        )
        X_enc, y_enc, scaling_pipeline, scaling_pipeline_target = smart_scaler(  # noqa
            X_enc,
            y_enc,
            use_scaler,
            use_scaler_target,
            impute=impute,
            n_quantiles=n_quantiles,
            quantile_range=quantile_range,
            output_distribution=output_distribution,
            n_bins=n_bins,
            encode=encode,
            strategy=strategy,
            keep_n_decimals=keep_n_decimals,
        )

        logger.debug(
            f"Feature Engine {feature_engine},"
            "returning only Numeric Data, if any"
        )
        return (
            X_enc,
            y_enc,
            data_encoder,
            label_encoder,
            scaling_pipeline,
            scaling_pipeline_target,
            False,
            [],
        )

    t = time()
    if len(df) == 0 or df.empty:
        logger.warning("DataFrame **seems** to be Empty")

    text_cols: List[str] = []
    text_model: Any = None
    text_enc = pd.DataFrame([])
    has_deps_text, import_text_exn, _ = lazy_import_has_dependancy_text()
    if has_deps_text and (feature_engine in ["torch", "auto"]):
        text_enc, text_cols, text_model = encode_textual(
            df,
            min_words=min_words,
            model_name=model_name,
            use_ngrams=use_ngrams,
            ngram_range=ngram_range,
            max_df=max_df,
            min_df=min_df,
        )
    else:
        logger.debug(
            "! Skipping encoding any textual features"
            f"since dependency {import_text_exn} is not met"
        )

    other_df = df.drop(columns=text_cols, errors="ignore")  # type: ignore

    X_enc, y_enc, data_encoder, label_encoder = process_dirty_dataframes(
        other_df,
        y,
        cardinality_threshold=cardinality_threshold,
        cardinality_threshold_target=cardinality_threshold_target,
        n_topics=n_topics,
        n_topics_target=n_topics_target,
        multilabel=multilabel
    )

    if embedding:
        data_encoder = Embedding(df)
        X_enc = data_encoder.fit_transform(n_dim=n_topics)

    if not text_enc.empty and not X_enc.empty:
        logger.info("-" * 60)
        logger.info("<= Found both a textual embedding + dirty_cat =>")
        X_enc = pd.concat(
            [text_enc, X_enc], axis=1
        )  # np.c_[embeddings, X_enc.values]
    elif not text_enc.empty and X_enc.empty:
        logger.info("-" * 60)
        logger.info("<= Found only textual embedding =>")
        X_enc = text_enc

    logger.debug(
        f"--The entire Encoding process took {(time()-t)/60:.2f} minutes"
    )

    X_enc, y_enc, scaling_pipeline, scaling_pipeline_target = smart_scaler(  # noqa
        X_enc,
        y_enc,
        use_scaler,
        use_scaler_target,
        impute=impute,
        n_quantiles=n_quantiles,
        quantile_range=quantile_range,
        output_distribution=output_distribution,
        n_bins=n_bins,
        encode=encode,
        strategy=strategy,
        keep_n_decimals=keep_n_decimals,
    )

    return (
        X_enc,
        y_enc,
        data_encoder,
        label_encoder,
        scaling_pipeline,
        scaling_pipeline_target,
        text_model,
        text_cols  # type: ignore
    )
class FastMLB:
    def __init__(self, mlb, in_column, out_columns):
        if isinstance(in_column, str):
            in_column = [in_column]
        self.columns = in_column  # should be singe entry list ['cats']
        self.mlb = mlb
        self.out_columns = out_columns
        self.feature_names_in_ = in_column
    
    def __call__(self, df):
        ydf = df[self.columns]
        return self.mlb.transform(ydf.squeeze())
    
    def fit(self, X, y=None):
        return self
        
    def transform(self, df):
        return self(df)
    
    def get_feature_names_out(self):
        return self.out_columns
    
    def get_feature_names_in(self):
        return self.feature_names_in_
    
    def __repr__(self):
        doc = f'FastMultiLabelBinarizer(In: {self.columns},  Out: {self.out_columns})'
        return doc 


def encode_multi_target(ydf, mlb = None):
    from sklearn.preprocessing import (
        MultiLabelBinarizer,
    )
    ydf = ydf.squeeze()  # since its a dataframe, we want series
    assert isinstance(ydf, pd.Series), 'Target needs to be a single column of (list of lists)'
    column_name = ydf.name
    
    if mlb is None:
        mlb = MultiLabelBinarizer()
        T = mlb.fit_transform(ydf) 
    else:
        T = mlb.transform(ydf)

    T = 1.0 * T
    columns = [
        str(k) for k in mlb.classes_
    ]
    T = pd.DataFrame(T, columns=columns, index=ydf.index)
    logger.info(f"Shape of Target Encoding: {T.shape}")
        
    label_encoder = FastMLB(mlb=mlb, in_column=[column_name], out_columns=columns)  # memorizes which cols to use.
 
    return T, label_encoder

def encode_edges(edf, src, dst, mlb, fit=False):
    """edge encoder -- creates multilabelBinarizer on edge pairs.

    Args:
        edf (pd.DataFrame): edge dataframe
        src (string): source column
        dst (string): destination column
        mlb (sklearn): multilabelBinarizer
        fit (bool, optional): If true, fits multilabelBinarizer.
            Defaults to False.
    Returns:
        tuple: pd.DataFrame, multilabelBinarizer
    """
    # uses mlb with fit=T/F so we can use it in transform mode
    # to recreate edge feature concat definition
    source = edf[src]
    destination = edf[dst]
    logger.debug("Encoding Edges using MultiLabelBinarizer")
    if fit:
        T = mlb.fit_transform(zip(source, destination))
    else:
        T = mlb.transform(zip(source, destination))
    T = 1.0 * T  # coerce to float
    columns = [
        str(k) for k in mlb.classes_
    ]  # stringify the column names or scikits.base throws error
    mlb.get_feature_names_out = callThrough(columns)
    mlb.columns_ = [src, dst]
    T = pd.DataFrame(T, columns=columns, index=edf.index)
    logger.info(f"Shape of Edge Encoding: {T.shape}")
    return T, mlb


def process_edge_dataframes(
    edf: pd.DataFrame,
    y: pd.DataFrame,
    src: str,
    dst: str,
    cardinality_threshold: int = 40,
    cardinality_threshold_target: int = 100,
    n_topics: int = config.N_TOPICS_DEFAULT,
    n_topics_target: int = config.N_TOPICS_TARGET_DEFAULT,
    use_scaler: Optional[str] = None,
    use_scaler_target: Optional[str] = None,
    multilabel: bool = False,
    use_ngrams: bool = False,
    ngram_range: tuple = (1, 3),
    max_df: float = 0.2,
    min_df: int = 3,
    #confidence: float = 0.35,
    min_words: float = 2.5,
    model_name: str = "paraphrase-MiniLM-L6-v2",
    similarity: Optional[str] = None,
    categories: Optional[str] = "auto",
    impute: str = 'median',
    n_quantiles: int = 10,
    output_distribution: str = "normal",
    quantile_range=(25, 75),
    n_bins: int = 10,
    encode: str = "ordinal",
    strategy: str = "uniform",
    keep_n_decimals: int = 5,
    feature_engine: FeatureEngineConcrete = "pandas",
) -> Tuple[
    pd.DataFrame,
    pd.DataFrame,
    List[Any],
    Any,
    Optional[Pipeline],
    Optional[Pipeline],
    Any,
    List[str],
]:
    """
        Custom Edge-record encoder. Uses a MultiLabelBinarizer
        to generate a src/dst vector
        and then process_textual_or_other_dataframes that encodes any
        other data present in edf,
        textual or not.

    :param edf: pandas DataFrame of edge features
    :param y: pandas DataFrame of edge labels
    :param src: source column to select in edf
    :param dst: destination column to select in edf
    :param use_scaler: None or string in
        ['minmax', 'zscale', 'robust', 'quantile']
    :return: Encoded data matrix and target (if not None),
        the data encoders, and the label encoder.
    """
    lazy_import_has_min_dependancy()
    from sklearn.preprocessing import (
        MultiLabelBinarizer,
    )
    logger.info("process_edges_dataframes[%s]", feature_engine)

    t = time()
    mlb_pairwise_edge_encoder = (
        MultiLabelBinarizer()
    )  # create new one so we can use encode_edges later in
    # transform with fit=False
    T, mlb_pairwise_edge_encoder = encode_edges(
        edf, src, dst, mlb_pairwise_edge_encoder, fit=True
    )
    other_df = edf.drop(columns=[src, dst])
    logger.debug(
        f"-Rest of DataFrame has columns: {other_df.columns}"
        " and is not empty"
        if not other_df.empty
        else f"-Rest of DataFrame has columns: {other_df.columns}"
             " and is empty"
    )

    if feature_engine in ["none", "pandas"]:

        X_enc, y_enc, data_encoder, label_encoder = get_numeric_transformers(
            other_df, y
        )
        # add the two datasets together
        X_enc = pd.concat([T, X_enc], axis=1)
        # then scale them
        X_enc, y_enc, scaling_pipeline, scaling_pipeline_target = smart_scaler(  # noqa
            X_enc,
            y_enc,
            use_scaler,
            use_scaler_target,
            impute=impute,
            n_quantiles=n_quantiles,
            quantile_range=quantile_range,
            output_distribution=output_distribution,
            n_bins=n_bins,
            encode=encode,
            strategy=strategy,
            keep_n_decimals=keep_n_decimals,
        )

        logger.info("Returning only Edge MLB and/or numeric features")

        return (
            X_enc,
            y_enc,
            [mlb_pairwise_edge_encoder, data_encoder],
            label_encoder,
            scaling_pipeline,
            scaling_pipeline_target,
            False,
            [],
        )

    (
        X_enc,
        y_enc,
        data_encoder,
        label_encoder,
        _,
        _,
        text_model,
        text_cols,
    ) = process_nodes_dataframes(
        other_df,
        y,
        cardinality_threshold=cardinality_threshold,
        cardinality_threshold_target=cardinality_threshold_target,
        n_topics=n_topics,
        n_topics_target=n_topics_target,
        use_scaler=None,
        use_scaler_target=None,
        multilabel=multilabel,
        use_ngrams=use_ngrams,
        ngram_range=ngram_range,
        max_df=max_df,
        min_df=min_df,
        min_words=min_words,
        model_name=model_name,
        #similarity=similarity,
        #$categories=categories,
        feature_engine=feature_engine,
    )

    if not X_enc.empty and not T.empty:
        logger.debug("-" * 60)
        logger.debug("<= Found Edges and Dirty_cat encoding =>")
        X_enc = pd.concat([T, X_enc], axis=1)
    elif not T.empty and X_enc.empty:
        logger.debug("-" * 60)
        logger.debug("<= Found only Edges =>")
        X_enc = T

    logger.info(
        "**The entire Edge encoding process took"
        f" {(time()-t)/60:.2f} minutes"
    )

    X_enc, y_enc, scaling_pipeline, scaling_pipeline_target = smart_scaler(
        X_enc,
        y_enc,
        use_scaler,
        use_scaler_target,
        impute=impute,
        n_quantiles=n_quantiles,
        quantile_range=quantile_range,
        output_distribution=output_distribution,
        n_bins=n_bins,
        encode=encode,
        strategy=strategy,
        keep_n_decimals=keep_n_decimals,
    )

    res = (
        X_enc,
        y_enc,
        [mlb_pairwise_edge_encoder, data_encoder],
        label_encoder,
        scaling_pipeline,
        scaling_pipeline_target,
        text_model,
        text_cols,
    )
    return res


# ############################################################################
#
#      Vectorizer Class + Helpers
#
# ############################################################################


def transform_text(
    df: pd.DataFrame,
    text_model: Union[SentenceTransformer, Pipeline],  # type: ignore
    text_cols: Union[List, str],
) -> pd.DataFrame:
    from sklearn.pipeline import Pipeline
    _, _, SentenceTransformer = lazy_import_has_dependancy_text()

    logger.debug("Transforming text using:")
    if isinstance(text_model, Pipeline):
        logger.debug(f"--Ngram tfidf {text_model}")
        tX = text_model.transform(df)
        tX = make_array(tX)
        tX = pd.DataFrame(
            tX,
            columns=list(text_model[0].vocabulary_.keys()),
            index=df.index
            )
    elif isinstance(text_model, SentenceTransformer):
        logger.debug(f"--HuggingFace Transformer {text_model}")
        tX = text_model.encode(df.values)
        tX = pd.DataFrame(
            tX,
            columns=_get_sentence_transformer_headers(tX, text_cols),
            index=df.index,
        )
    else:
        raise ValueError(
            "`text_model` should be instance of"
            "sklearn.pipeline.Pipeline or SentenceTransformer,"
            f"got {text_model}"
        )
    return tX


def transform_dirty(
    df: pd.DataFrame,
    data_encoder: Union[SuperVectorizer, FunctionTransformer],  # type: ignore
    name: str = "",
) -> pd.DataFrame:
    from sklearn.preprocessing import MultiLabelBinarizer
    logger.debug(f"-{name} Encoder:")
    logger.debug(f"\t{data_encoder}\n")
    try:
        logger.debug(f"{data_encoder.get_feature_names_in}")
    except Exception as e:
        logger.warning(e)
        pass
    logger.debug(f"TRANSFORM pre as df -- \t{df.shape}")

    # #####################################  for dirty_cat 0.3.0
    use_columns = getattr(data_encoder, 'columns_', [])
    if len(use_columns):
        X = data_encoder.transform(df[use_columns])
    # #####################################  with dirty_cat 0.2.0
    else:
        X = data_encoder.transform(df)
    # ###################################
    logger.debug(f"TRANSFORM DIRTY as Matrix -- \t{X.shape}")
    X = make_array(X)
    with warnings.catch_warnings():
        warnings.filterwarnings("ignore", category=DeprecationWarning)
        warnings.filterwarnings("ignore", category=FutureWarning)
        warnings.filterwarnings("ignore", category=UserWarning)
        X = pd.DataFrame(
            X, columns=data_encoder.get_feature_names_out(), index=df.index
        )
        logger.debug(f"TRANSFORM DIRTY dataframe -- \t{X.shape}")

    return X


def transform(
    df: pd.DataFrame, ydf: pd.DataFrame, res: List, kind: str, src, dst
) -> Tuple[pd.DataFrame, pd.DataFrame]:
    # here res is the featurization result,
    # this function aligns with what is computed during
    # processing nodes or edges.
    (
        X_enc,
        y_enc,
        data_encoder,
        label_encoder,
        scaling_pipeline,
        scaling_pipeline_target,
        text_model,
        text_cols,
    ) = res

    # feature_columns = X_enc.columns
    # feature_columns_target = y_enc.columns
    logger.info("-" * 90)

    y = pd.DataFrame([])
    T = pd.DataFrame([])
    # encode nodes
    if kind == "nodes":
        logger.info("-Transforming Nodes--")
        X = transform_dirty(
            df, data_encoder, name="Numeric or Dirty Node-Features"
        )
    # encode edges
    elif kind == "edges":
        logger.info("-Transforming Edges--")
        mlb, data_encoder = data_encoder
        T, mlb = encode_edges(df, src, dst, mlb, fit=False)
        X = transform_dirty(df,
                            data_encoder,
                            "Numeric or Dirty Edge-Features")

    if ydf is not None:
        logger.info("-Transforming Target--")
        y = transform_dirty(ydf, label_encoder,
                            name=f"{kind.title()}-Label")

    # Concat in the Textual features, if any
    tX = pd.DataFrame([])
    if text_cols:
        logger.info(f"-textual columns found: {text_cols}")
        res_df = concat_text(df, text_cols)
        if text_model:
            tX = transform_text(res_df, text_model, text_cols)
        logger.info("** text features are empty") if tX.empty else None

    # concat text to dirty_cat, with text in front.
    if not tX.empty and not X.empty:
        X = pd.concat([tX, X], axis=1)
        logger.info("--Combining both Textual and Numeric/Dirty_Cat")
    elif not tX.empty and X.empty:
        X = tX  # textual
        logger.info("--Just textual")
    elif not X.empty:
        logger.info("--Just Numeric/Dirty_Cat transformer")
        X = X  # dirty/Numeric
    else:
        logger.info("-" * 60)
        logger.info(f"** IT'S ALL EMPTY NOTHINGNESS [[ {X} ]]")
        logger.info("-" * 60)

    # now if edges, add T at front
    if kind == "edges":
        X = pd.concat([T, X], axis=1)  # edges, text, dirty_cat
        logger.info("-Combining MultiLabelBinarizer with previous features")

    logger.info("-" * 40)
    logger.info(f"--Features matrix shape: {X.shape}")
    logger.info(f"--Target matrix shape: {y.shape}")

    if scaling_pipeline and not X.empty:
        logger.info("--Scaling Features")
        X = pd.DataFrame(scaling_pipeline.transform(X), columns=X.columns)
    if scaling_pipeline_target and not y.empty:
        logger.info(f"--Scaling Target {scaling_pipeline_target}")
        y = pd.DataFrame(
            scaling_pipeline_target.transform(y), columns=y.columns
        )

    return X, y


class FastEncoder:
    def __init__(self, df, y=None, kind="nodes"):
        self._df = df
        self.feature_names_in = df.columns  
        self._y = pd.DataFrame([], index=df.index) if y is None else y
        self.target_names_in = self._y.columns
        self.kind = kind
        self._assertions()
        # these are the parts we can use to reconstruct transform.
        self.res_names = ("X_enc y_enc data_encoder label_encoder "
                          "scaling_pipeline scaling_pipeline_target "
                          "text_model text_cols".split(" "))

    def _assertions(self):
        # add smart checks here
        if not self._y.empty:
            assert (
                self._df.shape[0] == self._y.shape[0]
            ), "Data and Targets must have same number of rows,"
            f"found {self._df.shape[0], self._y.shape[0]}, resp"

    def _encode(self, df, y, kind, src, dst, *args, **kwargs):
        if kind == "nodes":
            res = process_nodes_dataframes(df, y, *args, **kwargs)
        elif kind == "edges":
            res = process_edge_dataframes(
                df, y, src=src, dst=dst, *args, **kwargs
            )
        else:
            raise ValueError(
                f'`kind` should be one of "nodes" or "edges", found {kind}'
            )

        return res

    def _hecho(self, res):
        logger.info("-" * 40)
        logger.info("\n-- Setting Encoder Parts from Fit ::")
        logger.info(f'Feature Columns In: {self.feature_names_in}')
        logger.info(f'Target Columns In: {self.target_names_in}')

        for name, value in zip(self.res_names, res):
            if name not in ["X_enc", "y_enc"]:
                logger.info("-" * 90)
                logger.info(f"[[ {name} ]]:  {value}\n")

    def _set_result(self, res):
        self.res = list(res)
        [
            X_enc,
            y_enc,
            data_encoder,
            label_encoder,
            scaling_pipeline,
            scaling_pipeline_target,
            text_model,
            text_cols,
        ] = self.res

        self._hecho(res)
        # data_encoder.feature_names_in = self.feature_names_in
        # label_encoder.target_names_in = self.target_names_in
        self.feature_columns = X_enc.columns
        self.feature_columns_target = y_enc.columns
        self.X = X_enc
        self.y = y_enc
        self.data_encoder = data_encoder  # is list for edges
        self.label_encoder = label_encoder
        self.scaling_pipeline = scaling_pipeline
        self.scaling_pipeline_target = scaling_pipeline_target
        self.text_model = text_model
        self.text_cols = text_cols

    def fit(self, src=None, dst=None, *args, **kwargs):
        self.src = src
        self.dst = dst
        res = self._encode(
            self._df, self._y, self.kind, src, dst, *args, **kwargs
        )
        self._set_result(res)

    def transform(self, df, ydf=None):
        X, y = transform(df, ydf, self.res, self.kind, self.src, self.dst)
        return X, y

    def fit_transform(self, src=None, dst=None, *args, **kwargs):
        self.fit(src=src, dst=dst, *args, **kwargs)
        return self.X, self.y

    def scale(self, df, ydf=None, set_scaler=False, *args, **kwargs):
        # pretty hacky but gets job done --
        """Fits new scaling functions on df, ydf via args-kwargs
        (ie use downstream as X_train, X_test ,... or batch 
        when different scaling on the outputs is required)
        """
        # pop off the previous scaler so that .transform won't use it
        self.res[4] = None
        self.res[5] = None

        X, y = self.transform(df, ydf)  # these are the raw transforms,
        logger.info("-Fitting new scaler on raw features")
        X, y, scaling_pipeline, scaling_pipeline_target = smart_scaler(
            X_enc=X, y_enc=y, *args, **kwargs
        )

        if set_scaler:
            logger.info("--Setting fit scaler to self")
            self.res[4] = scaling_pipeline
            self.res[5] = scaling_pipeline_target
            self.scaling_pipeline = scaling_pipeline
            self.scaling_pipeline_target = scaling_pipeline_target
        else:  # add the original back
            self.res[4] = self.scaling_pipeline
            self.res[5] = self.scaling_pipeline_target

        return X, y, scaling_pipeline, scaling_pipeline_target



# ######################################################################################################################
#
<<<<<<< HEAD
#  The Graph Encoder Methods
=======
#    Main Mixin
>>>>>>> cc41dee1
#
# ######################################################################################################################


def prune_weighted_edges_df_and_relabel_nodes(
    wdf: pd.DataFrame, scale: float = 0.1, index_to_nodes_dict: Dict = None
) -> pd.DataFrame:
    """
        Prune the weighted edge DataFrame so to return high
        fidelity similarity scores.

    :param wdf: weighted edge DataFrame gotten via UMAP
    :param scale: lower values means less edges > (max - scale * std)
    :param index_to_nodes_dict: dict of index to node name;
            remap src/dst values if provided
    :return: pd.DataFrame
    """
    # we want to prune edges, so we calculate some statistics
    desc = wdf.describe()
    eps = 1e-3

    mean = desc[config.WEIGHT]["mean"]
    std = desc[config.WEIGHT]["std"]
    max_val = desc[config.WEIGHT]["max"] + eps
    min_val = desc[config.WEIGHT]["min"] - eps
    thresh = np.max(
        [max_val - scale, min_val]
    )  # if std =0 we add eps so we still have scale in the equation

    logger.info(
        f" -- edge weights: mean({mean:.2f}), "
        f"std({std:.2f}), max({max_val}), "
        f"min({min_val:.2f}), thresh({thresh:.2f})"
    )
    wdf2 = wdf[
        wdf[config.WEIGHT] >= thresh
    ]  # adds eps so if scale = 0, we have small window/wiggle room
    logger.info(
        " -- Pruning weighted edge DataFrame "
        f"from {len(wdf):,} to {len(wdf2):,} edges."
    )
    if index_to_nodes_dict is not None:
        wdf2 = wdf2.replace(
            {
                config.SRC: index_to_nodes_dict,
                config.DST: index_to_nodes_dict,
            }
        )
    return wdf2


# ###########################################################################
#
#      Fast Memoize
#
# ###########################################################################


def reuse_featurization(
    g: Plottable, memoize: bool, metadata: Any
):  # noqa: C901
    return check_set_memoize(
        g,
        metadata,
        attribute="_feat_param_to_g",
        name="featurize",
        memoize=memoize,
    )


class FeatureMixin(MIXIN_BASE):
    """
    FeatureMixin for automatic featurization of nodes and edges DataFrames.
    Subclasses UMAPMixin for umap-ing of automatic features.

    Usage:
        g = graphistry.nodes(df, 'node_column')
        g2 = g.featurize()

    or for edges,
        g = graphistry.edges(df, 'src', 'dst')
        g2 = g.featurize(kind='edges')

    or chain them,
        g = graphistry.edges(edf, 'src', 'dst').nodes(ndf, 'node_column')
        g2 = g.featurize().featurize(kind='edges')

    """

    _feature_memoize: WeakValueDictionary = WeakValueDictionary()
    _feature_params: dict = {}

    def __init__(self, *args, **kwargs):
        pass

    def _get_feature(self, kind):
        kind = kind.replace('s', '')
        assert kind in ['node', 'edge'], f'kind needs to be in `nodes` or `edges`, found {kind}'
        x = getattr(self, f'_{kind}_features')
        return x
    
    def _get_target(self, kind):
        kind = kind.replace('s', '')
        assert kind in ['node', 'edge'], f'kind needs to be in `nodes` or `edges`, found {kind}'
        x = getattr(self, f'_{kind}_target')
        return x
    
    def _featurize_nodes(
        self,
        X: XSymbolic = None,
        y: YSymbolic = None,
        use_scaler: Optional[str] = "zscale",
        use_scaler_target: Optional[str] = "kbins",
        cardinality_threshold: int = 40,
        cardinality_threshold_target: int = 120,
        n_topics: int = config.N_TOPICS_DEFAULT,
        n_topics_target: int = config.N_TOPICS_TARGET_DEFAULT,
        multilabel: bool = False,
        embedding: bool = False,
        use_ngrams: bool = False,
        ngram_range: tuple = (1, 3),
        max_df: float = 0.2,
        min_df: int = 3,
        #confidence: float = 0.35,
        min_words: float = 2.5,
        model_name: str = "paraphrase-MiniLM-L6-v2",
<<<<<<< HEAD
        similarity: Optional[str] = None,
        categories: Optional[str] = "auto",
        impute: bool = True,
=======
        #similarity: Optional[str] = "ngram",
        #categories: Optional[str] = "auto",
        impute: str = 'median',
>>>>>>> cc41dee1
        n_quantiles: int = 10,
        output_distribution: str = "normal",
        quantile_range=(25, 75),
        n_bins: int = 10,
        encode: str = "ordinal",
        strategy: str = "uniform",
        keep_n_decimals: int = 5,
        remove_node_column: bool = True,
        feature_engine: FeatureEngineConcrete = "pandas",
        memoize: bool = True,
    ):
        res = self.copy()
        ndf = res._nodes
        node = res._node

        if remove_node_column:
            ndf = remove_node_column_from_symbolic(ndf, node)
            X = remove_node_column_from_symbolic(X, node)

        if ndf is None:
            logger.info(
                "! Materializing Nodes and setting `embedding=True`"
                f"with latent dimension = n_topics: {n_topics}"
            )
            embedding = True
            res = res.materialize_nodes()
            ndf = res._nodes
            col = list(ndf.columns)[0]
            ndf = ndf.set_index(col)
            # in this case, X is not None, and is a DataFrame
            col = list(X.columns)[0]  # type: ignore
            X = X.set_index(col)  # type: ignore

        # resolve everything before setting dict so that
        # `X = ndf[cols]` and `X = cols` resolve to same thing
        X_resolved = resolve_X(ndf, X)
        y_resolved = resolve_y(ndf, y)

        feature_engine = resolve_feature_engine(feature_engine)

        fkwargs = dict(
            X=X_resolved,
            y=y_resolved,
            use_scaler=use_scaler,
            use_scaler_target=use_scaler_target,
            cardinality_threshold=cardinality_threshold,
            cardinality_threshold_target=cardinality_threshold_target,
            n_topics=n_topics,
            n_topics_target=n_topics_target,
            multilabel=multilabel,
            embedding=embedding,
            use_ngrams=use_ngrams,
            ngram_range=ngram_range,
            max_df=max_df,
            min_df=min_df,
            #confidence=confidence,
            min_words=min_words,
            model_name=model_name,
            #similarity=similarity,
            #categories=categories,
            impute=impute,
            n_quantiles=n_quantiles,
            quantile_range=quantile_range,
            output_distribution=output_distribution,
            n_bins=n_bins,
            encode=encode,
            strategy=strategy,
            keep_n_decimals=keep_n_decimals,
            remove_node_column=remove_node_column,
            feature_engine=feature_engine,
        )

        res._feature_params = {
            **getattr(res, "_feature_params", {}),
            "nodes": fkwargs,
        }

        old_res = reuse_featurization(res, memoize, fkwargs)
        if old_res:
            logger.info("--- [[ RE-USING NODE FEATURIZATION ]]")
            fresh_res = copy.copy(res)
            for attr in ["_node_features", "_node_target", "_node_encoder"]:
                setattr(fresh_res, attr, getattr(old_res, attr))

            return fresh_res

        X_resolved = features_without_target(X_resolved, y_resolved)
        X_resolved = remove_internal_namespace_if_present(X_resolved)

        keys_to_remove = ["X", "y", "remove_node_column"]
        nfkwargs = {}
        for key, value in fkwargs.items():
            if key not in keys_to_remove:
                nfkwargs[key] = value

        #############################################################
        encoder = FastEncoder(X_resolved, y_resolved, kind="nodes")
        encoder.fit(**nfkwargs)
        ############################################################

        # if changing, also update fresh_res
        res._node_features = encoder.X
        res._node_target = encoder.y
        res._node_encoder = encoder  # now this does
        
        # all the work `._node_encoder.transform(df, y)` etc

        return res

    def _featurize_edges(
        self,
        X: XSymbolic = None,
        y: YSymbolic = None,
        use_scaler: Optional[str] = "zscale",
        use_scaler_target: Optional[str] = "kbins",
        cardinality_threshold: int = 40,
        cardinality_threshold_target: int = 20,
        n_topics: int = config.N_TOPICS_DEFAULT,
        n_topics_target: int = config.N_TOPICS_TARGET_DEFAULT,
        use_ngrams: bool = False,
        ngram_range: tuple = (1, 3),
        max_df: float = 0.2,
        min_df: int = 3,
        #confidence: float = 0.35,
        min_words: float = 2.5,
        multilabel: bool = False,
        model_name: str = "paraphrase-MiniLM-L6-v2",
<<<<<<< HEAD
        similarity: Optional[str] = "ngram",
        categories: Optional[str] = "auto",
        impute: bool = True,
=======
        #similarity: Optional[str] = "ngram",
        #categories: Optional[str] = "auto",
        impute: str = 'median',
>>>>>>> cc41dee1
        n_quantiles: int = 10,
        output_distribution: str = "normal",
        quantile_range=(25, 75),
        n_bins: int = 10,
        encode: str = "ordinal",
        strategy: str = "uniform",
        keep_n_decimals: int = 5,
        feature_engine: FeatureEngineConcrete = "pandas",
        memoize: bool = True,
    ):

        res = self.copy()
        edf = res._edges
        X_resolved = resolve_X(edf, X)
        y_resolved = resolve_y(edf, y)

        if res._source not in X_resolved:
            logger.debug("adding g._source to edge features")
            X_resolved = X_resolved.assign(
                **{res._source: res._edges[res._source]}
            )
        if res._destination not in X_resolved:
            logger.debug("adding g._destination to edge features")
            X_resolved = X_resolved.assign(
                **{res._destination: res._edges[res._destination]}
            )

        # now that everything is set
        fkwargs = dict(
            X=X_resolved,
            y=y_resolved,
            use_scaler=use_scaler,
            use_scaler_target=use_scaler_target,
            cardinality_threshold=cardinality_threshold,
            cardinality_threshold_target=cardinality_threshold_target,
            n_topics=n_topics,
            n_topics_target=n_topics_target,
            use_ngrams=use_ngrams,
            ngram_range=ngram_range,
            max_df=max_df,
            min_df=min_df,
            #confidence=confidence,
            min_words=min_words,
            model_name=model_name,
            similarity=similarity,
            categories=categories,
            multilabel=multilabel,
            impute=impute,
            n_quantiles=n_quantiles,
            quantile_range=quantile_range,
            output_distribution=output_distribution,
            n_bins=n_bins,
            encode=encode,
            strategy=strategy,
            keep_n_decimals=keep_n_decimals,
            feature_engine=feature_engine,
        )

        res._feature_params = {
            **getattr(res, "_feature_params", {}),
            "edges": fkwargs,
        }

        old_res = reuse_featurization(res, memoize, fkwargs)
        if old_res:
            logger.info("--- [[ RE-USING EDGE FEATURIZATION ]]")
            fresh_res = copy.copy(res)
            for attr in ["_edge_encoder", "_edge_features", "_edge_target"]:
                setattr(fresh_res, attr, getattr(old_res, attr))

            return fresh_res

        X_resolved = features_without_target(X_resolved, y_resolved)

        keys_to_remove = [
            "X",
            "y",
        ]
        nfkwargs = {}
        for key, value in fkwargs.items():
            if key not in keys_to_remove:
                nfkwargs[key] = value

        ###############################################################
        encoder = FastEncoder(X_resolved, y_resolved, kind="edges")
        encoder.fit(src=res._source, dst=res._destination, **nfkwargs)
        ##############################################################

        # if editing, should also update fresh_res
        res._edge_features = encoder.X
        res._edge_target = encoder.y
        res._edge_encoder = encoder

        return res

    def _transform(self, encoder: str, df: pd.DataFrame, ydf: pd.DataFrame):
        if getattr(self, encoder) is not None:
            return getattr(self, encoder).transform(df, ydf)
        else:
            logger.debug(
                "Fit on data (g.featurize(kind='..', ...))"
                "before being able to transform data"
            )

    def transform(self, df, ydf, kind):
        """Transform new data"""
        if kind == "nodes":
            return self._transform("_node_encoder", df, ydf)
        elif kind == "edges":
            return self._transform("_edge_encoder", df, ydf)
        else:
            logger.debug("kind must be one of `nodes`,"
                         f"`edges`, found {kind}")

    def scale(
        self,
        df,
        ydf,
        kind,
        use_scaler,
        use_scaler_target,
        set_scaler=False,
        impute: str = 'median',
        n_quantiles: int = 10,
        output_distribution: str = "normal",
        quantile_range=(25, 75),
        n_bins: int = 2,
        encode: str = "ordinal",
        strategy: str = "uniform",
        keep_n_decimals: int = 5,
    ):

        if kind == "nodes" and hasattr(self, "_node_encoder"):  # type: ignore
            if self._node_encoder is not None:  # type: ignore
                (
                    X,
                    y,
                    scaling_pipeline,
                    scaling_pipeline_target,
                ) = self._node_encoder.scale(
                    df,
                    ydf,
                    set_scaler=set_scaler,
                    use_scaler=use_scaler,
                    use_scaler_target=use_scaler_target,
                    impute=impute,
                    n_quantiles=n_quantiles,
                    quantile_range=quantile_range,
                    output_distribution=output_distribution,
                    n_bins=n_bins,
                    encode=encode,
                    strategy=strategy,
                    keep_n_decimals=keep_n_decimals,
                )  # type: ignore
            else:
                raise AttributeError(
                    'Please run g.featurize(kind="nodes", *args, **kwargs) '
                    'first before scaling matrices and targets is possible.'
                )

        elif kind == "edges" and hasattr(self, "_edge_encoder"):
            # type: ignore
            if self._edge_encoder is not None:  # type: ignore
                (
                    X,
                    y,
                    scaling_pipeline,
                    scaling_pipeline_target,
                ) = self._edge_encoder.scale(
                    df,
                    ydf,
                    set_scaler=set_scaler,
                    use_scaler=use_scaler,
                    use_scaler_target=use_scaler_target,
                    impute=impute,
                    n_quantiles=n_quantiles,
                    quantile_range=quantile_range,
                    output_distribution=output_distribution,
                    n_bins=n_bins,
                    encode=encode,
                    strategy=strategy,
                    keep_n_decimals=keep_n_decimals,
                )  # type: ignore
            else:
                raise AttributeError(
                    'Please run g.featurize(kind="edges", *args, **kwargs) '
                    'first before scaling matrices and targets is possible.'
                )

        return X, y, scaling_pipeline, scaling_pipeline_target

    def featurize(
        self,
        kind: str = "nodes",
        X: XSymbolic = None,
        y: YSymbolic = None,
        use_scaler: Optional[str] = None,
        use_scaler_target: Optional[str] = None,
        cardinality_threshold: int = 40,
        cardinality_threshold_target: int = 400,
        n_topics: int = 42,
        n_topics_target: int = 12,
        multilabel: bool = False,
        embedding: bool = False,
        use_ngrams: bool = False,
        ngram_range: tuple = (1, 3),
        max_df: float = 0.2,
        min_df: int = 3,
        min_words: float = 2.5,
        model_name: str = "paraphrase-MiniLM-L6-v2",
        impute: str = 'median',
        n_quantiles: int = 100,
        output_distribution: str = "normal",
        quantile_range=(25, 75),
        n_bins: int = 10,
        encode: str = "ordinal",
        strategy: str = "uniform",
        similarity: Optional[
            str
        ] = None,  # turn this off in favor of Gap Encoder
        categories: Optional[str] = "auto",
        keep_n_decimals: int = 5,
        remove_node_column: bool = True,
        inplace: bool = False,
        feature_engine: FeatureEngine = "auto",
        memoize: bool = True,
    ):
        r"""
            Featurize Nodes or Edges of the underlying nodes/edges DataFrames.
        ______________________________________________________________________

        :param kind: specify whether to featurize `nodes` or `edges`.
                Edge featurization includes a pairwise
                src-to-dst feature block using a MultiLabelBinarizer,
                with any other columns being treated the
                same way as with `nodes` featurization.
        :param X: Optional input, default None. If symbolic, evaluated
                against self data based on kind.
                If None, will featurize all columns of DataFrame
        :param y: Optional Target(s) columns or explicit DataFrame, default None
        :param use_scaler: selects which scaler (and automatically imputes
                missing values using mean strategy)
                to scale the data. Options are;
                "minmax", "quantile", "zscale", "robust",
                "kbins", default None.
                Please see scikits-learn documentation
                https://scikit-learn.org/stable/modules/preprocessing.html
                Here 'zscale' corresponds to 'StandardScaler' in scikits.
        :param cardinality_threshold: dirty_cat threshold on cardinality of
                categorical labels across columns.
                If value is greater than threshold, will run GapEncoder
                (a topic model) on column.
                If below, will one-hot_encode. Default 40.
        :param cardinality_threshold_target: similar to cardinality_threshold,
                but for target features. Default is set high (400), as targets
                generally want to be one-hot encoded, but sometimes it can be
                useful to use
                GapEncoder (ie, set threshold lower) to create regressive
                targets, especially when those targets are
                textual/softly categorical and have semantic meaning across
                different labels.
                Eg, suppose a column has fields like
                ['Application Fraud', 'Other Statuses', 'Lost-Target scaling
                using/Stolen Fraud', 'Investigation Fraud', ...]
                the GapEncoder will concentrate the 'Fraud' labels together.
        :param n_topics: the number of topics to use in the GapEncoder if
                cardinality_thresholds is saturated.
                Default is 42, but good rule of thumb is to consult the
                Johnson-Lindenstrauss Lemma
                https://en.wikipedia.org/wiki/Johnson%E2%80%93Lindenstrauss_lemma
                or use the simplified `random walk` estimate =>
                n_topics_lower_bound ~ (\pi/2) * (N-documents)**(1/4)
        :param n_topics_target: the number of topics to use in the GapEncoder
                if cardinality_thresholds_target is
                saturated for the target(s). Default 12.
        :param min_words: sets threshold on how many words to consider in a
                textual column if it is to be considered in
                the text processing pipeline. Set this very high if you want
                any textual columns to bypass the
                transformer, in favor of GapEncoder (topic modeling). Set to 
                0 to force all named columns to be encoded as textual (embedding)
        :param model_name: Sentence Transformer model to use. Default
                Paraphrase model makes useful vectors,
                but at cost of encoding time. If faster encoding is needed,
                `average_word_embeddings_komninos` is useful
                and produces less semantically relevant vectors.
                Please see www.huggingface.co or sentence_transformer
                (https://www.sbert.net/) library for all available models.
        :param multilabel: if True, will encode a *single* target column composed of
                lists of lists as multilabel outputs. 
                This only works with y=['a_single_col'], default False
        :param embedding: If True, produces a random node embedding of size `n_topics`
                default, False.
        :param use_ngrams: If True, will encode textual columns as TfIdf Vectors,
                default, False.
        :param ngram_range: if use_ngrams=True, can set ngram_range, eg: tuple = (1, 3)
        :param max_df:  if use_ngrams=True, set max word frequency to consider in vocabulary
                eg: max_df = 0.2,
        :param min_df:  if use_ngrams=True, set min word count to consider in vocabulary
                eg: min_df = 3    
        :param impute: Whether to impute missing values using impute as strategy, default 'median'
                if input has a column of np.nan's, set `impute='constant'`
        :param n_quantiles: if use_scaler = 'quantile',
                sets the quantile bin size.
        :param output_distribution: if use_scaler = 'quantile',
                can return distribution as ["normal", "uniform"]
        :param quantile_range: if use_scaler = 'robust'|'quantile', 
                sets the quantile range.
        :param n_bins: number of bins to use in kbins discretizer
        :param encode: encoding for KBinsDiscretizer, can be one of
                `onehot`, `onehot-dense`, `ordinal`, default 'ordinal'
        :param strategy: strategy for KBinsDiscretizer, can be one of
                `uniform`, `quantile`, `kmeans`, default 'quantile'
        :param n_quantiles: if use_scaler = "quantile", sets the number of quantiles, default=100
        :param output_distribution: if use_scaler="quantile"|"robust", 
                choose from ["normal", "uniform"]
        :param keep_n_decimals: number of decimals to keep                
        :param remove_node_column: whether to remove node column so it is
                not featurized, default True.
        :param inplace: whether to not return new graphistry instance or
                not, default False.
        :param memoize: whether to store and reuse results across runs,
                default True.
        :return: self, with new attributes set by the featurization process.
        """
        assert_imported()
        if inplace:
            res = self
        else:
            res = self.bind()

        feature_engine = resolve_feature_engine(feature_engine)

        if kind == "nodes":
            res = res._featurize_nodes(
                X=X,
                y=y,
                use_scaler=use_scaler,
                use_scaler_target=use_scaler_target,
                cardinality_threshold=cardinality_threshold,
                cardinality_threshold_target=cardinality_threshold_target,
                n_topics=n_topics,
                n_topics_target=n_topics_target,
                multilabel=multilabel,
                embedding=embedding,
                use_ngrams=use_ngrams,
                ngram_range=ngram_range,
                max_df=max_df,
                min_df=min_df,
                #confidence=confidence,  # deprecated
                min_words=min_words,
                model_name=model_name,
                similarity=similarity,  # deprecated
                categories=categories,  # deprecated
                impute=impute,
                n_quantiles=n_quantiles,
                quantile_range=quantile_range,
                output_distribution=output_distribution,
                n_bins=n_bins,
                encode=encode,
                strategy=strategy,
                keep_n_decimals=keep_n_decimals,
                remove_node_column=remove_node_column,
                feature_engine=feature_engine,
                memoize=memoize,
            )
        elif kind == "edges":
            res = res._featurize_edges(
                X=X,
                y=y,
                use_scaler=use_scaler,
                use_scaler_target=use_scaler_target,
                cardinality_threshold=cardinality_threshold,
                cardinality_threshold_target=cardinality_threshold_target,
                n_topics=n_topics,
                n_topics_target=n_topics_target,
                multilabel=multilabel,
                use_ngrams=use_ngrams,
                ngram_range=ngram_range,
                max_df=max_df,
                min_df=min_df,
                #confidence=confidence,  # deprecated
                min_words=min_words,
                model_name=model_name,
                similarity=similarity,  
                categories=categories,  
                impute=impute,
                n_quantiles=n_quantiles,
                quantile_range=quantile_range,
                output_distribution=output_distribution,
                n_bins=n_bins,
                encode=encode,
                strategy=strategy,
                keep_n_decimals=keep_n_decimals,
                feature_engine=feature_engine,
                memoize=memoize,
            )
        else:
            logger.warning(
                f"One may only featurize `nodes` or `edges`, got {kind}"
            )
            return self
        if not inplace:
            return res

    def _featurize_or_get_nodes_dataframe_if_X_is_None(
        self,
        X: XSymbolic = None,
        y: YSymbolic = None,
        use_scaler: Optional[str] = "zscale",
        use_scaler_target: Optional[str] = "kbins",
        cardinality_threshold: int = 40,
        cardinality_threshold_target: int = 400,
        n_topics: int = config.N_TOPICS_DEFAULT,
        n_topics_target: int = config.N_TOPICS_TARGET_DEFAULT,
        multilabel: bool = False,
        embedding=False,
        use_ngrams: bool = False,
        ngram_range: tuple = (1, 3),
        max_df: float = 0.2,
        min_df: int = 3,
        #confidence: float = 0.35,
        min_words: float = 2.5,
        model_name: str = "paraphrase-MiniLM-L6-v2",
<<<<<<< HEAD
        similarity: Optional[
            str
        ] = None,  # turn this on to 'ngram' in favor of Similarity Encoder
        categories: Optional[str] = "auto",
        impute: bool = True,
=======
        impute: str = 'median',
>>>>>>> cc41dee1
        n_quantiles: int = 10,
        output_distribution: str = "normal",
        quantile_range=(25, 75),
        n_bins: int = 10,
        encode: str = "ordinal",
        strategy: str = "uniform",
        keep_n_decimals: int = 5,
        remove_node_column: bool = True,
        feature_engine: FeatureEngineConcrete = "pandas",
        reuse_if_existing=False,
        memoize: bool = True,
    ) -> Tuple[pd.DataFrame, pd.DataFrame, MIXIN_BASE]:
        """
        helper method gets node feature and target matrix if X, y
        are not specified.
        if X, y are specified will set them as `_node_target` and
        `_node_target` attributes
        -----------------------------------------------------------
        """

        res = self.bind()

        if not reuse_if_existing:  # will cause re-featurization
            res._node_features = None
            res._node_target = None

        if reuse_if_existing and res._node_features is not None:
            # logger.info('-Reusing Existing Featurization')
            return res._node_features, res._node_target, res

        res = res._featurize_nodes(
            X=X,
            y=y,
            use_scaler=use_scaler,
            use_scaler_target=use_scaler_target,
            cardinality_threshold=cardinality_threshold,
            cardinality_threshold_target=cardinality_threshold_target,
            n_topics=n_topics,
            n_topics_target=n_topics_target,
            multilabel=multilabel,
            embedding=embedding,
            use_ngrams=use_ngrams,
            ngram_range=ngram_range,
            max_df=max_df,
            min_df=min_df,
            #confidence=confidence,
            min_words=min_words,
            model_name=model_name,
            similarity=similarity,
            categories=categories,
            impute=impute,
            n_quantiles=n_quantiles,
            quantile_range=quantile_range,
            output_distribution=output_distribution,
            n_bins=n_bins,
            encode=encode,
            strategy=strategy,
            keep_n_decimals=keep_n_decimals,
            remove_node_column=remove_node_column,
            feature_engine=feature_engine,
            memoize=memoize,
        )

        assert res._node_features is not None  # ensure no infinite loop

        return res._featurize_or_get_nodes_dataframe_if_X_is_None(
            res._node_features,
            res._node_target,
            reuse_if_existing=True,
            memoize=memoize,
        )  # now we are guaranteed to have node feature and target matrices.

    def _featurize_or_get_edges_dataframe_if_X_is_None(
        self,
        X: XSymbolic = None,
        y: YSymbolic = None,
        use_scaler: Optional[str] = "robust",
        use_scaler_target: Optional[str] = "kbins",
        cardinality_threshold: int = 40,
        cardinality_threshold_target: int = 20,
        n_topics: int = config.N_TOPICS_DEFAULT,
        n_topics_target: int = config.N_TOPICS_TARGET_DEFAULT,
        multilabel: bool = False,
        use_ngrams: bool = False,
        ngram_range: tuple = (1, 3),
        max_df: float = 0.2,
        min_df: int = 3,
        #confidence: float = 0.35,
        min_words: float = 2.5,
        model_name: str = "paraphrase-MiniLM-L6-v2",
<<<<<<< HEAD
        similarity: Optional[
            str
        ] = None,  # turn this off in favor of Gap Encoder, or on to 'ngram'
        categories: Optional[str] = "auto",
        impute: bool = True,
=======
        # similarity: Optional[
        #     str
        # ] = None,  # turn this off in favor of Gap Encoder
        # categories: Optional[str] = "auto",
        impute: str = 'median', 
>>>>>>> cc41dee1
        n_quantiles: int = 10,
        output_distribution: str = "normal",
        quantile_range=(25, 75),
        n_bins: int = 10,
        encode: str = "ordinal",
        strategy: str = "uniform",
        keep_n_decimals: int = 5,
        feature_engine: FeatureEngineConcrete = "pandas",
        reuse_if_existing=False,
        memoize: bool = True,
    ) -> Tuple[pd.DataFrame, Optional[pd.DataFrame], MIXIN_BASE]:
        """
        helper method gets edge feature and target matrix if X, y
        are not specified
        -----------------------------------------------------------
        :param X: Data Matrix
        :param y: target, default None
        :return: data `X` and `y`
        """

        res = self.bind()

        if not reuse_if_existing:
            res._edge_features = None
            res._edge_target = None

        if reuse_if_existing and res._edge_features is not None:
            # logger.info('-Reusing Existing Featurization')
            return res._edge_features, res._edge_target, res

        res = res._featurize_edges(
            X=X,
            y=y,
            use_scaler=use_scaler,
            use_scaler_target=use_scaler_target,
            cardinality_threshold=cardinality_threshold,
            cardinality_threshold_target=cardinality_threshold_target,
            n_topics=n_topics,
            n_topics_target=n_topics_target,
            multilabel=multilabel,
            use_ngrams=use_ngrams,
            ngram_range=ngram_range,
            max_df=max_df,
            min_df=min_df,
            #confidence=confidence,
            min_words=min_words,
            model_name=model_name,
            similarity=similarity,
            categories=categories,
            impute=impute,
            n_quantiles=n_quantiles,
            quantile_range=quantile_range,
            output_distribution=output_distribution,
            n_bins=n_bins,
            encode=encode,
            strategy=strategy,
            keep_n_decimals=keep_n_decimals,
            feature_engine=feature_engine,
            memoize=memoize,
        )

        assert res._edge_features is not None  # ensure no infinite loop

        return res._featurize_or_get_edges_dataframe_if_X_is_None(
            res._edge_features,
            res._edge_target,
            reuse_if_existing=True,
            memoize=memoize,
        )<|MERGE_RESOLUTION|>--- conflicted
+++ resolved
@@ -547,7 +547,8 @@
         using different scaling transformers.
     -----------------------------------------------------------------
     :param X: np.ndarray
-    :param impute: whether to run imputing or not
+    :param impute: whether to run imputing or not, default is `median`, 
+            and if columns are nan, set to 'constant'
     :param use_scaler: string in None or
             ["minmax", "quantile", "zscale", "robust", "kbins"],
             selects scaling transformer, default None
@@ -1756,11 +1757,7 @@
 
 # ######################################################################################################################
 #
-<<<<<<< HEAD
 #  The Graph Encoder Methods
-=======
-#    Main Mixin
->>>>>>> cc41dee1
 #
 # ######################################################################################################################
 
@@ -1887,15 +1884,9 @@
         #confidence: float = 0.35,
         min_words: float = 2.5,
         model_name: str = "paraphrase-MiniLM-L6-v2",
-<<<<<<< HEAD
         similarity: Optional[str] = None,
         categories: Optional[str] = "auto",
-        impute: bool = True,
-=======
-        #similarity: Optional[str] = "ngram",
-        #categories: Optional[str] = "auto",
         impute: str = 'median',
->>>>>>> cc41dee1
         n_quantiles: int = 10,
         output_distribution: str = "normal",
         quantile_range=(25, 75),
@@ -2023,15 +2014,9 @@
         min_words: float = 2.5,
         multilabel: bool = False,
         model_name: str = "paraphrase-MiniLM-L6-v2",
-<<<<<<< HEAD
         similarity: Optional[str] = "ngram",
         categories: Optional[str] = "auto",
-        impute: bool = True,
-=======
-        #similarity: Optional[str] = "ngram",
-        #categories: Optional[str] = "auto",
         impute: str = 'median',
->>>>>>> cc41dee1
         n_quantiles: int = 10,
         output_distribution: str = "normal",
         quantile_range=(25, 75),
@@ -2453,18 +2438,13 @@
         ngram_range: tuple = (1, 3),
         max_df: float = 0.2,
         min_df: int = 3,
-        #confidence: float = 0.35,
         min_words: float = 2.5,
         model_name: str = "paraphrase-MiniLM-L6-v2",
-<<<<<<< HEAD
         similarity: Optional[
             str
         ] = None,  # turn this on to 'ngram' in favor of Similarity Encoder
         categories: Optional[str] = "auto",
-        impute: bool = True,
-=======
         impute: str = 'median',
->>>>>>> cc41dee1
         n_quantiles: int = 10,
         output_distribution: str = "normal",
         quantile_range=(25, 75),
@@ -2552,22 +2532,13 @@
         ngram_range: tuple = (1, 3),
         max_df: float = 0.2,
         min_df: int = 3,
-        #confidence: float = 0.35,
         min_words: float = 2.5,
         model_name: str = "paraphrase-MiniLM-L6-v2",
-<<<<<<< HEAD
         similarity: Optional[
             str
         ] = None,  # turn this off in favor of Gap Encoder, or on to 'ngram'
         categories: Optional[str] = "auto",
-        impute: bool = True,
-=======
-        # similarity: Optional[
-        #     str
-        # ] = None,  # turn this off in favor of Gap Encoder
-        # categories: Optional[str] = "auto",
         impute: str = 'median', 
->>>>>>> cc41dee1
         n_quantiles: int = 10,
         output_distribution: str = "normal",
         quantile_range=(25, 75),
