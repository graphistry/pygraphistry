import copy
import numpy as np
import os
import pandas as pd
from time import time
from inspect import getmodule
import warnings
from functools import partial

from typing import (
    Hashable,
    List,
    Union,
    Dict,
    Any,
    Optional,
    Tuple,
    TYPE_CHECKING, 
    Type
)  # noqa
from typing_extensions import Literal  # Literal native to py3.8+

from graphistry.compute.ComputeMixin import ComputeMixin
from . import constants as config
from .constants import CUDA_CAT, DIRTY_CAT
from .PlotterBase import WeakValueDictionary, Plottable
from .util import setup_logger, check_set_memoize
from .ai_utils import infer_graph, infer_self_graph
from .dep_manager import DepManager

# add this inside classes and have a method that can set log level
logger = setup_logger(name=__name__, verbose=config.VERBOSE)

if TYPE_CHECKING:
    MIXIN_BASE = ComputeMixin
    try:
        from sklearn.pipeline import Pipeline
    except:
        Pipeline = Any
    try:
        from sentence_transformers import SentenceTransformer
    except:
        SentenceTransformer = Any
    try:
        from dirty_cat import (
            SuperVectorizer,
            GapEncoder,
        )
    except:
        SuperVectorizer = Any
        GapEncoder = Any
        
    try:
        from cu_cat import (
            SuperVectorizer,
            GapEncoder,
        )  # type: ignore
    except:
        SuperVectorizer = Any
        GapEncoder = Any
    try:
        from sklearn.preprocessing import FunctionTransformer
        from sklearn.base import BaseEstimator, TransformerMixin
    except:
        FunctionTransformer = Any
        BaseEstimator = object
        TransformerMixin = object
else:
    MIXIN_BASE = object
    Pipeline = Any
    SentenceTransformer = Any
    SuperVectorizer = Any
    GapEncoder = Any
    FunctionTransformer = Any
    BaseEstimator = Any
    TransformerMixin = Any


#@check_set_memoize

deps = DepManager()

# def assert_imported_text():
<<<<<<< HEAD
#     Sentence_Transformer_ = deps.sentence_transformers

#     if not Sentence_Transformer_:
=======
#     Sentence_Transformer = deps.sentence_transformers.SentenceTransformer

#     if not Sentence_Transformer:
>>>>>>> d8f9e6dc
#         logger.error(  # noqa
#             "AI Package sentence_transformers not found,"
#             "trying running `pip install graphistry[ai]`"
#         )


def assert_imported():
<<<<<<< HEAD
    scipy_ = deps.scipy
    dirty_cat_ = deps.dirty_cat
    sklearn_ = deps.sklearn
    if None not in [scipy_, dirty_cat_, sklearn_]:
        logger.debug(f"SCIPY VERSION: {scipy_.__version__}")
        logger.debug(f"Dirty CAT VERSION: {dirty_cat_.__version__}")
        logger.debug(f"sklearn VERSIOgtN: {sklearn_.__version__}")

    else:
        logger.error(  # noqa
                     "AI Packages not found, trying running"  # noqa
                     "`pip install graphistry[ai]`"  # noqa
        )
        err_list = [scipy_,dirty_cat_,sklearn_]
        import_min_exn = [e for e in err_list if None in e]
        raise import_min_exn
=======
    scipy = deps.scipy
    dirty_cat = deps.dirty_cat
    sklearn = deps.sklearn
    if None not in [scipy, dirty_cat, sklearn]:
        logger.debug(f"SCIPY VERSION: {scipy.__version__}")
        logger.debug(f"Dirty CAT VERSION: {dirty_cat.__version__}")
        logger.debug(f"sklearn VERSION: {sklearn.__version__}")

    # else:
    #     logger.error(  # noqa
    #                  "AI Packages not found, trying running"  # noqa
    #                  "`pip install graphistry[ai]`"  # noqa
    #     )
    #     err_list = [scipy_,dirty_cat_,sklearn_]
    #     import_min_exn = [e for e in err_list if None in e]
    
    #     raise ValueError(  # noqa
    #         f'dependencies required are'
    #         '"scipy", "dirty_cat", "sklearn",'
    #         f'but did not receive: {import_min_exn}'
    #     )
>>>>>>> d8f9e6dc


def assert_imported_cucat():
    cudf_ = deps.cudf
    if cudf_ is None:
        logger.error(  # noqa
                     "cuml not found, trying running"  # noqa
                     "`pip install rapids`"  # noqa
        )
        import_exn = cudf_
        # raise import_exn


def make_safe_gpu_dataframes(X, y, engine):
    cudf = deps.cudf
    if cudf:
        assert cudf is not None
        new_kwargs = {}
        kwargs = {'X': X, 'y': y}
        for key, value in kwargs.items():
            if isinstance(value, cudf.DataFrame) and engine in ["pandas", "dirty_cat", "torch"]:
                new_kwargs[key] = value.to_pandas()
            elif isinstance(value, pd.DataFrame) and engine in ["cuml", "cu_cat", "cuda", "gpu"]:
                new_kwargs[key] = cudf.from_pandas(value)
            else:
                new_kwargs[key] = value
        return new_kwargs['X'], new_kwargs['y']
    else:
        return X, y


# ############################################################################
#
#     Rough calltree
#
# ############################################################################

# umap
#     _featurize_or_get_nodes_dataframe_if_X_is_None
#         _featurize_nodes
#             _node_featurizer
#                 process_textual_or_other_dataframes
#                     encode_textual
#                     process_dirty_dataframes
#                     impute_and_scale_matrix
#
#    _featurize_or_get_edges_dataframe_if_X_is_None
#      _featurize_edges
#             _edge_featurizer
#                 featurize_edges:
#                 rest of df goes to equivalent of _node_featurizer
#
#      _featurize_or_get_edges_dataframe_if_X_is_None

FeatureEngineConcrete = Literal["none", "pandas", "dirty_cat", "torch", "cu_cat"]
FeatureEngine = Literal[FeatureEngineConcrete, "auto"]


def resolve_feature_engine(
    feature_engine: FeatureEngine,
) -> FeatureEngineConcrete:  # noqa

    if feature_engine in ["none", "pandas", DIRTY_CAT, "torch", CUDA_CAT]:
        return feature_engine  # type: ignore
    if feature_engine == "auto":
<<<<<<< HEAD
        SentenceTransformer_ = deps.sentence_transformers
        if SentenceTransformer_:
            return "torch"
        dirty_cat_ = deps.dirty_cat
        if dirty_cat_:
=======
        if deps.sentence_transformers:
            return "torch"
        if deps.dirty_cat:
>>>>>>> d8f9e6dc
            return "dirty_cat"
        return "pandas"

    raise ValueError(  # noqa
        f'feature_engine expected to be "none", '
        '"pandas", "dirty_cat", "torch", "cu_cat", or "auto"'
        f'but received: {feature_engine} :: {type(feature_engine)}'
    )


YSymbolic = Optional[Union[List[str], str, pd.DataFrame]]


def resolve_y(df: Optional[pd.DataFrame], y: YSymbolic) -> pd.DataFrame:

    if isinstance(y, pd.DataFrame) or 'cudf.core.dataframe' in str(getmodule(y)):
        return y  # type: ignore

    if df is None:
        raise ValueError("Missing data for featurization")

    if y is None:
        return df[[]]  # oh brills, basically index
    elif isinstance(y, str):
        return df[[y]]
    elif isinstance(y, list):
        return df[y]
    else:
        raise ValueError(f"Unexpected type for y: {type(y)}")


XSymbolic = Optional[Union[List[str], str, pd.DataFrame]]


def resolve_X(df: Optional[pd.DataFrame], X: XSymbolic) -> pd.DataFrame:

    if isinstance(X, pd.DataFrame) or 'cudf.core.dataframe' in str(getmodule(X)):
        return X  # type: ignore

    if df is None:
        raise ValueError("Missing data for featurization")

    if X is None:
        return df
    elif isinstance(X, str):
        return df[[X]]
    elif isinstance(X, list):
        return df[X]
    else:
        raise ValueError(f"Unexpected type for X: {type(X)}")


# #########################################################################
#
#      Pandas Helpers
#
# #########################################################################


def safe_divide(a, b):
    a = np.array(a)
    b = np.array(b)
    return np.divide(
        a, b, out=np.zeros_like(a), where=b != 0.0, casting="unsafe"
    )  # noqa


def features_without_target(
    df: pd.DataFrame, y: Optional[Union[List, str, pd.DataFrame]] = None
) -> pd.DataFrame:
    """Checks if y DataFrame column name is in df, and removes it from df if so

    :param df: model DataFrame
    :param y: target DataFrame
    :return: DataFrames of model and target
    """
    cudf=deps.cudf
    if y is None:
        return df
    remove_cols = []
    if y is None:
        pass
    elif isinstance(y, pd.DataFrame) or (cudf is not None and isinstance(y, cudf.DataFrame)):
        yc = y.columns
        xc = df.columns
        for c in yc:
            if c in xc:
                remove_cols.append(c)
    elif isinstance(y, pd.Series) or (cudf is not None and isinstance(y, cudf.Series)):
        if y.name and (y.name in df.columns):
            remove_cols = [y.name]
    elif isinstance(y, List):
        remove_cols = y  # noqa
    elif isinstance(y, str):
        remove_cols = [y]
    else:
        logger.warning(
            "Target is not of type(DataFrame) and has no columns"
        )  # noqa
    if len(remove_cols):
        logger.debug(f"Removing {remove_cols} columns from DataFrame")
        tf = df.drop(columns=remove_cols, errors="ignore") # noqa
        return tf
    return df


def remove_node_column_from_symbolic(X_symbolic, node):
    cudf=deps.cudf
    if isinstance(X_symbolic, list):
        if node in X_symbolic:
            logger.info(f"Removing `{node}` from input X_symbolic list")
            X_symbolic.remove(node)
        return X_symbolic
    if isinstance(X_symbolic, pd.DataFrame) or (cudf is not None and isinstance(X_symbolic, cudf.DataFrame)):
        logger.info(f"Removing `{node}` from input X_symbolic DataFrame")
        return X_symbolic.drop(columns=[node], errors="ignore")


def remove_internal_namespace_if_present(df: pd.DataFrame):
    """
        Some tranformations below add columns to the DataFrame,
        this method removes them before featurization
        Will not drop if suffix is added during UMAP-ing

    :param df: DataFrame
    :return: DataFrame with dropped columns in reserved namespace
    """
    if df is None:
        return None
    # here we drop all _namespace like _x, _y, etc, so that
    # featurization doesn't include them idempotent-ly
    reserved_namespace : List[str] = [
        config.X,
        config.Y,
        config.SRC,
        config.DST,
        config.WEIGHT,
        config.IMPLICIT_NODE_ID,
        "index",  # in umap, we add as reindex
    ]
    df = df.drop(columns=reserved_namespace, errors="ignore")  # type: ignore
    return df


# ###########################################################################
#
#      Featurization Functions and Utils
#
# ###########################################################################

# can also just do np.number to get all of these, thanks @LEO!
numeric_dtypes = [
    "float64",
    "float32",
    "float",
    "int",
    "int8",
    "int16",
    "int32",
    "int64",
]


def get_dataframe_by_column_dtype(df, include=None, exclude=None):
    # verbose function that might be overkill.
    if exclude is not None:
        df = df.select_dtypes(exclude=exclude)
    if include is not None:
        df = df.select_dtypes(include=include)
    return df


def group_columns_by_dtypes(df: pd.DataFrame, verbose: bool = True) -> Dict:
    # very useful on large DataFrames, super useful
    # if we use a feature_column type transformer too
    gtypes = df.columns.to_series().groupby(df.dtypes).groups
    gtypes = {k.name: list(v) for k, v in gtypes.items()}  # type: ignore
    if verbose:
        for k, v in gtypes.items():
            logger.debug(f"{k} has {len(v)} members")
    return gtypes


def set_to_numeric(df: pd.DataFrame, cols: List, fill_value: float = 0.0):
    df[cols] = pd.to_numeric(df[cols], errors="coerce").fillna(fill_value)  # type: ignore


def set_to_datetime(df: pd.DataFrame, cols: List, new_col: str):
    # eg df["Start_Date"] = pd.to_datetime(df[['Month', 'Day', 'Year']])
    X_type = str(getmodule(df))
    if 'cudf' not in X_type:
        df[new_col] = pd.to_datetime(df[cols], errors="coerce").fillna(0)
    else:
        cudf=deps.cudf
        assert cudf is not None
        for col in df.columns:
            try:
                df[col] = cudf.to_datetime(
                    df[col], errors="raise", infer_datetime_format=True
                )
            except:
                pass


def set_to_bool(df: pd.DataFrame, col: str, value: Any):
    df[col] = np.where(df[col] == value, True, False)


def where_is_currency_column(df: pd.DataFrame, col: str):
    #  simple heuristics:
    def check_if_currency(x: str):
        if isinstance(x, str):
            if "$" in x:  # hmmm need to add for ALL currencies...
                return True
            if "," in x:  # and ints next to it
                return True
        try:
            float(x)
            return True
        except Exception as e:
            logger.warning(e)
            return False

    mask = df[col].apply(check_if_currency)
    return mask


def set_currency_to_float(
    df: pd.DataFrame, col: str, return_float: bool = True
):
    from re import sub
    from decimal import Decimal

    def convert_money_string_to_float(money: str):
        value = Decimal(sub(r"[^\d\-.]", "", money))  # preserves minus signs
        if return_float:
            return float(value)
        return value

    mask = where_is_currency_column(df, col)
    df[col, mask] = df[col, mask].apply(convert_money_string_to_float)


def is_dataframe_all_numeric(df: pd.DataFrame) -> bool:
    is_all_numeric = True
    for k in df.dtypes.unique():
        if k in numeric_dtypes:
            continue
        else:
            is_all_numeric = False
    return is_all_numeric


def find_bad_set_columns(df: pd.DataFrame, bad_set: List = ["[]"]):
    """Finds columns that if not coerced to strings, will break processors.
    
    :param df: DataFrame
    :param bad_set: List of strings to look for.
    :return: list
    """
    gtypes = group_columns_by_dtypes(df, verbose=True)
    bad_cols = []
    for k in gtypes.keys():
        for col in gtypes[k]:
            if col in df.columns:
                mask = df.astype(str)[col].isin(bad_set)
                if any(mask):
                    print(k, col)
                    bad_cols.append(col)
    return bad_cols


# ############################################################################
#
#      Text Utils
#
# ############################################################################


def check_if_textual_column(
    df: pd.DataFrame,
    col,
    confidence: float = 0.35,
    min_words: float = 2.5,
) -> bool:
    """Checks if `col` column of df is textual or not using basic heuristics

    :param df: DataFrame
    :param col: column name
    :param confidence: threshold float value between 0 and 1.
            If column `col` has `confidence` more elements as type `str`
            it will pass it onto next stage of evaluation. Default 0.35
    :param min_words: mean minimum words threshold.
            If mean words across `col` is greater than this,
            it is deemed textual.
            Default 2.5
    :return: bool, whether column is textual or not
    """
    isstring = df[col].apply(lambda x: isinstance(x, str))
    abundance = sum(isstring) / len(df)
    if min_words == 0:  # force textual encoding of named columns
        return True
    
    if abundance >= confidence:
        # now check how many words
        n_words = df[col].apply(
            lambda x: len(x.split()) if isinstance(x, str) else 0
        )
        mean_n_words = n_words.mean()
        if mean_n_words >= min_words:
            logger.info(
                f"\n\tColumn `{col}` looks textual with mean number "
                f"of words {mean_n_words:.2f}"
            )
            return True
        else:
            return False
    else:
        return False


def get_textual_columns(
    df: pd.DataFrame, min_words: float = 2.5
) -> List:
    """Collects columns from df that it deems are textual.

    :param df: DataFrame
    :return: list of columns names
    """
    text_cols: List = []
    for col in df.columns:
        if check_if_textual_column(
            df, col, confidence=0.35, min_words=min_words
        ):
            text_cols.append(col)
    if len(text_cols) == 0:
        logger.debug("No Textual Columns were found")
    return text_cols


# ######################################################################
#
#      Featurization Utils
#
# ######################################################################


class Embedding:
    """
    Generates random embeddings of a given dimension 
    that aligns with the index of the dataframe
    
    """
    def __init__(self, df: pd.DataFrame):
        self.index = df.index

    def fit(self, n_dim: int):
        logger.info(f"-Creating Random Embedding of dimension {n_dim}")
        self.vectors = np.random.randn(len(self.index), n_dim)
        self.columns = [f"emb_{k}" for k in range(n_dim)]
        self.get_feature_names_out = callThrough(self.columns)

    def transform(self, ids) -> pd.DataFrame:
        mask = self.index.isin(ids)
        index = self.index[mask]  # type: ignore
        res = self.vectors[mask]
        res = pd.DataFrame(res, index=index, columns=self.columns)  # type: ignore
        return res  # type: ignore

    def fit_transform(self, n_dim: int):
        self.fit(n_dim)
        return self.transform(self.index)


def identity(x):
    return x


def get_preprocessing_pipeline(
    use_scaler: str = "robust",
    impute: bool = True,
    n_quantiles: int = 10,
    output_distribution: str = "normal",
    quantile_range=(25, 75),
    n_bins: int = 10,
    encode: str = "ordinal",
    strategy: str = "quantile",
) -> Pipeline:  # noqa
    """Helper function for imputing and scaling np.ndarray data using different scaling transformers.

    :param X: np.ndarray
    :param impute: whether to run imputing or not
    :param use_scaler: string in None or
            ["minmax", "quantile", "standard", "robust", "kbins"],
            selects scaling transformer, default None
    :param n_quantiles: if use_scaler = 'quantile',
            sets the quantile bin size.
    :param output_distribution: if use_scaler = 'quantile',
            can return distribution as ["normal", "uniform"]
    :param quantile_range: if use_scaler = 'robust'/'quantile', 
            sets the quantile range.
    :param n_bins: number of bins to use in kbins discretizer
    :param encode: encoding for KBinsDiscretizer, can be one of
            `onehot`, `onehot-dense`, `ordinal`, default 'ordinal'
    :param strategy: strategy for KBinsDiscretizer, can be one of
            `uniform`, `quantile`, `kmeans`, default 'quantile'
    :return: scaled array, imputer instances or None, scaler instance or None
    """
    from sklearn.preprocessing import (
        FunctionTransformer,
        KBinsDiscretizer,
        MinMaxScaler,
        MultiLabelBinarizer,
        QuantileTransformer,
        RobustScaler,
        StandardScaler,
    )
    from sklearn.pipeline import Pipeline
    from sklearn.impute import SimpleImputer
    available_preprocessors = [
        "minmax",
        "quantile",
        "standard",
        "robust",
        "kbins",
    ]
    available_quantile_distributions = ["normal", "uniform"]

    imputer = identity
    if impute:
        logger.debug("Imputing Values using “median” strategy")
        # impute values
        imputer = SimpleImputer(missing_values=np.nan, strategy="median")
    scaler = identity

    if use_scaler == "minmax":
        # scale the resulting values column-wise between min and max
        # column values and sets them between 0 and 1
        scaler = MinMaxScaler()
    elif use_scaler == "quantile":
        assert (
            output_distribution in available_quantile_distributions
        ), logger.error(
            f"output_distribution must be in "
            f"{available_quantile_distributions}, got {output_distribution}"
        )
        scaler = QuantileTransformer(
            n_quantiles=n_quantiles, output_distribution=output_distribution
        )
    elif use_scaler == "standard":
        scaler = StandardScaler()
    elif use_scaler == "robust":
        scaler = RobustScaler(quantile_range=quantile_range)
    elif use_scaler == "kbins":
        scaler = KBinsDiscretizer(
            n_bins=n_bins, encode=encode, strategy=strategy
        )
    else:
        logger.error(
            f"`scaling` must be on of {available_preprocessors} "
            f"or {None}, got {scaler}.\nData is not scaled"
        )
    logger.debug(f"Using {use_scaler} scaling")
    transformer = Pipeline(steps=[("imputer", imputer), ("scaler", scaler)])

    return transformer


def fit_pipeline(
    X: pd.DataFrame, transformer, keep_n_decimals: int = 5
) -> pd.DataFrame:
    """Helper to fit DataFrame over transformer pipeline. Rounds resulting matrix X by keep_n_digits if not 0, which helps for when transformer pipeline is scaling or imputer which sometime introduce small negative numbers, and umap metrics like Hellinger need to be positive
    :param X: DataFrame to transform.
    :param transformer: Pipeline object to fit and transform
    :param keep_n_decimals: Int of how many decimal places to keep in rounded transformed data
    """
    columns = X.columns
    index = X.index

    X_type = str(getmodule(X))
    if 'cudf' not in X_type:
        X = transformer.fit_transform(X)
        if keep_n_decimals:
            X = np.round(X, decimals=keep_n_decimals)  #  type: ignore  # noqa
        X = pd.DataFrame(X, columns=columns, index=index)
    else:
        X = transformer.fit_transform(X)
        if keep_n_decimals:
            X = np.round(X, decimals=keep_n_decimals)  #  type: ignore  # noqa
        cudf=deps.cudf
        assert cudf is not None
        X = cudf.DataFrame(X, columns=columns, index=index)
    return X


def impute_and_scale_df(
    df: pd.DataFrame,
    use_scaler: str = "robust",
    impute: bool = True,
    n_quantiles: int = 10,
    output_distribution: str = "normal",
    quantile_range=(25, 75),
    n_bins: int = 10,
    encode: str = "ordinal",
    strategy: str = "uniform",
    keep_n_decimals: int = 5,
) -> Tuple[pd.DataFrame, Pipeline]:

    transformer = get_preprocessing_pipeline(
        impute=impute,
        use_scaler=use_scaler,
        n_quantiles=n_quantiles,
        quantile_range=quantile_range,
        output_distribution=output_distribution,
        n_bins=n_bins,
        encode=encode,
        strategy=strategy,
    )
    res = fit_pipeline(df, transformer, keep_n_decimals=keep_n_decimals)

    return res, transformer


def get_text_preprocessor(ngram_range=(1, 3), max_df=0.2, min_df=3):
    from sklearn.feature_extraction.text import (
        CountVectorizer,
        TfidfTransformer,
    )
    from sklearn.pipeline import Pipeline
    cvect = CountVectorizer(
        ngram_range=ngram_range, max_df=max_df, min_df=min_df
    )
    return Pipeline(
        [
            ("vect", cvect),
            ("tfidf", TfidfTransformer()),
        ]
    )


def concat_text(df, text_cols):
    res = df[text_cols[0]].astype(str)
    if len(text_cols) > 1:
        logger.debug(
            f"Concactinating columns {text_cols} "
            "into one text-column for encoding"
        )
        for col in text_cols[1:]:
            res += " " + df[col].astype(str)
    return res


def _get_sentence_transformer_headers(emb, text_cols):
    return [f"{'_'.join(text_cols)}_{k}" for k in range(emb.shape[1])]


def encode_textual(
    df: pd.DataFrame,
    min_words: float = 2.5,
    model_name: str = "paraphrase-MiniLM-L6-v2",
    use_ngrams: bool = False,
    ngram_range: tuple = (1, 3),
    max_df: float = 0.2,
    min_df: int = 3,
) -> Tuple[pd.DataFrame, List, Any]:
<<<<<<< HEAD
    SentenceTransformer = deps.sentence_transformers
=======
    SentenceTransformer = deps.sentence_transformers.SentenceTransformer
>>>>>>> d8f9e6dc

    t = time()
    text_cols = get_textual_columns(
        df, min_words=min_words
    )
    embeddings = (
        []
    )  # np.zeros((len(df), 1)) just a placeholder so we can use np.c_
    transformed_columns = []
    model = None
    if text_cols:
        res = concat_text(df, text_cols)
        if use_ngrams:
            model = get_text_preprocessor(ngram_range, max_df, min_df)
            logger.debug(
                f"-Calculating Tfidf Vectorizer with"
                f" {ngram_range}-ngrams for column(s) `{text_cols}`"
            )
            embeddings = make_array(model.fit_transform(res))
            transformed_columns = list(model[0].vocabulary_.keys())
        else:
            model_name = os.path.split(model_name)[-1]
            model = SentenceTransformer(f"{model_name}")
            embeddings = model.encode(res.values)
            transformed_columns = _get_sentence_transformer_headers(
                embeddings, text_cols
            )
        logger.info(
            f"Encoded Textual Data using {model} at "
            f"{len(df) / ((time() - t) / 60):.2f} rows per minute"
        )
    res = pd.DataFrame(embeddings,
                       columns=transformed_columns,
                       index=df.index)

    return res, text_cols, model


def smart_scaler(
    X_enc,
    y_enc,
    use_scaler,
    use_scaler_target,
    impute: bool = True,
    n_quantiles: int = 10,
    output_distribution: str = "normal",
    quantile_range=(25, 75),
    n_bins: int = 10,
    encode: str = "ordinal",
    strategy: str = "uniform",
    keep_n_decimals: int = 5,
):
    pipeline = None
    pipeline_target = None
    # noqa: W293
    def encoder(X, use_scaler):  # noqa: E301
        return impute_and_scale_df(  # noqa: E731
            X,
            use_scaler=use_scaler,
            impute=impute,
            n_quantiles=n_quantiles,
            quantile_range=quantile_range,
            output_distribution=output_distribution,
            n_bins=n_bins,
            encode=encode,
            strategy=strategy,
            keep_n_decimals=keep_n_decimals,
        )  # noqa

    if use_scaler and not X_enc.empty:
        logger.info(f"-Feature scaling using {use_scaler}")
        X_enc, pipeline = encoder(X_enc, use_scaler)  # noqa

    if use_scaler_target and not y_enc.empty:
        logger.info(f"-Target scaling using {use_scaler_target}")
        y_enc, pipeline_target = encoder(y_enc, use_scaler_target)  # noqa

    return X_enc, y_enc, pipeline, pipeline_target


def get_cardinality_ratio(df: pd.DataFrame):
    """Calculates the ratio of unique values to total number of rows of DataFrame
   
    :param df: DataFrame
    """
    ratios = {}
    for col in df.columns:
        ratio = df[col].nunique() / len(df)
        ratios[col] = ratio
    return ratios


def make_array(X):
    import scipy, scipy.sparse
    if scipy.sparse.issparse(X):
        logger.debug("Turning sparse array into dense")
        return X.toarray()
    return X


def passthrough_df_cols(
    df, columns
):  # if lambdas, won't pickle in FunctionTransformer
    return df[columns]


class callThrough:
    def __init__(self, x):
        self.x = x

    def __call__(self, *args, **kwargs):
        return self.x


def get_numeric_transformers(ndf, y=None):
    # numeric selector needs to embody memorization of columns
    # for later .transform consistency.
    from sklearn.preprocessing import FunctionTransformer
    label_encoder = False
    data_encoder = False
    y_ = y
    if y is not None:
        y_ = y.select_dtypes(include=[np.number])
        label_encoder = FunctionTransformer(
            partial(passthrough_df_cols, columns=y_.columns)
        )  # takes dataframe and memorizes which cols to use.
        label_encoder.get_feature_names_out = callThrough(y_.columns)
        label_encoder.columns_ = y_.columns

    if ndf is not None:
        ndf_ = ndf.select_dtypes(include=[np.number])
        data_encoder = FunctionTransformer(
            partial(passthrough_df_cols, columns=ndf_.columns)
        )
        data_encoder.get_feature_names_out = callThrough(ndf_.columns)
        #data_encoder.columns_ = ndf_.columns
        data_encoder.get_feature_names_in = callThrough(ndf_.columns)
        
    return ndf_, y_, data_encoder, label_encoder


def process_dirty_dataframes(
    ndf: pd.DataFrame,
    y: Optional[pd.DataFrame],
    cardinality_threshold: int = 40,
    cardinality_threshold_target: int = 400,
    n_topics: int = config.N_TOPICS_DEFAULT,
    n_topics_target: int = config.N_TOPICS_TARGET_DEFAULT,
    similarity: Optional[str] = None,  # "ngram",
    categories: Optional[str] = "auto",
    multilabel: bool = False,
    feature_engine: Optional[str] = "dirty_cat",
) -> Tuple[
    pd.DataFrame,
    Optional[pd.DataFrame],
    Union[SuperVectorizer, FunctionTransformer],
    Union[SuperVectorizer, FunctionTransformer],
]:
    """
        Dirty_Cat encoder for record level data. Will automatically turn
        inhomogeneous dataframe into matrix using smart conversion tricks.
   
    :param ndf: node DataFrame
    :param y: target DataFrame or series
    :param cardinality_threshold: For ndf columns, below this threshold,
            encoder is OneHot, above, it is GapEncoder
    :param cardinality_threshold_target: For target columns, below this
            threshold, encoder is OneHot, above, it is GapEncoder
    :param n_topics: number of topics for GapEncoder, default 42
    :param use_scaler: None or string in
            ['minmax', 'standard', 'robust', 'quantile']
    :param similarity: one of 'ngram', 'levenshtein-ratio', 'jaro',
            or'jaro-winkler'}) – The type of pairwise string similarity
            to use. If None or False, uses a SuperVectorizer
    :return: Encoded data matrix and target (if not None),
            the data encoder, and the label encoder.
    """
    if feature_engine == CUDA_CAT and deps.cudf:
        assert_imported_cucat()
        from cu_cat import SuperVectorizer, GapEncoder  # , SimilarityEncoder
        from cuml.preprocessing import FunctionTransformer

    else:  # if feature_engine == "dirty_cat":  # DIRTY_CAT
        from cu_cat import SuperVectorizer, GapEncoder  # , SimilarityEncoder
        from sklearn.preprocessing import FunctionTransformer

    t = time()

    if not is_dataframe_all_numeric(ndf):
        if feature_engine == CUDA_CAT:
            data_encoder = SuperVectorizer(
                auto_cast=True,
                cardinality_threshold=cardinality_threshold_target,
                high_card_cat_transformer=GapEncoder(n_topics),
                datetime_transformer = "passthrough"
            )
        else:
            data_encoder = SuperVectorizer(
                auto_cast=True,
                cardinality_threshold=cardinality_threshold,
                high_card_cat_transformer=GapEncoder(n_topics),
                #  numerical_transformer=StandardScaler(), This breaks
                #  since -- AttributeError: Transformer numeric
                #  (type StandardScaler)
                #  does not provide get_feature_names.
            )

        logger.info(":: Encoding DataFrame might take a few minutes ------")
        
        X_enc = data_encoder.fit_transform(ndf, y)
        X_enc = make_array(X_enc)

        import warnings

        with warnings.catch_warnings():
            warnings.filterwarnings("ignore", category=DeprecationWarning)
            warnings.filterwarnings("ignore", category=FutureWarning)
            features_transformed = data_encoder.get_feature_names_out()

        all_transformers = data_encoder.transformers
        if feature_engine == CUDA_CAT and deps.cudf:
            logger.info(f"-Shape of [[cu_cat fit]] data {X_enc.shape}")
        elif feature_engine == DIRTY_CAT:
            logger.info(f"-Shape of [[dirty_cat fit]] data {X_enc.shape}")
        logger.debug(f"-Transformers: \n{all_transformers}\n")
        logger.debug(
            f"-Transformed Columns: \n{features_transformed[:20]}...\n"
        )
        logger.debug(
            f"--Fitting on Data took {(time() - t) / 60:.2f} minutes\n"
        )
        #  now just set the feature names, since dirty cat changes them in
        #  a weird way...
        data_encoder.get_feature_names_out = callThrough(features_transformed) 
        if 'cudf' not in str(getmodule(ndf)):
            X_enc = pd.DataFrame(
                X_enc, columns=features_transformed, index=ndf.index
            )
            X_enc = X_enc.fillna(0.0)
        else:
            cudf = deps.cudf
            X_enc = cudf.DataFrame(
                X_enc
            )
            # ndf = set_to_datetime(ndf,'A','A')
            dt_count = ndf.select_dtypes(include=["datetime", "datetimetz"]).columns.to_list()
            if len(dt_count) > 0:
                dt_new = ['datetime_' + str(n) for n in range(len(dt_count))]
                features_transformed.extend(dt_new)
            X_enc.columns = features_transformed
            X_enc.set_index(ndf.index)
            X_enc = X_enc.fillna(0.0)

    else:
        logger.info("-*-*- DataFrame is completely numeric")
        X_enc, _, data_encoder, _ = get_numeric_transformers(ndf, None)


    if multilabel and y is not None:
        y_enc, label_encoder = encode_multi_target(y, mlb=None)
    elif (
        y is not None
        and len(y.columns) > 0  # noqa: E126,W503
        and not is_dataframe_all_numeric(y)  # noqa: E126,W503
    ):
        t2 = time()
        logger.debug("-Fitting Targets --\n%s", y.columns)

        if feature_engine == CUDA_CAT:
            label_encoder = SuperVectorizer(
                auto_cast=True,
                cardinality_threshold=cardinality_threshold_target,
                high_card_cat_transformer=GapEncoder(n_topics_target),
                datetime_transformer = "passthrough"
            )
        else:
            label_encoder = SuperVectorizer(
                auto_cast=True,
                cardinality_threshold=cardinality_threshold_target,
                high_card_cat_transformer=GapEncoder(n_topics_target)
                # if not similarity
                # else SimilarityEncoder(
                #     similarity=similarity, categories=categories, n_prototypes=2
                # ),  # Similarity
            )

        y_enc = label_encoder.fit_transform(y)
        y_enc = make_array(y_enc)

        import warnings

        with warnings.catch_warnings():
            warnings.filterwarnings("ignore", category=DeprecationWarning)
            warnings.filterwarnings("ignore", category=FutureWarning)
            if isinstance(label_encoder, SuperVectorizer) or isinstance(
                label_encoder, FunctionTransformer
            ):
                labels_transformed = label_encoder.get_feature_names_out()
            else:  # Similarity Encoding uses categories_
                labels_transformed = label_encoder.categories_

        y_enc = pd.DataFrame(y_enc,
                             columns=labels_transformed,
                             index=y.index)
        # y_enc = y_enc.fillna(0)
        # add for later
        label_encoder.get_feature_names_out = callThrough(labels_transformed)

        logger.debug(f"-Shape of target {y_enc.shape}")
        # logger.debug(f"-Target Transformers used:
        # {label_encoder.transformers}\n")
        logger.debug(
            "--Fitting SuperVectorizer on TARGET took"
            f" {(time() - t2) / 60:.2f} minutes\n"
        )
    else:
        y_enc, _, label_encoder, _ = get_numeric_transformers(y, None)

    return (X_enc, y_enc, data_encoder, label_encoder)


def process_nodes_dataframes(
    df: pd.DataFrame,
    y: pd.DataFrame,
    cardinality_threshold: int = 40,
    cardinality_threshold_target: int = 400,
    n_topics: int = config.N_TOPICS_DEFAULT,
    n_topics_target: int = config.N_TOPICS_TARGET_DEFAULT,
    use_scaler: Optional[str] = "robust",
    use_scaler_target: Optional[str] = "kbins",
    multilabel: bool = False,
    embedding: bool = False,  # whether to produce random embeddings
    use_ngrams: bool = False,
    ngram_range: tuple = (1, 3),
    max_df: float = 0.2,
    min_df: int = 3,
    min_words: float = 2.5,
    model_name: str = "paraphrase-MiniLM-L6-v2",
    similarity: Optional[str] = None,
    categories: Optional[str] = "auto",
    impute: bool = True,
    n_quantiles: int = 10,
    output_distribution: str = "normal",
    quantile_range=(25, 75),
    n_bins: int = 10,
    encode: str = "ordinal",
    strategy: str = "uniform",
    keep_n_decimals: int = 5,
    feature_engine: FeatureEngineConcrete = "pandas"
    # test_size: Optional[bool] = None,
) -> Tuple[
    pd.DataFrame,
    Any,
    pd.DataFrame,
    Any,
    SuperVectorizer,
    SuperVectorizer,
    Optional[Pipeline],
    Optional[Pipeline],
    Any,
    List[str],
]:
    """Automatic Deep Learning Embedding/ngrams of Textual Features, with the rest of the columns taken care of by dirty_cat

    :param df: pandas DataFrame of data
    :param y: pandas DataFrame of targets
    :param use_scaler: None or string in
            ['minmax', 'standard', 'robust', 'quantile']
    :param n_topics: number of topics in Gap Encoder
    :param use_scaler:
    :param confidence: Number between 0 and 1, will pass
            column for textual processing if total entries are string
            like in a column and above this relative threshold.
    :param min_words: Sets the threshold
            for average number of words to include column for
            textual sentence encoding. Lower values means that
            columns will be labeled textual and sent to sentence-encoder. 
            Set to 0 to force named columns as textual.
    :param model_name: SentenceTransformer model name. See available list at
            https://www.sbert.net/docs/pretrained_models.
            html#sentence-embedding-models

    :return: X_enc, y_enc, data_encoder, label_encoder,
        scaling_pipeline,
        scaling_pipeline_target,
        text_model,
        text_cols,
    """
    logger.info("process_nodes_dataframes[%s]", feature_engine)

    if feature_engine in ["none", "pandas"]:
        X_enc, y_enc, data_encoder, label_encoder = get_numeric_transformers(
            df, y
        )
        X_encs, y_encs, scaling_pipeline, scaling_pipeline_target = smart_scaler(  # noqa
            X_enc,
            y_enc,
            use_scaler,
            use_scaler_target,
            impute=impute,
            n_quantiles=n_quantiles,
            quantile_range=quantile_range,
            output_distribution=output_distribution,
            n_bins=n_bins,
            encode=encode,
            strategy=strategy,
            keep_n_decimals=keep_n_decimals,
        )

        logger.debug(
            f"Feature Engine {feature_engine},"
            "returning only Numeric Data, if any"
        )
        return (
            X_enc,
            y_enc,
            X_encs,
            y_encs,
            data_encoder,
            label_encoder,
            scaling_pipeline,
            scaling_pipeline_target,
            False,
            [],
        )

    t = time()
    if len(df) == 0 or df.empty:
        logger.warning("DataFrame **seems** to be Empty")

    text_cols: List[str] = []
    text_model: Any = None
    text_enc = pd.DataFrame([])
<<<<<<< HEAD
    SentenceTransformer_ = deps.sentence_transformers
    if SentenceTransformer_ and (feature_engine in ["torch", "auto"]):
=======
    if deps.sentence_transformers and (feature_engine in ["torch", "auto"]):
>>>>>>> d8f9e6dc
        text_enc, text_cols, text_model = encode_textual(
            df,
            min_words=min_words,
            model_name=model_name,
            use_ngrams=use_ngrams,
            ngram_range=ngram_range,
            max_df=max_df,
            min_df=min_df,
        )
    else:
        logger.debug(
            "! Skipping encoding any textual features"
            "since dependency Sentence Transformers is not met"
        )

    other_df = df.drop(columns=text_cols, errors="ignore")  # type: ignore

    X_enc, y_enc, data_encoder, label_encoder = process_dirty_dataframes(
        other_df,
        y,
        cardinality_threshold=cardinality_threshold,
        cardinality_threshold_target=cardinality_threshold_target,
        n_topics=n_topics,
        n_topics_target=n_topics_target,
        similarity=similarity,
        categories=categories,
        multilabel=multilabel,
        feature_engine=feature_engine,
    )

    if embedding:
        data_encoder = Embedding(df)
        X_enc = data_encoder.fit_transform(n_dim=n_topics)

    if not text_enc.empty and not X_enc.empty:
        logger.info("-" * 60)
        logger.info("<= Found both a textual embedding + dirty_cat =>")
        X_enc = pd.concat(
            [text_enc, X_enc], axis=1
        )  # np.c_[embeddings, X_enc.values]
    elif not text_enc.empty and X_enc.empty:
        logger.info("-" * 60)
        logger.info("<= Found only textual embedding =>")
        X_enc = text_enc

    logger.debug(
        f"--The entire Encoding process took {(time()-t)/60:.2f} minutes"
    )

    X_encs, y_encs, scaling_pipeline, scaling_pipeline_target = smart_scaler(  # noqa
        X_enc,
        y_enc,
        use_scaler,
        use_scaler_target,
        impute=impute,
        n_quantiles=n_quantiles,
        quantile_range=quantile_range,
        output_distribution=output_distribution,
        n_bins=n_bins,
        encode=encode,
        strategy=strategy,
        keep_n_decimals=keep_n_decimals,
    )

    return (
        X_enc,
        y_enc,
        X_encs,
        y_encs,
        data_encoder,
        label_encoder,
        scaling_pipeline,
        scaling_pipeline_target,
        text_model,
        text_cols  # type: ignore
    )
class FastMLB:
    def __init__(self, mlb, in_column, out_columns):
        if isinstance(in_column, str):
            in_column = [in_column]
        self.columns = in_column  # should be singe entry list ['cats']
        self.mlb = mlb
        self.out_columns = out_columns
        self.feature_names_in_ = in_column
    
    def __call__(self, df):
        ydf = df[self.columns]
        return self.mlb.transform(ydf.squeeze())
    
    def fit(self, X, y=None):
        return self
        
    def transform(self, df):
        return self(df)
    
    def get_feature_names_out(self):
        return self.out_columns
    
    def get_feature_names_in(self):
        return self.feature_names_in_
    
    def __repr__(self):
        doc = f'FastMultiLabelBinarizer(In: {self.columns},  Out: {self.out_columns})'
        return doc 


def encode_multi_target(ydf, mlb = None):
    from sklearn.preprocessing import (
        MultiLabelBinarizer,
    )
    ydf = ydf.squeeze()  # since its a dataframe, we want series
    assert isinstance(ydf, pd.Series), 'Target needs to be a single column of (list of lists)'
    column_name = ydf.name
    
    if mlb is None:
        mlb = MultiLabelBinarizer()
        T = mlb.fit_transform(ydf) 
    else:
        T = mlb.transform(ydf)

    T = 1.0 * T
    columns = [
        str(k) for k in mlb.classes_
    ]
    T = pd.DataFrame(T, columns=columns, index=ydf.index)
    logger.info(f"Shape of Target Encoding: {T.shape}")
        
    label_encoder = FastMLB(mlb=mlb, in_column=[column_name], out_columns=columns)  # memorizes which cols to use.
 
    return T, label_encoder

def encode_edges(edf, src, dst, mlb, fit=False):
    """edge encoder -- creates multilabelBinarizer on edge pairs.

    Args:
        edf (pd.DataFrame): edge dataframe
        src (string): source column
        dst (string): destination column
        mlb (sklearn): multilabelBinarizer
        fit (bool, optional): If true, fits multilabelBinarizer. Defaults to False.

    :Returns: tuple: pd.DataFrame, multilabelBinarizer
    """
    # uses mlb with fit=T/F so we can use it in transform mode
    # to recreate edge feature concat definition
    edf_type = str(getmodule(edf))
    source = edf[src]
    destination = edf[dst]
    source_dtype = str(getmodule(source))
    logger.debug("Encoding Edges using MultiLabelBinarizer")
    if fit and 'cudf' not in source_dtype:
        T = mlb.fit_transform(zip(source, destination))
    elif fit and 'cudf' in source_dtype:
        T = mlb.fit_transform(zip(source.to_pandas(), destination.to_pandas()))
    elif not fit and 'cudf' not in source_dtype:
        T = mlb.transform(zip(source, destination))
    elif not fit and 'cudf' in source_dtype:
        T = mlb.transform(zip(source.to_pandas(), destination.to_pandas()))

    T = 1.0 * T  # coerce to float
    columns = [
        str(k) for k in mlb.classes_
    ]  # stringify the column names or scikits.base throws error
    mlb.get_feature_names_out = callThrough(columns)
    mlb.columns_ = [src, dst]
    if 'cudf' in edf_type:
        cudf=deps.cudf
        T = cudf.DataFrame(T, columns=columns, index=edf.index)
    else:
        T = pd.DataFrame(T, columns=columns, index=edf.index)
    logger.info(f"Shape of Edge Encoding: {T.shape}")
    return T, mlb


def process_edge_dataframes(
    edf: pd.DataFrame,
    y: pd.DataFrame,
    src: str,
    dst: str,
    cardinality_threshold: int = 40,
    cardinality_threshold_target: int = 400,
    n_topics: int = config.N_TOPICS_DEFAULT,
    n_topics_target: int = config.N_TOPICS_TARGET_DEFAULT,
    use_scaler: Optional[str] = None,
    use_scaler_target: Optional[str] = None,
    multilabel: bool = False,
    use_ngrams: bool = False,
    ngram_range: tuple = (1, 3),
    max_df: float = 0.2,
    min_df: int = 3,
    min_words: float = 2.5,
    model_name: str = "paraphrase-MiniLM-L6-v2",
    similarity: Optional[str] = None,
    categories: Optional[str] = "auto",
    impute: bool = True,
    n_quantiles: int = 10,
    output_distribution: str = "normal",
    quantile_range=(25, 75),
    n_bins: int = 10,
    encode: str = "ordinal",
    strategy: str = "uniform",
    keep_n_decimals: int = 5,
    feature_engine: FeatureEngineConcrete = "pandas",
) -> Tuple[
    pd.DataFrame,
    pd.DataFrame,
    pd.DataFrame,
    pd.DataFrame,
    List[Any],
    Any,
    Optional[Pipeline],
    Optional[Pipeline],
    Any,
    List[str],
]:
    """
        Custom Edge-record encoder. Uses a MultiLabelBinarizer
        to generate a src/dst vector
        and then process_textual_or_other_dataframes that encodes any
        other data present in edf,
        textual or not.

    :param edf: pandas DataFrame of edge features
    :param y: pandas DataFrame of edge labels
    :param src: source column to select in edf
    :param dst: destination column to select in edf
    :param use_scaler: None or string in
        ['minmax', 'standard', 'robust', 'quantile']

    :return: Encoded data matrix and target (if not None), the data encoders, and the label encoder.
    """
    # scipy = deps.scipy
    from sklearn.preprocessing import (
        MultiLabelBinarizer,
    )
    logger.info("process_edges_dataframes[%s]", feature_engine)

    t = time()
    mlb_pairwise_edge_encoder = (
        MultiLabelBinarizer()
    )  # create new one so we can use encode_edges later in
    # transform with fit=False
    cudf=deps.cudf
    T, mlb_pairwise_edge_encoder = encode_edges(
        edf, src, dst, mlb_pairwise_edge_encoder, fit=True
    )
    other_df = edf.drop(columns=[src, dst])
    logger.debug(
        f"-Rest of DataFrame has columns: {other_df.columns}"
        " and is not empty"
        if not other_df.empty
        else f"-Rest of DataFrame has columns: {other_df.columns}"
             " and is empty"
    )

    if feature_engine in ["none", "pandas"]:

        X_enc, y_enc, data_encoder, label_encoder = get_numeric_transformers(
            other_df, y
        )
        # add the two datasets together
        X_enc = pd.concat([T, X_enc], axis=1)
        # then scale them
        X_encs, y_encs, scaling_pipeline, scaling_pipeline_target = smart_scaler(  # noqa
            X_enc,
            y_enc,
            use_scaler,
            use_scaler_target,
            impute=impute,
            n_quantiles=n_quantiles,
            quantile_range=quantile_range,
            output_distribution=output_distribution,
            n_bins=n_bins,
            encode=encode,
            strategy=strategy,
            keep_n_decimals=keep_n_decimals,
        )

        logger.info("Returning only Edge MLB and/or numeric features")

        return (
            X_enc,
            y_enc,
            X_encs,
            y_encs,
            [mlb_pairwise_edge_encoder, data_encoder],
            label_encoder,
            scaling_pipeline,
            scaling_pipeline_target,
            False,
            [],
        )

    (
        X_enc,
        y_enc,
        _,
        _,
        data_encoder,
        label_encoder,
        _,
        _,
        text_model,
        text_cols,
    ) = process_nodes_dataframes(
        other_df,
        y,
        cardinality_threshold=cardinality_threshold,
        cardinality_threshold_target=cardinality_threshold_target,
        n_topics=n_topics,
        n_topics_target=n_topics_target,
        use_scaler=None,
        use_scaler_target=None,
        multilabel=multilabel,
        use_ngrams=use_ngrams,
        ngram_range=ngram_range,
        max_df=max_df,
        min_df=min_df,
        min_words=min_words,
        model_name=model_name,
        similarity=similarity,
        categories=categories,
        feature_engine=feature_engine,
    )

    if not X_enc.empty and not T.empty:
        logger.debug("-" * 60)
        logger.debug("<= Found Edges and Dirty_cat encoding =>")
        T_type = str(getmodule(T))
        if 'cudf' in T_type:
            X_enc = cudf.concat([T, X_enc], axis=1)
        else:
            X_enc = pd.concat([T, X_enc], axis=1)
    elif not T.empty and X_enc.empty:
        logger.debug("-" * 60)
        logger.debug("<= Found only Edges =>")
        X_enc = T

    logger.info(
        "**The entire Edge encoding process took"
        f" {(time()-t)/60:.2f} minutes"
    )

    X_encs, y_encs, scaling_pipeline, scaling_pipeline_target = smart_scaler(
        X_enc,
        y_enc,
        use_scaler,
        use_scaler_target,
        impute=impute,
        n_quantiles=n_quantiles,
        quantile_range=quantile_range,
        output_distribution=output_distribution,
        n_bins=n_bins,
        encode=encode,
        strategy=strategy,
        keep_n_decimals=keep_n_decimals,
    )

    res = (
        X_enc,
        y_enc,
        X_encs,
        y_encs,
        [mlb_pairwise_edge_encoder, data_encoder],
        label_encoder,
        scaling_pipeline,
        scaling_pipeline_target,
        text_model,
        text_cols,
    )
    return res


# ############################################################################
#
#      Vectorizer Class + Helpers
#
# ############################################################################


def transform_text(
    df: pd.DataFrame,
    text_model: Union[SentenceTransformer, Pipeline],  # type: ignore
    text_cols: Union[List, str],
) -> pd.DataFrame:
    from sklearn.pipeline import Pipeline
<<<<<<< HEAD
    SentenceTransformer = deps.sentence_transformer()
=======
    SentenceTransformer = deps.sentence_transformers.SentenceTransformer
>>>>>>> d8f9e6dc

    logger.debug("Transforming text using:")
    if isinstance(text_model, Pipeline):
        logger.debug(f"--Ngram tfidf {text_model}")
        tX = text_model.transform(df)
        tX = make_array(tX)
        tX = pd.DataFrame(
            tX,
            columns=list(text_model[0].vocabulary_.keys()),
            index=df.index
            )
    elif isinstance(text_model, SentenceTransformer):
        logger.debug(f"--HuggingFace Transformer {text_model}")
        tX = text_model.encode(df.values)
        tX = pd.DataFrame(
            tX,
            columns=_get_sentence_transformer_headers(tX, text_cols),
            index=df.index,
        )
    else:
        raise ValueError(
            "`text_model` should be instance of"
            "sklearn.pipeline.Pipeline or SentenceTransformer,"
            f"got {text_model}"
        )
    return tX


def transform_dirty(
    df: pd.DataFrame,
    data_encoder: Union[SuperVectorizer, FunctionTransformer],  # type: ignore
    name: str = "",
) -> pd.DataFrame:
    # from sklearn.preprocessing import MultiLabelBinarizer
    logger.debug(f"-{name} Encoder:")
    logger.debug(f"\t{data_encoder}\n")
    # print(f"-{name} Encoder:")
    # print(f"\t{data_encoder}\n")
    # try:
    #     logger.debug(f"{data_encoder.get_feature_names_in}")
    # except Exception as e:
    #     logger.warning(e)
    #     pass
    logger.debug(f"TRANSFORM pre as df -- \t{df.shape}")

    # #####################################  for dirty_cat 0.3.0
    use_columns = getattr(data_encoder, 'columns_', [])
    if len(use_columns):
        #print(f"Using columns: {use_columns}")
        X = data_encoder.transform(df[df.columns.intersection(use_columns)])
    # #####################################  with dirty_cat 0.2.0
    else:
        X = data_encoder.transform(df)
    # ###################################
    # X = data_encoder.transform(df)

    logger.debug(f"TRANSFORM DIRTY as Matrix -- \t{X.shape}")
    X = make_array(X)
    with warnings.catch_warnings():
        warnings.filterwarnings("ignore", category=DeprecationWarning)
        warnings.filterwarnings("ignore", category=FutureWarning)
        warnings.filterwarnings("ignore", category=UserWarning)
        X = pd.DataFrame(
            X, columns=data_encoder.get_feature_names_out(), index=df.index
        )
        logger.debug(f"TRANSFORM DIRTY dataframe -- \t{X.shape}")

    return X


def transform(
    df: pd.DataFrame, ydf: pd.DataFrame, res: List, kind: str, src, dst
) -> Tuple[pd.DataFrame, pd.DataFrame]:
    # here res is the featurization result,
    # this function aligns with what is computed during
    # processing nodes or edges.
    (
        _,
        _,
        _,
        _,
        data_encoder,
        label_encoder,
        _,
        _,
        text_model,
        text_cols,
    ) = res

    logger.info("-" * 90)
    
    # index = df.index
    y = pd.DataFrame([])
    T = pd.DataFrame([])
    # encode nodes
    if kind == "nodes":
        logger.info("-Transforming Nodes--")
        X = transform_dirty(
            df, data_encoder, name="Numeric or Dirty Node-Features"
        )
    # encode edges
    elif kind == "edges":
        logger.info("-Transforming Edges--")
        mlb, data_encoder = data_encoder
        T, mlb = encode_edges(df, src, dst, mlb, fit=False)
        X = transform_dirty(df,
                            data_encoder,
                            "Numeric or Dirty Edge-Features")

    if ydf is not None:
        logger.info("-Transforming Target--")
        y = transform_dirty(ydf, label_encoder,
                            name=f"{kind.title()}-Label")

    # Concat in the Textual features, if any
    tX = pd.DataFrame([])
    if text_cols:
        logger.info(f"-textual columns found: {text_cols}")
        res_df = concat_text(df, text_cols)
        if text_model:
            tX = transform_text(res_df, text_model, text_cols)
        logger.info("** text features are empty") if tX.empty else None

    # concat text to dirty_cat, with text in front.
    if not tX.empty and not X.empty:
        X = pd.concat([tX, X], axis=1)
        logger.info("--Combining both Textual and Numeric/Dirty_Cat")
    elif not tX.empty and X.empty:
        X = tX  # textual
        logger.info("--Just textual")
    elif not X.empty:
        logger.info("--Just Numeric/Dirty_Cat transformer")
        X = X  # dirty/Numeric
    else:
        logger.info("-" * 60)
        logger.info(f"** IT'S ALL EMPTY NOTHINGNESS [[ {X} ]]")
        logger.info("-" * 60)

    # now if edges, add T at front
    if kind == "edges":
        X = pd.concat([T, X], axis=1)  # edges, text, dirty_cat
        logger.info("-Combining MultiLabelBinarizer with previous features")

    logger.info("-" * 40)
    logger.info(f"--Features matrix shape: {X.shape}")
    logger.info(f"--Target matrix shape: {y.shape}")

    # if scaling_pipeline and not X.empty:
    #     logger.info("--Scaling Features")
    #     X = pd.DataFrame(scaling_pipeline.transform(X), columns=X.columns, index=index)
    # if scaling_pipeline_target and not y.empty:
    #     logger.info(f"--Scaling Target {scaling_pipeline_target}")
    #     y = pd.DataFrame(
    #         scaling_pipeline_target.transform(y), columns=y.columns, index=index
    #     )

    return X, y


class FastEncoder:
    def __init__(self, df, y=None, kind="nodes"):
        self._df = df
        self.feature_names_in = df.columns  
        self._y = pd.DataFrame([], index=df.index) if y is None else y
        self.target_names_in = self._y.columns
        self.kind = kind
        self._assertions()
        # these are the parts we can use to reconstruct transform.
        self.res_names = ("X_enc y_enc data_encoder label_encoder "
                          "scaling_pipeline scaling_pipeline_target "
                          "text_model text_cols".split(" "))

    def _assertions(self):
        # add smart checks here
        if not self._y.empty:
            assert (
                self._df.shape[0] == self._y.shape[0]
            ), "Data and Targets must have same number of rows,"
            f"found {self._df.shape[0], self._y.shape[0]}, resp"

    def _encode(self, df, y, kind, src, dst, *args, **kwargs):
        if kind == "nodes":
            res = process_nodes_dataframes(df, y, *args, **kwargs)
        elif kind == "edges":
            res = process_edge_dataframes(
                df, y, src=src, dst=dst, *args, **kwargs
            )
        else:
            raise ValueError(
                f'`kind` should be one of "nodes" or "edges", found {kind}'
            )

        return res

    def _hecho(self, res):
        logger.info("-" * 40)
        logger.info("\n-- Setting Encoder Parts from Fit ::")
        logger.info(f'Feature Columns In: {self.feature_names_in}')
        logger.info(f'Target Columns In: {self.target_names_in}')

        for name, value in zip(self.res_names, res):
            if name not in ["X_enc", "y_enc"]:
                logger.info("-" * 90)
                logger.info(f"[[ {name} ]]:  {value}\n")

    def _set_result(self, res):
        self.res = list(res)
        [
            X_enc,
            y_enc,
            X_encs,
            y_encs,
            data_encoder,
            label_encoder,
            scaling_pipeline,
            scaling_pipeline_target,
            text_model,
            text_cols,
        ] = self.res

        self._hecho(res)
        # data_encoder.feature_names_in = self.feature_names_in
        # label_encoder.target_names_in = self.target_names_in
        self.feature_columns = X_enc.columns
        self.feature_columns_target = y_enc.columns
        self.X = X_encs
        self.y = y_encs
        self.X_orignal = X_enc
        self.y_orignal = y_enc
        self.data_encoder = data_encoder  # is list for edges
        self.label_encoder = label_encoder
        self.scaling_pipeline = scaling_pipeline
        self.scaling_pipeline_target = scaling_pipeline_target
        self.text_model = text_model
        self.text_cols = text_cols

    def fit(self, src=None, dst=None, *args, **kwargs):
        self.src = src
        self.dst = dst
        res = self._encode(
            self._df, self._y, self.kind, src, dst, *args, **kwargs
        )
        self._set_result(res)

    def transform(self, df, ydf=None):
        "Raw transform, no scaling."
        X, y = transform(df, ydf, self.res, self.kind, self.src, self.dst)
        return X, y
    
    def _transform_scaled(self, df, ydf, scaling_pipeline, scaling_pipeline_target):
        """Transform with scaling fit durning fit."""
        X, y = transform(df, ydf, self.res, self.kind, self.src, self.dst)
        if scaling_pipeline is not None and not X.empty:
            X = pd.DataFrame(scaling_pipeline.transform(X), columns=X.columns, index=X.index)
        if scaling_pipeline_target is not None and y is not None and not y.empty:
            y = pd.DataFrame(scaling_pipeline_target.transform(y), columns=y.columns, index=y.index)
        return X, y
    
    def transform_scaled(self, df, ydf=None, scaling_pipeline=None, scaling_pipeline_target=None):
        if scaling_pipeline is None:
            scaling_pipeline = self.scaling_pipeline
        if scaling_pipeline_target is None:
            scaling_pipeline_target = self.scaling_pipeline_target
        return self._transform_scaled(df, ydf, scaling_pipeline, scaling_pipeline_target)

    def fit_transform(self, src=None, dst=None, *args, **kwargs):
        self.fit(src=src, dst=dst, *args, **kwargs)
        return self.X, self.y

    def scale(self, X=None, y=None, return_pipeline=False, *args, **kwargs):
        """Fits new scaling functions on df, y via args-kwargs
        
        **Example:**
            ::

                from graphisty.features import SCALERS, SCALER_OPTIONS
                print(SCALERS)
                g = graphistry.nodes(df)
                # set a scaling strategy for features and targets -- umap uses those and produces different results depending.
                g2 = g.umap(use_scaler='standard', use_scaler_target=None)
                
                # later if you want to scale new data, you can do so
                X, y = g2.transform(df, df, scaled=False)  # unscaled transformer output
                # now scale with new settings
                X_scaled, y_scaled = g2.scale(X, y, use_scaler='minmax', use_scaler_target='kbins', n_bins=5)
                # fit some other pipeline
                clf.fit(X_scaled, y_scaled)
                
            args:
            ::

                ;X: pd.DataFrame of features
                :y: pd.DataFrame of target features
                :kind: str, one of 'nodes' or 'edges'
                *args, **kwargs: passed to smart_scaler pipeline

            returns:
                scaled X, y
        """
        logger.info("-Fitting new scaler on raw features")
        X, y, scaling_pipeline, scaling_pipeline_target = smart_scaler(
            X_enc=X, y_enc=y, *args, **kwargs
        )
        if return_pipeline:
            return X, y, scaling_pipeline, scaling_pipeline_target
        return X, y


# ######################################################################################################################
#
#
#
# ######################################################################################################################


def prune_weighted_edges_df_and_relabel_nodes(
    wdf: pd.DataFrame, scale: float = 0.1, index_to_nodes_dict: Optional[Dict] = None
) -> pd.DataFrame:
    """Prune the weighted edge DataFrame so to return high fidelity similarity scores.

    :param wdf: weighted edge DataFrame gotten via UMAP
    :param scale: lower values means less edges > (max - scale * std)
    :param index_to_nodes_dict: dict of index to node name;
            remap src/dst values if provided
    :return: pd.DataFrame
    """
    # we want to prune edges, so we calculate some statistics
    desc = wdf.describe()
    eps = 1e-3

    mean = desc[config.WEIGHT]["mean"]
    std = desc[config.WEIGHT]["std"]
    max_val = desc[config.WEIGHT]["max"] + eps
    min_val = desc[config.WEIGHT]["min"] - eps
    thresh = np.max(
        [max_val - scale, min_val]
    )  # if std =0 we add eps so we still have scale in the equation

    logger.info(
        f" -- edge weights: mean({mean:.2f}), "
        f"std({std:.2f}), max({max_val}), "
        f"min({min_val:.2f}), thresh({thresh:.2f})"
    )
    wdf2 = wdf[
        wdf[config.WEIGHT] >= thresh
    ]  # adds eps so if scale = 0, we have small window/wiggle room
    logger.info(
        " -- Pruning weighted edge DataFrame "
        f"from {len(wdf):,} to {len(wdf2):,} edges."
    )
    if index_to_nodes_dict is not None and isinstance(index_to_nodes_dict, dict):
        wdf2[config.SRC] = wdf2[config.SRC].map(index_to_nodes_dict)
        wdf2[config.DST] = wdf2[config.DST].map(index_to_nodes_dict)
    return wdf2


# ###########################################################################
#
#      Fast Memoize
#
# ###########################################################################


def reuse_featurization(
    g: Plottable, memoize: bool, metadata: Any
):  # noqa: C901
    return check_set_memoize(
        g,
        metadata,
        attribute="_feat_param_to_g",
        name="featurize",
        memoize=memoize,
    )

def get_matrix_by_column_part(X: pd.DataFrame, column_part: str) -> pd.DataFrame:
    """Get the feature matrix by column part existing in column names."""
    transformed_columns = X.columns[X.columns.map(lambda x: True if column_part in x else False)]  # type: ignore
    return X[transformed_columns] 

def get_matrix_by_column_parts(X: pd.DataFrame, column_parts: Optional[Union[list, str]]) -> pd.DataFrame:
    """Get the feature matrix by column parts list existing in column names."""
    if column_parts is None:
        return X
    if isinstance(column_parts, str):
        column_parts = [column_parts]
    res = pd.concat([get_matrix_by_column_part(X, column_part) for column_part in column_parts], axis=1)  # type: ignore
    res = res.loc[:, ~res.columns.duplicated()]  # type: ignore
    return res


class FeatureMixin(MIXIN_BASE):
    """FeatureMixin for automatic featurization of nodes and edges DataFrames. Subclasses UMAPMixin for umap-ing of automatic features.

    Usage:
    ::

        g = graphistry.nodes(df, 'node_column')
        g2 = g.featurize()

    or for edges,
    ::

        g = graphistry.edges(df, 'src', 'dst')
        g2 = g.featurize(kind='edges')

    or chain them for both nodes and edges,
    ::

        g = graphistry.edges(edf, 'src', 'dst').nodes(ndf, 'node_column')
        g2 = g.featurize().featurize(kind='edges')

    """

    _feature_memoize: WeakValueDictionary = WeakValueDictionary()
    _feature_params: dict = {}

    def __init__(self, *args, **kwargs):
        pass

    def _get_feature(self, kind):
        kind2 = kind.replace('s', '')
        assert kind2 in ['node', 'edge'], f'kind needs to be in `nodes` or `edges`, found {kind}'
        x = getattr(self, f'_{kind2}_features')
        return x
    
    def _get_target(self, kind):
        kind2 = kind.replace('s', '')
        assert kind2 in ['node', 'edge'], f'kind needs to be in `nodes` or `edges`, found {kind}'
        x = getattr(self, f'_{kind2}_target')
        return x
    
    def _featurize_nodes(
        self,
        X: XSymbolic = None,
        y: YSymbolic = None,
        use_scaler: Optional[str] = None,
        use_scaler_target: Optional[str] = None,
        cardinality_threshold: int = 40,
        cardinality_threshold_target: int = 400,
        n_topics: int = config.N_TOPICS_DEFAULT,
        n_topics_target: int = config.N_TOPICS_TARGET_DEFAULT,
        multilabel: bool = False,
        embedding: bool = False,
        use_ngrams: bool = False,
        ngram_range: tuple = (1, 3),
        max_df: float = 0.2,
        min_df: int = 3,
        min_words: float = 2.5,
        model_name: str = "paraphrase-MiniLM-L6-v2",
        similarity: Optional[str] = None,
        categories: Optional[str] = "auto",
        impute: bool = True,
        n_quantiles: int = 10,
        output_distribution: str = "normal",
        quantile_range=(25, 75),
        n_bins: int = 10,
        encode: str = "ordinal",
        strategy: str = "uniform",
        keep_n_decimals: int = 5,
        remove_node_column: bool = True,
        feature_engine: FeatureEngineConcrete = "pandas",
        memoize: bool = True,
        verbose: bool = False,
    ):
        res = self.copy() 
        ndf = res._nodes
        node = res._node
    
        if remove_node_column:
            ndf = remove_node_column_from_symbolic(ndf, node)
            X = remove_node_column_from_symbolic(X, node)

        if ndf is None:
            logger.info(
                "! Materializing Nodes and setting `embedding=True`"
                f"with latent dimension = n_topics: {n_topics}"
            )
            embedding = True
            res = res.materialize_nodes()
            ndf = res._nodes
            col = list(ndf.columns)[0]
            ndf = ndf.set_index(col)
            # in this case, X is not None, and is a DataFrame
            col = list(X.columns)[0]  # type: ignore
            X = X.set_index(col)  # type: ignore

        # resolve everything before setting dict so that
        # `X = ndf[cols]` and `X = cols` resolve to same thing
        X_resolved = resolve_X(ndf, X)
        y_resolved = resolve_y(ndf, y)
        
        assert_imported()

        X_resolved, y_resolved = make_safe_gpu_dataframes(X_resolved, y_resolved, engine=feature_engine)
        
        from .features import ModelDict

        fkwargs = ModelDict("Featurize Params",
            X=X_resolved,
            y=y_resolved,
            use_scaler=use_scaler,
            use_scaler_target=use_scaler_target,
            cardinality_threshold=cardinality_threshold,
            cardinality_threshold_target=cardinality_threshold_target,
            n_topics=n_topics,
            n_topics_target=n_topics_target,
            multilabel=multilabel,
            embedding=embedding,
            use_ngrams=use_ngrams,
            ngram_range=ngram_range,
            max_df=max_df,
            min_df=min_df,
            min_words=min_words,
            model_name=model_name,
            similarity=similarity,
            categories=categories,
            impute=impute,
            n_quantiles=n_quantiles,
            quantile_range=quantile_range,
            output_distribution=output_distribution,
            n_bins=n_bins,
            encode=encode,
            strategy=strategy,
            keep_n_decimals=keep_n_decimals,
            remove_node_column=remove_node_column,
            feature_engine=feature_engine,
        )

        res._feature_params = {
            **getattr(res, "_feature_params", {}),
            "nodes": fkwargs,
        }

        old_res = reuse_featurization(res, memoize, fkwargs)
        if old_res:
            print("--- [[ RE-USING NODE FEATURIZATION ]]") if verbose else None
            logger.info("--- [[ RE-USING NODE FEATURIZATION ]]")
            fresh_res = copy.copy(res)
            for attr in ["_node_features", "_node_target", "_node_encoder"]:
                setattr(fresh_res, attr, getattr(old_res, attr))

            return fresh_res

        X_resolved = features_without_target(X_resolved, y_resolved)
        X_resolved = remove_internal_namespace_if_present(X_resolved)

        keys_to_remove = ["X", "y", "remove_node_column"]
        nfkwargs = dict()
        for key, value in fkwargs.items():
            if key not in keys_to_remove:
                nfkwargs[key] = value

        print('-' * 80) if verbose else None
        print("** Featuring nodes") if verbose else None
        # ############################################################
        encoder = FastEncoder(X_resolved, y_resolved, kind="nodes")
        encoder.fit(**nfkwargs)
        # ###########################################################

        # if changing, also update fresh_res
        res._node_features = encoder.X
        res._node_features_raw = encoder.X_orignal  # .copy()
        res._node_target = encoder.y
        res._node_target_raw = encoder.y_orignal  # .copy()
        res._node_encoder = encoder  # now this does
        # all the work `._node_encoder.transform(df, y)` etc

        return res

    def _featurize_edges(
        self,
        X: XSymbolic = None,
        y: YSymbolic = None,
        use_scaler: Optional[str] = None,
        use_scaler_target: Optional[str] = None,
        cardinality_threshold: int = 40,
        cardinality_threshold_target: int = 400,
        n_topics: int = config.N_TOPICS_DEFAULT,
        n_topics_target: int = config.N_TOPICS_TARGET_DEFAULT,
        use_ngrams: bool = False,
        ngram_range: tuple = (1, 3),
        max_df: float = 0.2,
        min_df: int = 3,
        min_words: float = 2.5,
        multilabel: bool = False,
        model_name: str = "paraphrase-MiniLM-L6-v2",
        similarity: Optional[str] = "ngram",
        categories: Optional[str] = "auto",
        impute: bool = True,
        n_quantiles: int = 10,
        output_distribution: str = "normal",
        quantile_range=(25, 75),
        n_bins: int = 10,
        encode: str = "ordinal",
        strategy: str = "uniform",
        keep_n_decimals: int = 5,
        feature_engine: FeatureEngineConcrete = "pandas",
        memoize: bool = True,
        verbose: bool = False,
    ):

        res = self.copy()
        edf = res._edges
        X_resolved = resolve_X(edf, X)
        y_resolved = resolve_y(edf, y)

        if res._source not in X_resolved:
            logger.debug("adding g._source to edge features")
            X_resolved = X_resolved.assign(
                **{res._source: res._edges[res._source]}
            )
        if res._destination not in X_resolved:
            logger.debug("adding g._destination to edge features")
            X_resolved = X_resolved.assign(
                **{res._destination: res._edges[res._destination]}
            )
        X_resolved, y_resolved = make_safe_gpu_dataframes(X_resolved, y_resolved, engine=feature_engine)

        # now that everything is set
        fkwargs = dict(
            X=X_resolved,
            y=y_resolved,
            use_scaler=use_scaler,
            use_scaler_target=use_scaler_target,
            cardinality_threshold=cardinality_threshold,
            cardinality_threshold_target=cardinality_threshold_target,
            n_topics=n_topics,
            n_topics_target=n_topics_target,
            use_ngrams=use_ngrams,
            ngram_range=ngram_range,
            max_df=max_df,
            min_df=min_df,
            min_words=min_words,
            model_name=model_name,
            similarity=similarity,
            categories=categories,
            multilabel=multilabel,
            impute=impute,
            n_quantiles=n_quantiles,
            quantile_range=quantile_range,
            output_distribution=output_distribution,
            n_bins=n_bins,
            encode=encode,
            strategy=strategy,
            keep_n_decimals=keep_n_decimals,
            feature_engine=feature_engine,
        )

        res._feature_params = {
            **getattr(res, "_feature_params", {}),
            "edges": fkwargs,
        }

        old_res = reuse_featurization(res, memoize, fkwargs)
        if old_res:
            logger.info("--- [[ RE-USING EDGE FEATURIZATION ]]")
            fresh_res = copy.copy(res)
            for attr in ["_edge_encoder", "_edge_features", "_edge_target"]:
                setattr(fresh_res, attr, getattr(old_res, attr))

            return fresh_res

        X_resolved = features_without_target(X_resolved, y_resolved)

        keys_to_remove = [
            "X",
            "y",
        ]
        nfkwargs = {}
        for key, value in fkwargs.items():
            if key not in keys_to_remove:
                nfkwargs[key] = value

        print("** Featuring edges") if verbose else None
        ###############################################################
        encoder = FastEncoder(X_resolved, y_resolved, kind="edges")
        encoder.fit(src=res._source, dst=res._destination, **nfkwargs)
        ##############################################################

        # if editing, should also update fresh_res
        res._edge_features = encoder.X
        res._edge_features_raw = encoder.X_orignal  # .copy()
        res._edge_target = encoder.y
        res._edge_target_raw = encoder.y_orignal  # .copy()
        res._edge_encoder = encoder

        return res
    
    def _infer_edges(self, emb, X, y, df, eps='auto', n_neighbors=4, sample=None, infer_on_umap_embedding=False, 
                     verbose=False, merge_policy=False, **kwargs):
        res = self.bind()
        if merge_policy:
            # useful to cluster onto existing graph
            g = infer_graph(res, emb, X, y, df, infer_on_umap_embedding=infer_on_umap_embedding, 
                            n_neighbors=n_neighbors, eps=eps, sample=sample, verbose=verbose, **kwargs) 
        else:
            # useful to cluster onto self
            g = infer_self_graph(res, emb, X, y, df, infer_on_umap_embedding=infer_on_umap_embedding, 
                                 n_neighbors=n_neighbors, eps=eps, verbose=verbose, **kwargs)
        return g

    def _transform(self, encoder: str, df: pd.DataFrame, ydf: Optional[pd.DataFrame], scaled):
        if getattr(self, encoder) is not None:
            if scaled:
                return getattr(self, encoder).transform_scaled(df, ydf)
            return getattr(self, encoder).transform(df, ydf)
        else:
            logger.debug(
                "Fit on data (g.featurize(kind='..', ...))"
                "before being able to transform data"
            )

    def transform(self, df: pd.DataFrame, 
                  y: Optional[pd.DataFrame] = None, 
                  kind: str = 'nodes', 
                  min_dist: Union[str, float, int] = 'auto', 
                  n_neighbors: int = 7,
                  merge_policy: bool = False,
                  sample: Optional[int] = None, 
                  return_graph: bool = True,
                  scaled: bool = True,
                  verbose: bool = False):
        """Transform new data and append to existing graph, or return dataframes
        
            **args:**

                :df: pd.DataFrame, raw data to transform
                :ydf: pd.DataFrame, optional
                :kind: str  # one of `nodes`, `edges`
                :return_graph: bool, if True, will return a graph with inferred edges.
                :merge_policy: bool, if True, adds batch to existing graph nodes via nearest neighbors. If False, will infer edges only between nodes in the batch, default False
                :min_dist: float, if return_graph is True, will use this value in NN search, or 'auto' to infer a good value. min_dist represents the maximum distance between two samples for one to be considered as in the neighborhood of the other.
                :sample: int, if return_graph is True, will use sample edges of existing graph to fill out the new graph
                :n_neighbors: int, if return_graph is True, will use this value for n_neighbors in Nearest Neighbors search
                :scaled: bool, if True, will use scaled transformation of data set during featurization, default True
                :verbose: bool, if True, will print metadata about the graph construction, default False

            **Returns:**

                X, y: pd.DataFrame, transformed data if return_graph is False
                or a graphistry Plottable with inferred edges if return_graph is True
        """

        # This is temporary until cucat release 
        if 'cudf.core.dataframe' in str(getmodule(df)):
            df = df.to_pandas()  # type: ignore
        if (y is not None) and ('cudf.core.dataframe' in str(getmodule(y))):
            y = y.to_pandas()  # type: ignore

        if kind == "nodes":
            X, y_ = self._transform("_node_encoder", df, y, scaled=scaled)
        elif kind == "edges":
            X, y_ = self._transform("_edge_encoder", df, y, scaled=scaled)
        else:
            logger.debug("kind must be one of `nodes`,"
                         f"`edges`, found {kind}")
            
        if return_graph and kind not in ["edges"]:
            emb = None  # will not be able to infer graph from umap coordinates, 
            # but will be able to infer graph from features of existing edges
            g = self._infer_edges(emb, X, y_, df, eps=min_dist, sample=sample, n_neighbors=n_neighbors,
                                  infer_on_umap_embedding=False, merge_policy=merge_policy,
                                  verbose=verbose)
            return g
        return X, y_

    def scale(
        self,
        df: Optional[pd.DataFrame] = None,
        y: Optional[pd.DataFrame] = None,
        kind: str = "nodes",
        use_scaler: Union[str, None] = None,
        use_scaler_target: Union[str, None] = None,
        impute: bool = True,
        n_quantiles: int = 10,
        output_distribution: str = "normal",
        quantile_range=(25, 75),
        n_bins: int = 10,
        encode: str = "ordinal",
        strategy: str = "uniform",
        keep_n_decimals: int = 5,
        return_scalers: bool = False,
    ):
        """Scale data using the same scalers as used in the featurization step.
        
            **Example**
            ::

                g = graphistry.nodes(df)
                X, y = g.featurize().scale(kind='nodes', use_scaler='robust', use_scaler_target='kbins', n_bins=3)
                
                # or 
                g = graphistry.nodes(df)
                # set a scaling strategy for features and targets -- umap uses those and produces different results depending.
                g2 = g.umap(use_scaler='standard', use_scaler_target=None)
                
                # later if you want to scale new data, you can do so
                X, y = g2.transform(df, df, scale=False)
                X_scaled, y_scaled = g2.scale(X, y, use_scaler='minmax', use_scaler_target='kbins', n_bins=5)
                # fit some other pipeline
                clf.fit(X_scaled, y_scaled)

            **Args:**

                :df: pd.DataFrame, raw data to transform, if None, will use data from featurization fit
                :y: pd.DataFrame, optional target data
                :kind: str, one of `nodes`, `edges`
                :use_scaler: str, optional, one of `minmax`, `robust`, `standard`, `kbins`, `quantile`
                :use_scaler_target: str, optional, one of `minmax`, `robust`, `standard`, `kbins`, `quantile`
                :impute: bool, if True, will impute missing values
                :n_quantiles: int, number of quantiles to use for quantile scaler
                :output_distribution: str, one of `normal`, `uniform`, `lognormal` 
                :quantile_range: tuple, range of quantiles to use for quantile scaler
                :n_bins: int, number of bins to use for KBinsDiscretizer
                :encode: str, one of `ordinal`, `onehot`, `onehot-dense`, `binary`    
                :strategy: str, one of `uniform`, `quantile`, `kmeans`
                :keep_n_decimals: int, number of decimals to keep after scaling
                :return_scalers: bool, if True, will return the scalers used to scale the data

            **Returns:**

                (X, y) transformed data if return_graph is False or a graph with inferred edges if return_graph is True, or (X, y, scaler, scaler_target) if return_scalers is True
        """
                
        if df is None:  # use the original data
            X, y = (self._node_features_raw, self._node_target_raw) if kind == "nodes" else (self._edge_features_raw, self._edge_target_raw)  # type: ignore
        else:
            X, y = self.transform(df, y, kind=kind, return_graph=False, scaled=False)

        if kind == "nodes" and hasattr(self, "_node_encoder"):  # type: ignore
            if self._node_encoder is not None:  # type: ignore
                (
                    X,
                    y,
                    scaler,
                    scaler_target
                ) = self._node_encoder.scale(
                    X,
                    y,
                    use_scaler=use_scaler,
                    use_scaler_target=use_scaler_target,
                    impute=impute,
                    n_quantiles=n_quantiles,
                    quantile_range=quantile_range,
                    output_distribution=output_distribution,
                    n_bins=n_bins,
                    encode=encode,
                    strategy=strategy,
                    keep_n_decimals=keep_n_decimals,
                    return_pipeline=True
                )  # type: ignore
            else:
                raise AttributeError(
                    'Please run g.featurize(kind="nodes", *args, **kwargs) '
                    'first before scaling matrices and targets is possible.'
                )

        elif kind == "edges" and hasattr(self, "_edge_encoder"):
            # type: ignore
            if self._edge_encoder is not None:  # type: ignore
                (
                    X,
                    y,
                    scaler,
                    scaler_target
                ) = self._edge_encoder.scale(
                    X,
                    y,
                    use_scaler=use_scaler,
                    use_scaler_target=use_scaler_target,
                    impute=impute,
                    n_quantiles=n_quantiles,
                    quantile_range=quantile_range,
                    output_distribution=output_distribution,
                    n_bins=n_bins,
                    encode=encode,
                    strategy=strategy,
                    keep_n_decimals=keep_n_decimals,
                    return_pipeline=True
                )  # type: ignore
            else:
                raise AttributeError(
                    'Please run g.featurize(kind="edges", *args, **kwargs) '
                    'first before scaling matrices and targets is possible.'
                )
        if return_scalers:
            return X, y, scaler, scaler_target
        return X, y


    def featurize(
        self,
        kind: str = "nodes",
        X: XSymbolic = None,
        y: YSymbolic = None,
        use_scaler: Optional[str] = None,
        use_scaler_target: Optional[str] = None,
        cardinality_threshold: int = 40,
        cardinality_threshold_target: int = 400,
        n_topics: int = 42,
        n_topics_target: int = 12,
        multilabel: bool = False,
        embedding: bool = False,
        use_ngrams: bool = False,
        ngram_range: tuple = (1, 3),
        max_df: float = 0.2,
        min_df: int = 3,
        min_words: float = 4.5,
        model_name: str = "paraphrase-MiniLM-L6-v2",
        impute: bool = True,
        n_quantiles: int = 100,
        output_distribution: str = "normal",
        quantile_range = (25, 75),
        n_bins: int = 10,
        encode: str = "ordinal",
        strategy: str = "uniform",
        similarity: Optional[str] = None,  # turn this off in favor of Gap Encoder
        categories: Optional[str] = "auto",
        keep_n_decimals: int = 5,
        remove_node_column: bool = True,
        inplace: bool = False,
        feature_engine: FeatureEngine = "auto",
        engine: FeatureEngine = "auto",
        dbscan: bool = False,
        min_dist: float = 0.5,  # DBSCAN eps
        min_samples: int = 1,  # DBSCAN min_samples
        memoize: bool = True,
        verbose: bool = False,
    ):
        r"""Featurize Nodes or Edges of the underlying nodes/edges DataFrames.
        
        :param kind: specify whether to featurize `nodes` or `edges`.
                Edge featurization includes a pairwise
                src-to-dst feature block using a MultiLabelBinarizer,
                with any other columns being treated the
                same way as with `nodes` featurization.
        :param X: Optional input, default None. If symbolic, evaluated
                against self data based on kind.
                If None, will featurize all columns of DataFrame
        :param y: Optional Target(s) columns or explicit DataFrame, default None
        :param use_scaler: selects which scaler (and automatically imputes
                missing values using mean strategy)
                to scale the data. Options are;
                "minmax", "quantile", "standard", "robust",
                "kbins", default None.
                Please see scikits-learn documentation
                https://scikit-learn.org/stable/modules/preprocessing.html
                Here 'standard' corresponds to 'StandardScaler' in scikits.
        :param cardinality_threshold: dirty_cat threshold on cardinality of
                categorical labels across columns.
                If value is greater than threshold, will run GapEncoder
                (a topic model) on column.
                If below, will one-hot_encode. Default 40.
        :param cardinality_threshold_target: similar to cardinality_threshold,
                but for target features. Default is set high (400), as targets
                generally want to be one-hot encoded, but sometimes it can be
                useful to use
                GapEncoder (ie, set threshold lower) to create regressive
                targets, especially when those targets are
                textual/softly categorical and have semantic meaning across
                different labels.
                Eg, suppose a column has fields like
                ['Application Fraud', 'Other Statuses', 'Lost-Target scaling
                using/Stolen Fraud', 'Investigation Fraud', ...]
                the GapEncoder will concentrate the 'Fraud' labels together.
        :param n_topics: the number of topics to use in the GapEncoder if
                cardinality_thresholds is saturated.
                Default is 42, but good rule of thumb is to consult the
                Johnson-Lindenstrauss Lemma
                https://en.wikipedia.org/wiki/Johnson%E2%80%93Lindenstrauss_lemma
                or use the simplified `random walk` estimate =>
                n_topics_lower_bound ~ (\pi/2) * (N-documents)**(1/4)
        :param n_topics_target: the number of topics to use in the GapEncoder
                if cardinality_thresholds_target is
                saturated for the target(s). Default 12.
        :param min_words: sets threshold on how many words to consider in a
                textual column if it is to be considered in
                the text processing pipeline. Set this very high if you want
                any textual columns to bypass the
                transformer, in favor of GapEncoder (topic modeling). Set to 
                0 to force all named columns to be encoded as textual (embedding)
        :param model_name: Sentence Transformer model to use. Default
                Paraphrase model makes useful vectors,
                but at cost of encoding time. If faster encoding is needed,
                `average_word_embeddings_komninos` is useful
                and produces less semantically relevant vectors.
                Please see sentence_transformer
                (https://www.sbert.net/) library for all available models.
        :param multilabel: if True, will encode a *single* target column composed of
                lists of lists as multilabel outputs. 
                This only works with y=['a_single_col'], default False
        :param embedding: If True, produces a random node embedding of size `n_topics`
                default, False. If no node features are provided, will produce random embeddings 
                (for GNN models, for example)
        :param use_ngrams: If True, will encode textual columns as TfIdf Vectors,
                default, False.
        :param ngram_range: if use_ngrams=True, can set ngram_range, eg: tuple = (1, 3)
        :param max_df:  if use_ngrams=True, set max word frequency to consider in vocabulary
                eg: max_df = 0.2,
        :param min_df:  if use_ngrams=True, set min word count to consider in vocabulary
                eg: min_df = 3 or 0.00001
        :param categories: Optional[str] in ["auto", "k-means", "most_frequent"], decides which 
                category to select in Similarity Encoding, default 'auto'
        :param impute: Whether to impute missing values, default True
        :param n_quantiles: if use_scaler = 'quantile',
                sets the quantile bin size.
        :param output_distribution: if use_scaler = 'quantile',
                can return distribution as ["normal", "uniform"]
        :param quantile_range: if use_scaler = 'robust'|'quantile', 
                sets the quantile range.
        :param n_bins: number of bins to use in kbins discretizer, default 10
        :param encode: encoding for KBinsDiscretizer, can be one of
                `onehot`, `onehot-dense`, `ordinal`, default 'ordinal'
        :param strategy: strategy for KBinsDiscretizer, can be one of
                `uniform`, `quantile`, `kmeans`, default 'quantile'
        :param n_quantiles: if use_scaler = "quantile", sets the number of quantiles, default=100
        :param output_distribution: if use_scaler="quantile"|"robust", 
                choose from ["normal", "uniform"]
        :param dbscan: whether to run DBSCAN, default False.
        :param min_dist: DBSCAN eps parameter, default 0.5.
        :param min_samples: DBSCAN min_samples parameter, default 5.
        :param keep_n_decimals: number of decimals to keep                
        :param remove_node_column: whether to remove node column so it is
                not featurized, default True.
        :param inplace: whether to not return new graphistry instance or
                not, default False.
        :param memoize: whether to store and reuse results across runs,
                default True.
        :return: graphistry instance with new attributes set by the featurization process.
        """
        feature_engine = resolve_feature_engine(feature_engine)

        if feature_engine == 'dirty_cat' and not deps.cudf:
            assert_imported_min()
        elif feature_engine == 'cu_cat' and deps.cudf:
            assert_imported_cucat()

        if inplace:
            res = self
        else:
            res = self.bind()


        if kind == "nodes":
            res = res._featurize_nodes(
                X=X,
                y=y,
                use_scaler=use_scaler,
                use_scaler_target=use_scaler_target,
                cardinality_threshold=cardinality_threshold,
                cardinality_threshold_target=cardinality_threshold_target,
                n_topics=n_topics,
                n_topics_target=n_topics_target,
                multilabel=multilabel,
                embedding=embedding,
                use_ngrams=use_ngrams,
                ngram_range=ngram_range,
                max_df=max_df,
                min_df=min_df,
                min_words=min_words,
                model_name=model_name,
                similarity=similarity,  
                categories=categories,
                impute=impute,
                n_quantiles=n_quantiles,
                quantile_range=quantile_range,
                output_distribution=output_distribution,
                n_bins=n_bins,
                encode=encode,
                strategy=strategy,
                keep_n_decimals=keep_n_decimals,
                remove_node_column=remove_node_column,
                feature_engine=feature_engine,
                memoize=memoize,
                verbose=verbose
            )
        elif kind == "edges":
            res = res._featurize_edges(
                X=X,
                y=y,
                use_scaler=use_scaler,
                use_scaler_target=use_scaler_target,
                cardinality_threshold=cardinality_threshold,
                cardinality_threshold_target=cardinality_threshold_target,
                n_topics=n_topics,
                n_topics_target=n_topics_target,
                multilabel=multilabel,
                use_ngrams=use_ngrams,
                ngram_range=ngram_range,
                max_df=max_df,
                min_df=min_df,
                min_words=min_words,
                model_name=model_name,
                similarity=similarity, 
                categories=categories,
                impute=impute,
                n_quantiles=n_quantiles,
                quantile_range=quantile_range,
                output_distribution=output_distribution,
                n_bins=n_bins,
                encode=encode,
                strategy=strategy,
                keep_n_decimals=keep_n_decimals,
                feature_engine=feature_engine,
                memoize=memoize,
                verbose=verbose
            )
        else:
            logger.warning(
                f"One may only featurize `nodes` or `edges`, got {kind}"
            )
            return self
        
        if dbscan:  # this adds columns to the dataframe, will break tests of pure featurization & umap, so set to False in those
            res = res.dbscan(min_dist=min_dist, min_samples=min_samples, kind=kind, fit_umap_embedding=False, verbose=verbose)  # type: ignore

        if not inplace:
            return res

    def _featurize_or_get_nodes_dataframe_if_X_is_None(
        self,
        X: XSymbolic = None,
        y: YSymbolic = None,
        use_scaler: Optional[str] = None,
        use_scaler_target: Optional[str] = None,
        cardinality_threshold: int = 40,
        cardinality_threshold_target: int = 400,
        n_topics: int = config.N_TOPICS_DEFAULT,
        n_topics_target: int = config.N_TOPICS_TARGET_DEFAULT,
        multilabel: bool = False,
        embedding: bool = False,
        use_ngrams: bool = False,
        ngram_range: tuple = (1, 3),
        max_df: float = 0.2,
        min_df: int = 3,
        min_words: float = 2.5,
        model_name: str = "paraphrase-MiniLM-L6-v2",
        similarity: Optional[
            str
        ] = None,  # turn this on to 'ngram' in favor of Similarity Encoder
        categories: Optional[str] = "auto",
        impute: bool = True,
        n_quantiles: int = 10,
        output_distribution: str = "normal",
        quantile_range=(25, 75),
        n_bins: int = 10,
        encode: str = "ordinal",
        strategy: str = "uniform",
        keep_n_decimals: int = 5,
        remove_node_column: bool = True,
        feature_engine: FeatureEngineConcrete = "pandas",
        reuse_if_existing=False,
        memoize: bool = True,
        verbose: bool = False,
    ) -> Tuple[pd.DataFrame, pd.DataFrame, MIXIN_BASE]:
        """helper method gets node feature and target matrix if X, y are not specified. if X, y are specified will set them as `_node_target` and `_node_target` attributes
        """

        res = self.bind()

        if not reuse_if_existing:  # will cause re-featurization
            res._node_features = None
            res._node_target = None

        if reuse_if_existing and res._node_features is not None:
            logger.info('-Reusing Existing Node Featurization')
            return res._node_features, res._node_target, res

        res = res._featurize_nodes(
            X=X,
            y=y,
            use_scaler=use_scaler,
            use_scaler_target=use_scaler_target,
            cardinality_threshold=cardinality_threshold,
            cardinality_threshold_target=cardinality_threshold_target,
            n_topics=n_topics,
            n_topics_target=n_topics_target,
            multilabel=multilabel,
            embedding=embedding,
            use_ngrams=use_ngrams,
            ngram_range=ngram_range,
            max_df=max_df,
            min_df=min_df,
            min_words=min_words,
            model_name=model_name,
            similarity=similarity,
            categories=categories,
            impute=impute,
            n_quantiles=n_quantiles,
            quantile_range=quantile_range,
            output_distribution=output_distribution,
            n_bins=n_bins,
            encode=encode,
            strategy=strategy,
            keep_n_decimals=keep_n_decimals,
            remove_node_column=remove_node_column,
            feature_engine=feature_engine,
            memoize=memoize,
            verbose=verbose,
        )

        assert res._node_features is not None  # ensure no infinite loop

        return res._featurize_or_get_nodes_dataframe_if_X_is_None(
            res._node_features,
            res._node_target,
            reuse_if_existing=True,
            memoize=memoize,
        )  # now we are guaranteed to have node feature and target matrices.

    def _featurize_or_get_edges_dataframe_if_X_is_None(
        self,
        X: XSymbolic = None,
        y: YSymbolic = None,
        use_scaler: Optional[str] = None,
        use_scaler_target: Optional[str] = None,
        cardinality_threshold: int = 40,
        cardinality_threshold_target: int = 400,
        n_topics: int = config.N_TOPICS_DEFAULT,
        n_topics_target: int = config.N_TOPICS_TARGET_DEFAULT,
        multilabel: bool = False,
        use_ngrams: bool = False,
        ngram_range: tuple = (1, 3),
        max_df: float = 0.2,
        min_df: int = 3,
        min_words: float = 2.5,
        model_name: str = "paraphrase-MiniLM-L6-v2",
        similarity: Optional[
            str
        ] = None,  # turn this off in favor of Gap Encoder
        categories: Optional[str] = "auto",
        impute: bool = True,
        n_quantiles: int = 10,
        output_distribution: str = "normal",
        quantile_range=(25, 75),
        n_bins: int = 10,
        encode: str = "ordinal",
        strategy: str = "uniform",
        keep_n_decimals: int = 5,
        feature_engine: FeatureEngineConcrete = "pandas",
        reuse_if_existing=False,
        memoize: bool = True,
        verbose: bool = False,
    ) -> Tuple[pd.DataFrame, Optional[pd.DataFrame], MIXIN_BASE]:
        """ helper method gets edge feature and target matrix if X, y are not specified
      
        :param X: Data Matrix
        :param y: target, default None
        :return: data `X` and `y`
        """

        res = self.bind()

        if not reuse_if_existing:
            res._edge_features = None
            res._edge_target = None

        if reuse_if_existing and res._edge_features is not None:
            logger.info('-Reusing Existing Edge Featurization')
            return res._edge_features, res._edge_target, res

        res = res._featurize_edges(
            X=X,
            y=y,
            use_scaler=use_scaler,
            use_scaler_target=use_scaler_target,
            cardinality_threshold=cardinality_threshold,
            cardinality_threshold_target=cardinality_threshold_target,
            n_topics=n_topics,
            n_topics_target=n_topics_target,
            multilabel=multilabel,
            use_ngrams=use_ngrams,
            ngram_range=ngram_range,
            max_df=max_df,
            min_df=min_df,
            min_words=min_words,
            model_name=model_name,
            similarity=similarity,
            categories=categories,
            impute=impute,
            n_quantiles=n_quantiles,
            quantile_range=quantile_range,
            output_distribution=output_distribution,
            n_bins=n_bins,
            encode=encode,
            strategy=strategy,
            keep_n_decimals=keep_n_decimals,
            feature_engine=feature_engine,
            memoize=memoize,
            verbose=verbose,
        )

        assert res._edge_features is not None  # ensure no infinite loop

        return res._featurize_or_get_edges_dataframe_if_X_is_None(
            res._edge_features,
            res._edge_target,
            reuse_if_existing=True,
            memoize=memoize,
        )

    
    def get_matrix(self, columns: Optional[Union[List, str]] = None, kind: str = 'nodes', target: bool = False) -> pd.DataFrame:
        """Returns feature matrix, and if columns are specified, returns matrix with only the columns that contain the string `column_part` in their name.`X = g.get_matrix(['feature1', 'feature2'])` will retrieve a feature matrix with only the columns that contain the string `feature1` or `feature2` in their name. Most useful for topic modeling, where the column names are of the form `topic_0: descriptor`, `topic_1: descriptor`, etc. Can retrieve unique columns in original dataframe, or actual topic features like [ip_part, shoes, preference_x, etc]. Powerful way to retrieve features from a featurized graph by column or (top) features of interest.
            
            **Example:**
            ::
            
                # get the full feature matrices
                X = g.get_matrix()
                y = g.get_matrix(target=True)
            
                # get subset of features, or topics, given topic model encoding
                X = g2.get_matrix(['172', 'percent'])
                X.columns
                    => ['ip_172.56.104.67', 'ip_172.58.129.252', 'item_percent']
                # or in targets
                y = g2.get_matrix(['total', 'percent'], target=True)
                y.columns
                    => ['basket_price_total', 'conversion_percent', 'CTR_percent', 'CVR_percent']

                # not as useful for sbert features. 

            Caveats:
                - if you have a column name that is a substring of another column name, you may get unexpected results.

        Args:
            :columns (Union[List, str]): list of column names or a single column name that may exist in columns of the feature matrix. If None, returns original feature matrix
            :kind (str, optional): Node or Edge features. Defaults to 'nodes'.
            :target (bool, optional): If True, returns the target matrix. Defaults to False.

        Returns:
            pd.DataFrame: feature matrix with only the columns that contain the string `column_part` in their name.
        """

        if target:
            X = self._get_target(kind)
        else:
            X = self._get_feature(kind)

        return get_matrix_by_column_parts(X, columns)<|MERGE_RESOLUTION|>--- conflicted
+++ resolved
@@ -81,15 +81,9 @@
 deps = DepManager()
 
 # def assert_imported_text():
-<<<<<<< HEAD
-#     Sentence_Transformer_ = deps.sentence_transformers
-
-#     if not Sentence_Transformer_:
-=======
 #     Sentence_Transformer = deps.sentence_transformers.SentenceTransformer
 
 #     if not Sentence_Transformer:
->>>>>>> d8f9e6dc
 #         logger.error(  # noqa
 #             "AI Package sentence_transformers not found,"
 #             "trying running `pip install graphistry[ai]`"
@@ -97,24 +91,6 @@
 
 
 def assert_imported():
-<<<<<<< HEAD
-    scipy_ = deps.scipy
-    dirty_cat_ = deps.dirty_cat
-    sklearn_ = deps.sklearn
-    if None not in [scipy_, dirty_cat_, sklearn_]:
-        logger.debug(f"SCIPY VERSION: {scipy_.__version__}")
-        logger.debug(f"Dirty CAT VERSION: {dirty_cat_.__version__}")
-        logger.debug(f"sklearn VERSIOgtN: {sklearn_.__version__}")
-
-    else:
-        logger.error(  # noqa
-                     "AI Packages not found, trying running"  # noqa
-                     "`pip install graphistry[ai]`"  # noqa
-        )
-        err_list = [scipy_,dirty_cat_,sklearn_]
-        import_min_exn = [e for e in err_list if None in e]
-        raise import_min_exn
-=======
     scipy = deps.scipy
     dirty_cat = deps.dirty_cat
     sklearn = deps.sklearn
@@ -136,7 +112,6 @@
     #         '"scipy", "dirty_cat", "sklearn",'
     #         f'but did not receive: {import_min_exn}'
     #     )
->>>>>>> d8f9e6dc
 
 
 def assert_imported_cucat():
@@ -202,17 +177,9 @@
     if feature_engine in ["none", "pandas", DIRTY_CAT, "torch", CUDA_CAT]:
         return feature_engine  # type: ignore
     if feature_engine == "auto":
-<<<<<<< HEAD
-        SentenceTransformer_ = deps.sentence_transformers
-        if SentenceTransformer_:
-            return "torch"
-        dirty_cat_ = deps.dirty_cat
-        if dirty_cat_:
-=======
         if deps.sentence_transformers:
             return "torch"
         if deps.dirty_cat:
->>>>>>> d8f9e6dc
             return "dirty_cat"
         return "pandas"
 
@@ -778,11 +745,7 @@
     max_df: float = 0.2,
     min_df: int = 3,
 ) -> Tuple[pd.DataFrame, List, Any]:
-<<<<<<< HEAD
-    SentenceTransformer = deps.sentence_transformers
-=======
     SentenceTransformer = deps.sentence_transformers.SentenceTransformer
->>>>>>> d8f9e6dc
 
     t = time()
     text_cols = get_textual_columns(
@@ -1216,12 +1179,7 @@
     text_cols: List[str] = []
     text_model: Any = None
     text_enc = pd.DataFrame([])
-<<<<<<< HEAD
-    SentenceTransformer_ = deps.sentence_transformers
-    if SentenceTransformer_ and (feature_engine in ["torch", "auto"]):
-=======
     if deps.sentence_transformers and (feature_engine in ["torch", "auto"]):
->>>>>>> d8f9e6dc
         text_enc, text_cols, text_model = encode_textual(
             df,
             min_words=min_words,
@@ -1608,11 +1566,7 @@
     text_cols: Union[List, str],
 ) -> pd.DataFrame:
     from sklearn.pipeline import Pipeline
-<<<<<<< HEAD
-    SentenceTransformer = deps.sentence_transformer()
-=======
     SentenceTransformer = deps.sentence_transformers.SentenceTransformer
->>>>>>> d8f9e6dc
 
     logger.debug("Transforming text using:")
     if isinstance(text_model, Pipeline):
@@ -2103,9 +2057,9 @@
         # `X = ndf[cols]` and `X = cols` resolve to same thing
         X_resolved = resolve_X(ndf, X)
         y_resolved = resolve_y(ndf, y)
+
+        assert_imported()
         
-        assert_imported()
-
         X_resolved, y_resolved = make_safe_gpu_dataframes(X_resolved, y_resolved, engine=feature_engine)
         
         from .features import ModelDict
