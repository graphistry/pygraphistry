from time import time
from typing import List, Union, Dict, Any, Optional, Tuple, TYPE_CHECKING

import numpy as np
import pandas as pd
from typing_extensions import Literal  # Literal native to py3.8+

from . import constants as config
from .PlotterBase import WeakValueDictionary, Plottable
from .compute import ComputeMixin
from .util import setup_logger, check_set_memoize

logger = setup_logger(name=__name__, verbose=config.VERBOSE)

if TYPE_CHECKING:
    MIXIN_BASE = ComputeMixin
else:
    MIXIN_BASE = object

import_min_exn = None
import_text_exn = None

try:
    from sentence_transformers import SentenceTransformer

    has_dependancy_text = True

except ModuleNotFoundError as e:
    import_text_exn = e
    has_dependancy_text = False

try:
    import scipy, scipy.sparse
    from dirty_cat import (
        SuperVectorizer,
        GapEncoder,
    )

    # import sklearn.pipeline.Pipeline as SKPipe
    from sklearn.pipeline import Pipeline
    from sklearn.impute import SimpleImputer
    from sklearn.preprocessing import (
        MinMaxScaler,
        QuantileTransformer,
        StandardScaler,
        RobustScaler,
        MultiLabelBinarizer,
        KBinsDiscretizer,
    )

    has_min_dependancy = True

except ModuleNotFoundError as e:
    import_min_exn = e
    has_min_dependancy = False
    SuperVectorizer = Any
    Pipeline = Any


def assert_imported_text():
    if not has_dependancy_text:
        logger.error(
            "AI Package sentence_transformers not found, trying running `pip install graphistry[ai]`"
        )
        raise import_text_exn


def assert_imported():
    if not has_min_dependancy:
        logger.error(
            "AI Packages not found, trying running `pip install graphistry[ai]`"
        )
        raise import_min_exn


# #################################################################################
#
#     Rough calltree
#
# #################################################################################

# umap
#     _featurize_or_get_nodes_dataframe_if_X_is_None
#         _featurize_nodes
#             _node_featurizer
#                 process_textual_or_other_dataframes
#                     encode_textual
#                     process_dirty_dataframes
#                     impute_and_scale_matrix
#
#    _featurize_or_get_edges_dataframe_if_X_is_None
#      _featurize_edges
#             _edge_featurizer
#                 featurize_edges:
#                 rest of df goes to equivalent of _node_featurizer
#
#      _featurize_or_get_edges_dataframe_if_X_is_None
FeatureEngineConcrete = Literal["none", "pandas", "dirty_cat", "torch"]
FeatureEngine = Literal[FeatureEngineConcrete, "auto"]


def resolve_feature_engine(feature_engine: FeatureEngine) -> FeatureEngineConcrete:

    if feature_engine in ["none", "pandas", "dirty_cat", "torch"]:
        return feature_engine

    if feature_engine == "auto":
        if has_dependancy_text:
            return "torch"
        if has_min_dependancy:
            return "dirty_cat"
        return "pandas"

    raise ValueError(
        f'feature_engine expected to be "none", "pandas", "dirty_cat", "torch", or "auto" but received: {feature_engine} :: {type(feature_engine)}'
    )


YSymbolic = Optional[Union[List[str], str, pd.DataFrame]]


def resolve_y(df: Optional[pd.DataFrame], y: YSymbolic) -> pd.DataFrame:

    if isinstance(y, pd.DataFrame):
        return y

    if df is None:
        raise ValueError("Missing data for featurization")

    if y is None:
        return df[[]]  # oh brills, basically index
    elif isinstance(y, str):
        return df[[y]]
    elif isinstance(y, list):
        return df[y]
    else:
        raise ValueError(f"Unexpected type for y: {type(y)}")


XSymbolic = Optional[Union[List[str], str, pd.DataFrame]]


def resolve_X(df: Optional[pd.DataFrame], X: XSymbolic) -> pd.DataFrame:

    if isinstance(X, pd.DataFrame):
        return X

    if df is None:
        raise ValueError("Missing data for featurization")

    if X is None:
        return df
    elif isinstance(X, str):
        return df[[X]]
    elif isinstance(X, list):
        return df[X]
    else:
        raise ValueError(f"Unexpected type for X: {type(X)}")


# #################################################################################
#
#      Pandas Helpers
#
# ###############################################################################


def safe_divide(a, b):
    a = np.array(a)
    b = np.array(b)
    return np.divide(a, b, out=np.zeros_like(a), where=b != 0.0, casting="unsafe")


def features_without_target(
    df: pd.DataFrame, y: Optional[Union[List[str], str, pd.DataFrame]] = None
) -> pd.DataFrame:
    """
        Checks if y DataFrame column name is in df, and removes it from df if so
    _________________________________________________________________________

    :param df: model DataFrame
    :param y: target DataFrame
    :return: DataFrames of model and target
    """
    if y is None:
        return df
    remove_cols = []
    if y is None:
        pass
    elif isinstance(y, pd.DataFrame):
        yc = y.columns
        xc = df.columns
        for c in yc:
            if c in xc:
                remove_cols.append(c)
    elif isinstance(y, pd.Series):
        if y.name and (y.name in df.columns):
            remove_cols = [y.name]
    elif isinstance(y, List):
        remove_cols = y
    elif isinstance(y, str):
        remove_cols = [y]
    else:
        logger.warning("Target is not of type(DataFrame) and has no columns")
    if len(remove_cols):
        logger.debug(f"Removing {remove_cols} columns from DataFrame")
        tf = df.drop(columns=remove_cols, errors="ignore")
        return tf
    return df


def remove_node_column_from_ndf_and_return_ndf(g):
    """
        Helper method to make sure that node name is not featurized
    _________________________________________________________________________

    :param g: graphistry instance
    :return: node DataFrame with or without node column
    """
    if g._node is not None:
        node_label = g._node
        if node_label is not None and node_label in g._nodes.columns:
            logger.debug(
                f"removing node column `{node_label}` so we do not featurize it"
            )
            return g._nodes.drop(columns=[node_label], errors="ignore")
    return g._nodes


def remove_internal_namespace_if_present(df: pd.DataFrame):
    """
        Some tranformations below add columns to the DataFrame, this method removes them before featurization
        Will not drop if suffix is added during UMAP-ing
    _________________________________________________________________________

    :param df: DataFrame
    :return: DataFrame with dropped columns in reserved namespace
    """
    if df is None:
        return None
    # here we drop all _namespace like _x, _y, etc, so that featurization doesn't include them idempotent-ly
    reserved_namespace = [
        config.X,
        config.Y,
        config.SRC,
        config.DST,
        config.WEIGHT,
        config.IMPLICIT_NODE_ID,
        "index",  # in umap, we add as reindex
    ]
    df = df.drop(columns=reserved_namespace, errors="ignore")
    return df


# #################################################################################
#
#      Featurization Functions and Utils
#
# ###############################################################################

# can also just do np.number to get all of these, thanks @LEO!
numeric_dtypes = [
    "float64",
    "float32",
    "float",
    "int",
    "int8",
    "int16",
    "int32",
    "int64",
]


def get_dataframe_by_column_dtype(df, include=None, exclude=None):
    # verbose function that might be overkill.
    if exclude is not None:
        df = df.select_dtypes(exclude=exclude)
    if include is not None:
        df = df.select_dtypes(include=include)
    return df


def group_columns_by_dtypes(df: pd.DataFrame, verbose: bool = True) -> Dict:
    # very useful on large DataFrames, super useful if we use a feature_column type transformer too
    gtypes = df.columns.to_series().groupby(df.dtypes).groups
    gtypes = {k.name: list(v) for k, v in gtypes.items()}
    if verbose:
        for k, v in gtypes.items():
            logger.debug(f"{k} has {len(v)} members")
    return gtypes


def set_to_numeric(df: pd.DataFrame, cols: List, fill_value: float = 0.0):
    df[cols] = pd.to_numeric(df[cols], errors="coerce").fillna(fill_value)


def set_to_datetime(df: pd.DataFrame, cols: List, new_col: str):
    # eg df["Start_Date"] = pd.to_datetime(df[['Month', 'Day', 'Year']])
    df[new_col] = pd.to_datetime(df[cols], errors="coerce").fillna(0)


def set_to_bool(df: pd.DataFrame, col: str, value: Any):
    df[col] = np.where(df[col] == value, True, False)


def where_is_currency_column(df: pd.DataFrame, col: str):
    # simple heuristics:
    def check_if_currency(x: str):
        if isinstance(x, str):
            if "$" in x:  # hmmm need to add for ALL currencies...
                return True
            if "," in x:  # and ints next to it
                return True
        try:
            float(x)
            return True
        except:
            return False

    mask = df[col].apply(lambda x: check_if_currency)
    return mask


def set_currency_to_float(df: pd.DataFrame, col: str, return_float: bool = True):
    from re import sub
    from decimal import Decimal

    def convert_money_string_to_float(money: str):
        value = Decimal(sub(r"[^\d\-.]", "", money))  # preserves minus signs
        if return_float:
            return float(value)
        return value

    mask = where_is_currency_column(df, col)
    df[col, mask] = df[col, mask].apply(convert_money_string_to_float)


def is_dataframe_all_numeric(df: pd.DataFrame) -> bool:
    is_all_numeric = True
    for k in df.dtypes.unique():
        if k in numeric_dtypes:
            continue
        else:
            is_all_numeric = False
    return is_all_numeric


def find_bad_set_columns(df: pd.DataFrame, bad_set: List = ["[]"]):
    """
        Finds columns that if not coerced to strings, will break processors.
    ----------------------------------------------------------------------------
    :param df: DataFrame
    :param bad_set: List of strings to look for.
    :return: list
    """
    gtypes = group_columns_by_dtypes(df, verbose=True)
    bad_cols = []
    for k in gtypes.keys():
        for col in gtypes[k]:
            if col in df.columns:
                mask = df.astype(str)[col].isin(bad_set)
                if any(mask):
                    print(k, col)
                    bad_cols.append(col)
    return bad_cols


# #########################################################################################
#
#      Text Utils
#
# #########################################################################################


def check_if_textual_column(
    df: pd.DataFrame, col: str, confidence: float = 0.35, min_words: float = 2.5
) -> bool:
    """
        Checks if `col` column of df is textual or not using basic heuristics
    ___________________________________________________________________________

    :param df: DataFrame
    :param col: column name
    :param confidence: threshold float value between 0 and 1. If column `col` has `confidence` more elements as `str`
            it will pass it onto next stage of evaluation. Default 0.35
    :param min_words: mean minimum words threshold. If mean words across `col` is greater than this, it is deemed textual.
            Default 3.5
    :return: bool, whether column is textual or not
    """
    isstring = df[col].apply(lambda x: isinstance(x, str))
    abundance = sum(isstring) / len(df)
    assert (
        min_words > 1
    ), "probably best to have at least a word if you want to consider this a textual column?"
    if abundance >= confidence:
        # now check how many words
        n_words = df[col].apply(lambda x: len(x.split()) if isinstance(x, str) else 0)
        mean_n_words = n_words.mean()
        if mean_n_words >= min_words:
            logger.debug(
                f"\n\tColumn `{col}` looks textual with mean number of words {mean_n_words:.2f}"
            )
            return True
        else:
            return False
    else:
        return False


def get_textual_columns(
    df: pd.DataFrame, confidence: float = 0.35, min_words: float = 2.5
) -> List[str]:
    """
        Collects columns from df that it deems are textual.
    _________________________________________________________________________

    :param df: DataFrame
    :return: list of columns names
    """
    text_cols = []
    for col in df.columns:
        if check_if_textual_column(df, col, confidence=confidence, min_words=min_words):
            text_cols.append(col)
    if len(text_cols) == 0:
        logger.debug("No Textual Columns were found")
    return text_cols


# #########################################################################################
#
#      Featurization Utils
#
# #########################################################################################


def identity(x):
    return x


def get_ordinal_preprocessing_pipeline(
    use_scaler: str = "robust",
    impute: bool = True,
    n_quantiles: int = 10,
    output_distribution: str = "normal",
    quantile_range=(25, 75),
    n_bins: int = 5,
    encode: str = "ordinal",
    strategy: str = "uniform",
):
    """
        Helper function for imputing and scaling np.ndarray data using different scaling transformers.
    :param X: np.ndarray
    :param impute: whether to run imputing or not
    :param use_scaler: string in ["minmax", "quantile", "zscale", "robust", "kbins"], selects scaling transformer,
            default `robust`
    :param n_quantiles: if use_scaler = 'quantile', sets the quantile bin size.
    :param output_distribution: if use_scaler = 'quantile', can return distribution as ["normal", "uniform"]
    :param quantile_range: if use_scaler = 'robust', sets the quantile range.
    :param n_bins: number of bins to use in kbins discretizer
    :return: scaled array, imputer instances or None, scaler instance or None
    """
    available_preprocessors = ["minmax", "quantile", "zscale", "robust", "kbins"]
    available_quantile_distributions = ["normal", "uniform"]

    imputer = identity
    if impute:
        logger.debug("Imputing Values using mean strategy")
        # impute values
        imputer = SimpleImputer(missing_values=np.nan, strategy="mean")

    scaler = identity
    if use_scaler == "minmax":
        # scale the resulting values column-wise between min and max column values and sets them between 0 and 1
        scaler = MinMaxScaler()
    elif use_scaler == "quantile":
        assert output_distribution in available_quantile_distributions, logger.error(
            f"output_distribution must be in {available_quantile_distributions}, got {output_distribution}"
        )
        scaler = QuantileTransformer(
            n_quantiles=n_quantiles, output_distribution=output_distribution
        )
    elif use_scaler == "zscale":
        scaler = StandardScaler()
    elif use_scaler == "robust":
        scaler = RobustScaler(quantile_range=quantile_range)
    elif use_scaler == "kbins":
        scaler = KBinsDiscretizer(n_bins=n_bins, encode=encode, strategy=strategy)
    else:
        logger.error(
            f"`scaling` must be on of {available_preprocessors} or {None}, got {scaler}.\nData is not scaled"
        )
    logger.info(f"Using {use_scaler} scaling")
    ordinal_transformer = Pipeline(steps=[("imputer", imputer), ("scaler", scaler)])

    return ordinal_transformer


def fit_pipeline(X: pd.DataFrame, transformer, keep_n_decimals: int = 5):
    """
     Helper to fit DataFrame over transformer pipeline.
     Rounds resulting matrix X by keep_n_digits if not 0,
     which helps for when transformer pipeline is scaling or imputer which sometime introduce small negative numbers,
     and umap metrics like Hellinger need to be positive
    :param X, DataFrame to transform.
    :param transformer: Pipeline object to fit and transform
    :param keep_n_decimals: Int of how many decimal places to keep in rounded transformed data
    """
    X = transformer.fit_transform(X)
    if keep_n_decimals:
        X = np.round(
            X, decimals=keep_n_decimals
        )  # since zscale with have small negative residuals (-1e-17) and that kills Hellinger in umap..
    return X


def impute_and_scale_df(
    df: pd.DataFrame,
    use_scaler: str = "robust",
    impute: bool = True,
    n_quantiles: int = 10,
    output_distribution: str = "normal",
    quantile_range=(25, 75),
    n_bins: int = 5,
    encode: str = "ordinal",
    strategy: str = "uniform",
    keep_n_decimals: int = 5,
) -> Tuple[pd.DataFrame, Any]:

    columns = df.columns
    index = df.index

    if not is_dataframe_all_numeric(df):
        logger.warning(
            "Impute and Scaling can only happen on a Numeric DataFrame.\n -- Try featurizing the DataFrame first using graphistry.featurize(..)"
        )
        return df, None

    transformer = get_ordinal_preprocessing_pipeline(
        impute=impute,
        use_scaler=use_scaler,
        n_quantiles=n_quantiles,
        quantile_range=quantile_range,
        output_distribution=output_distribution,
        n_bins=n_bins,
        encode=encode,
        strategy=strategy,
    )
    res = fit_pipeline(df, transformer, keep_n_decimals=keep_n_decimals)

    return pd.DataFrame(res, columns=columns, index=index), transformer


def encode_textual(
    df: pd.DataFrame,
    confidence: float = 0.35,
    min_words: float = 2.5,
    model_name: str = "paraphrase-MiniLM-L6-v2",
) -> Tuple[np.ndarray, List, List]:
    import os

    t = time()
    model_name = os.path.split(model_name)[-1]
    model = SentenceTransformer(f"{model_name}")

    text_cols = get_textual_columns(df, confidence=confidence, min_words=min_words)
    embeddings = np.zeros((len(df), 1))  # just a placeholder so we can use np.c_
    columns = []
    if text_cols:
        for col in text_cols:
            logger.debug(f"-Calculating Embeddings for column `{col}`")
            # coerce to string in case there are ints, floats, nans, etc mixed into column
            emb = model.encode(df[col].astype(str).values)
            columns.extend(
                [f"{col}_{k}" for k in range(emb.shape[1])]
            )  # so we can slice by original column name
            # assuming they are unique across cols
            embeddings = np.c_[embeddings, emb]
        logger.debug(
            f"Encoded Textual data at {len(df)/(len(text_cols)*(time()-t)/60):.2f} rows per column minute"
        )

    return embeddings, text_cols, columns


def process_textual_or_other_dataframes(
    df: pd.DataFrame,
    y: pd.DataFrame,
    cardinality_threshold: int = 40,
    cardinality_threshold_target: int = 400,
    n_topics: int = config.N_TOPICS_DEFAULT,
    use_scaler: Optional[str] = "robust",
    confidence: float = 0.35,
    min_words: float = 2.5,
    model_name: str = "paraphrase-MiniLM-L6-v2",
    feature_engine: FeatureEngineConcrete = "pandas"
    # test_size: Optional[bool] = None,
) -> Tuple[pd.DataFrame, Any, SuperVectorizer, SuperVectorizer, Union[Any, None]]:
    """
        Automatic Deep Learning Embedding of Textual Features,
        with the rest of the columns taken care of by dirty_cat
    _________________________________________________________________________

    :param df: pandas DataFrame of data
    :param y: pandas DataFrame of targets
    :param use_scaler: None or string in ['minmax', 'zscale', 'robust', 'quantile']
    :param n_topics: number of topics in Gap Encoder
    :param use_scaler:
    :param confidence: Number between 0 and 1, will pass column for textual processing if total entries are string
            like in a column and above this relative threshold.
    :param min_words: Number greater than 1 that sets the threshold for average number of words to include column for
            textual sentence encoding. Lower values means that columns will be labeled textual and sent to sentence-encoder
    :param model_name: SentenceTransformer model name. See available list at
            https://www.sbert.net/docs/pretrained_models.html#sentence-embedding-models
    :return: X_enc, y_enc, data_encoder, label_encoder
    """

    logger.info("process_textual_or_other_dataframes[%s]", feature_engine)

    t = time()
    if len(df) == 0 or df.empty:
        logger.warning("DataFrame seems to be Empty")

    embeddings = np.zeros((len(df), 1))  # just a placeholder so we can use np.c_
    text_cols: List[str] = []
    columns_text: List[str] = []
    if has_dependancy_text and (feature_engine in ["torch", "auto"]):
        embeddings, text_cols, columns_text = encode_textual(
            df, confidence=confidence, min_words=min_words, model_name=model_name
        )
    else:
        logger.debug(
            f"! Skipping encoding any textual features since dependency {import_text_exn} is not met"
        )

    other_df = df.drop(columns=text_cols, errors="ignore")

    X_enc, y_enc, data_encoder, label_encoder, _ = process_dirty_dataframes(
        other_df,
        y,
        cardinality_threshold=cardinality_threshold,
        cardinality_threshold_target=cardinality_threshold_target,
        n_topics=n_topics,
        use_scaler=None,  # set to None so that it happens later
        feature_engine=feature_engine,
    )

    if data_encoder is not None:  # can be False!
        embeddings = np.c_[embeddings, X_enc.values]
        columns = columns_text + list(X_enc.columns.values)
    elif len(columns_text):
        columns = columns_text  # just sentence-transformers
    else:
<<<<<<< HEAD
        logger.warning(f" WARNING: Data Encoder is {data_encoder} and textual_columns are {columns_text}")
        columns = list(X_enc.columns.values)  # try with this if nothing else

=======
        logger.warning(
            f" WARNING: Data Encoder is {data_encoder} and textual_columns are {columns_text}"
        )
        columns = list(X_enc.columns.values)  # try with this if nothing else
>>>>>>> c20d82dc

    # now remove the leading zeros
    embeddings = embeddings[:, 1:]
    X_enc = pd.DataFrame(embeddings, columns=columns)
    ordinal_pipeline = None
    if use_scaler and not X_enc.empty:
        X_enc, ordinal_pipeline = impute_and_scale_df(X_enc, use_scaler=use_scaler)

    logger.debug(
        f"--The entire Textual and/or other encoding process took {(time()-t)/60:.2f} minutes"
    )
    return X_enc, y_enc, data_encoder, label_encoder, ordinal_pipeline


def get_cardinality_ratio(df: pd.DataFrame):
    """Calculates ratio of unique values to total number of rows of DataFrame
    --------------------------------------------------------------------------
    :param df: DataFrame
    """
    ratios = {}
    for col in df.columns:
        ratio = df[col].nunique() / len(df)
        ratios[col] = ratio
    return ratios


def make_dense(X):
    if scipy.sparse.issparse(X):
        return X.todense()
    return X


def process_dirty_dataframes(
    ndf: pd.DataFrame,
    y: Optional[pd.DataFrame],
    cardinality_threshold: int = 40,
    cardinality_threshold_target: int = 400,
    n_topics: int = config.N_TOPICS_DEFAULT,
    use_scaler: Optional[str] = None,
    feature_engine: FeatureEngineConcrete = "pandas",
) -> Tuple[
    pd.DataFrame,
    Optional[pd.DataFrame],
    SuperVectorizer,
    SuperVectorizer,
    Union[Any, None],
]:
    """
        Dirty_Cat encoder for record level data. Will automatically turn
        inhomogeneous dataframe into matrix using smart conversion tricks.
    _________________________________________________________________________

    :param ndf: node DataFrame
    :param y: target DataFrame or series
    :param cardinality_threshold: For ndf columns, below this threshold, encoder is OneHot, above, it is GapEncoder
    :param cardinality_threshold_target: For target columns, below this threshold, encoder is OneHot, above, it is GapEncoder
    :param n_topics: number of topics for GapEncoder, default 42
    :param use_scaler: None or string in ['minmax', 'zscale', 'robust', 'quantile']
    :return: Encoded data matrix and target (if not None), the data encoder, and the label encoder.
    """

    if feature_engine == "none" or feature_engine == "pandas":
<<<<<<< HEAD
        logger.warn('Featurizer returning only numeric entries in DataFrame, if any exist. No real featurizations has taken place.')
=======
        logger.warning(
            f"Featurizer returning only numeric entries in DataFrame, if any exist. No real featurizations has taken place."
        )
>>>>>>> c20d82dc
        return (
            ndf.select_dtypes(include=[np.number]),
            y.select_dtypes(include=[np.number]) if y is not None else None,
            False,
            False,
            False,
        )

    t = time()
    data_encoder = SuperVectorizer(
        auto_cast=True,
        cardinality_threshold=cardinality_threshold,
        high_card_cat_transformer=GapEncoder(n_topics),
        # numerical_transformer=StandardScaler(), This breaks since -- AttributeError: Transformer numeric (type StandardScaler)
        #  does not provide get_feature_names.
        datetime_transformer=None,  # TODO add a smart datetime -> histogram transformer
    )
    label_encoder = None
    ordinal_pipeline = None
    if not ndf.empty:
        if not is_dataframe_all_numeric(ndf):
            logger.debug("Encoding DataFrame might take a few minutes --------")
            X_enc = data_encoder.fit_transform(ndf, y)
            X_enc = make_dense(X_enc)
            all_transformers = data_encoder.transformers
            features_transformed = data_encoder.get_feature_names_out()
            logger.debug(f"-Shape of data {X_enc.shape}\n")
            logger.debug(f"-Transformers: \n{all_transformers}\n")
            logger.debug(f"-Transformed Columns: \n{features_transformed[:20]}...\n")
            logger.debug(f"--Fitting on Data took {(time() - t) / 60:.2f} minutes\n")
            X_enc = pd.DataFrame(X_enc, columns=features_transformed)
            X_enc = X_enc.fillna(0)
        else:
            # if we pass only a numeric DF, data_encoder throws
            # RuntimeError: No transformers could be generated !
            logger.debug("-*-*-DataFrame is already completely numeric")
            X_enc = ndf.astype(float)
            data_encoder = False  # DO NOT SET THIS TO NONE
            features_transformed = ndf.columns
            logger.debug(f"-Shape of data {X_enc.shape}\n")
            logger.debug(f"-Columns: {features_transformed[:20]}...\n")

        if use_scaler is not None:
            X_enc, ordinal_pipeline = impute_and_scale_df(X_enc, use_scaler=use_scaler)
    else:
        X_enc = ndf
        data_encoder = None
        logger.debug("**Given DataFrame seems to be empty")

    if y is not None and len(y.columns) > 0 and not is_dataframe_all_numeric(y):
        t2 = time()
        logger.debug("-Fitting Targets --\n%s", y.columns)
        label_encoder = SuperVectorizer(
            auto_cast=True,
            cardinality_threshold=cardinality_threshold_target,
            datetime_transformer=None,  # TODO add a smart datetime -> histogram transformer
        )
        y_enc = label_encoder.fit_transform(y)
        y_enc = make_dense(y_enc)
        labels_transformed = label_encoder.get_feature_names_out()
        y_enc = pd.DataFrame(np.array(y_enc), columns=labels_transformed)
        y_enc = y_enc.fillna(0)

        logger.debug(f"-Shape of target {y_enc.shape}")
        logger.debug(f"-Target Transformers used: {label_encoder.transformers}\n")
        logger.debug(
            f"--Fitting SuperVectorizer on TARGET took {(time()-t2)/60:.2f} minutes\n"
        )
    else:
        y_enc = y

    return X_enc, y_enc, data_encoder, label_encoder, ordinal_pipeline


def process_edge_dataframes(
    edf: pd.DataFrame,
    y: pd.DataFrame,
    src: str,
    dst: str,
    cardinality_threshold: int = 40,
    cardinality_threshold_target: int = 400,
    n_topics: int = config.N_TOPICS_DEFAULT,
    use_scaler: Optional[str] = None,
    confidence: float = 0.35,
    min_words: float = 2.5,
    model_name: str = "paraphrase-MiniLM-L6-v2",
    feature_engine: FeatureEngineConcrete = "pandas",
) -> Tuple[pd.DataFrame, pd.DataFrame, List[Any], Any, Union[Any, None]]:
    """
        Custom Edge-record encoder. Uses a MultiLabelBinarizer to generate a src/dst vector
        and then process_textual_or_other_dataframes that encodes any other data present in edf,
        textual or not.

    :param edf: pandas DataFrame of features
    :param y: pandas DataFrame of labels
    :param src: source column to select in edf
    :param dst: destination column to select in edf
    :param use_scaler: None or string in ['minmax', 'zscale', 'robust', 'quantile']
    :return: Encoded data matrix and target (if not None), the data encoders, and the label encoder.
    """

    if feature_engine in ["none", "pandas"]:
        edf2 = edf.select_dtypes(include=[np.number])
        return edf2, y, [False, False], False, False

    t = time()
    mlb_pairwise_edge_encoder = MultiLabelBinarizer()
    source = edf[src]
    destination = edf[dst]
    logger.debug("Encoding Edges using MultiLabelBinarizer")
    T = mlb_pairwise_edge_encoder.fit_transform(zip(source, destination))
    T = 1.0 * T  # coerce to float
    logger.debug(f"-Shape of Edge-2-Edge encoder {T.shape}")

    other_df = edf.drop(columns=[src, dst])
    logger.debug(
        f"-Rest of DataFrame has columns: {other_df.columns} and is not empty"
        if not other_df.empty
        else f"-Rest of DataFrame has columns: {other_df.columns} and is empty"
    )
    (
        X_enc,
        y_enc,
        data_encoder,
        label_encoder,
        _,
    ) = process_textual_or_other_dataframes(
        other_df,
        y,
        cardinality_threshold=cardinality_threshold,
        cardinality_threshold_target=cardinality_threshold_target,
        n_topics=n_topics,
        use_scaler=None,
        confidence=confidence,
        min_words=min_words,
        model_name=model_name,
        feature_engine=feature_engine,
    )

    if data_encoder is not None:
        columns = list(mlb_pairwise_edge_encoder.classes_) + list(X_enc.columns)
        T = np.c_[T, X_enc.values]
    elif (
        data_encoder is False and not X_enc.empty
    ):  # means other_df was all numeric, data_encoder is False, and we can't get feature names
        T = np.c_[T, X_enc.values]
        columns = list(mlb_pairwise_edge_encoder.classes_) + list(other_df.columns)
    else:  # if other_df is empty
        logger.debug("-other_df is empty")
        columns = list(mlb_pairwise_edge_encoder.classes_)

    X_enc = pd.DataFrame(T, columns=columns)
    ordinal_pipeline = None
    if use_scaler:
        X_enc, ordinal_pipeline = impute_and_scale_df(
            X_enc,
            use_scaler=use_scaler,
            impute=True,
            n_quantiles=100,
            quantile_range=(25, 75),
            output_distribution="normal",
        )

    logger.debug(f"--Created an Edge feature matrix of size {T.shape}")
    logger.debug(f"**The entire Edge encoding process took {(time()-t)/60:.2f} minutes")
    # get's us close to `process_nodes_dataframe
    # TODO how can I meld mlb and sup_vec??? Difficult as it is not a per column transformer...
    return (
        X_enc,
        y_enc,
        [mlb_pairwise_edge_encoder, data_encoder],
        label_encoder,
        ordinal_pipeline,
    )


# #################################################################################
#
#      Vectorizer Class + Helpers
#
# ###############################################################################


def prune_weighted_edges_df_and_relabel_nodes(
    wdf: pd.DataFrame, scale: float = 0.1, index_to_nodes_dict: Dict = None
) -> pd.DataFrame:
    """
        Prune the weighted edge DataFrame so to return high fidelity similarity scores.

    :param wdf: weighted edge DataFrame gotten via UMAP
    :param scale: lower values means less edges > (max - scale * std)
    :param index_to_nodes_dict: dict of index to node name; remap src/dst values if provided
    :return: pd.DataFrame
    """
    # we want to prune edges, so we calculate some statistics
    desc = wdf.describe()
    eps = 1e-3

    mean = desc[config.WEIGHT]["mean"]
    std = desc[config.WEIGHT]["std"]
    max_val = desc[config.WEIGHT]["max"] + eps
    min_val = desc[config.WEIGHT]["min"] - eps
    thresh = np.max(
        [max_val - scale, min_val]
    )  # if std =0 we add eps so we still have scale in the equation

    logger.info(
        f"edge weights: mean({mean:.2f}), std({std:.2f}), max({max_val}), min({min_val:.2f}), thresh({thresh:.2f})"
    )
    wdf2 = wdf[
        wdf[config.WEIGHT] >= thresh
    ]  # adds eps so if scale = 0, we have small window/wiggle room
    logger.info(
        f"Pruning weighted edge DataFrame from {len(wdf):,} to {len(wdf2):,} edges."
    )
    if index_to_nodes_dict is not None:
        wdf2 = wdf2.replace(
            {
                config.SRC: index_to_nodes_dict,
                config.DST: index_to_nodes_dict,
            }
        )
    return wdf2


# #################################################################################
#
#      Fast Memoize
#
# ###############################################################################

<<<<<<< HEAD
def reuse_featurization(g: Plottable, metadata: Any):  # noqa: C901
    return check_set_memoize(g, metadata, attribute='_feature_memoize', name='featurize', memoize=True)
=======

def reuse_featurization(g: Plottable, metadata: Any):  # noqa: C901
    return check_set_memoize(
        g, metadata, attribute="_feature_memoize", name="featurize", memoize=True
    )
>>>>>>> c20d82dc


class FeatureMixin(MIXIN_BASE):
    """
    FeatureMixin for automatic featurization of nodes and edges DataFrames.
    Subclasses UMAPMixin for umap-ing of automatic features.

    TODO: add example usage doc
    """

    _feature_memoize: WeakValueDictionary = WeakValueDictionary()
    _feature_params: dict = {}

    def __init__(self, *args, **kwargs):
        pass

    def _node_featurizer(self, *args, **kwargs):
        return process_textual_or_other_dataframes(*args, **kwargs)

    def _featurize_nodes(
        self,
        X: XSymbolic = None,
        y: YSymbolic = None,
        use_scaler: Optional[str] = "robust",
        cardinality_threshold: int = 40,
        cardinality_threshold_target: int = 120,
        n_topics: int = config.N_TOPICS_DEFAULT,
        confidence: float = 0.35,
        min_words: float = 2.5,
        model_name: str = "paraphrase-MiniLM-L6-v2",
        remove_node_column: bool = True,
        feature_engine: FeatureEngineConcrete = "pandas",
    ):
        res = self.copy()
        ndf = res._nodes
        if remove_node_column:
            ndf = remove_node_column_from_ndf_and_return_ndf(res)

        # resolve everything before setting dict so that `X = ndf[cols]` and `X = cols` resolve to same thing
        X_resolved = resolve_X(ndf, X)
        y_resolved = resolve_y(ndf, y)

        feature_engine = resolve_feature_engine(feature_engine)

        fkwargs = dict(
            X=X_resolved,
            y=y_resolved,
            use_scaler=use_scaler,
            cardinality_threshold=cardinality_threshold,
            cardinality_threshold_target=cardinality_threshold_target,
            n_topics=n_topics,
            confidence=confidence,
            min_words=min_words,
            model_name=model_name,
            remove_node_column=remove_node_column,
            feature_engine=feature_engine,
        )

        res._feature_params["nodes"] = fkwargs

        old_res = reuse_featurization(res, fkwargs)
        if old_res:
            logger.info(" --- RE-USING NODE FEATURIZATION")
            return old_res

        if self._nodes is None:
            raise ValueError(
                "Expected nodes; try running nodes.materialize_nodes() first if you only have edges"
            )

        X_resolved = features_without_target(X_resolved, y_resolved)
        X_resolved = remove_internal_namespace_if_present(X_resolved)

        if feature_engine == "none":
            X_enc = X_resolved.select_dtypes(include=np.number)
            y_enc = y_resolved
            data_vec = False
            label_vec = False
            ordinal_pipeline = False
        else:
            assert_imported()
            # now vectorize it all
            X_enc, y_enc, data_vec, label_vec, ordinal_pipeline = self._node_featurizer(
                X_resolved,
                y=y_resolved,
                use_scaler=use_scaler,
                cardinality_threshold=cardinality_threshold,
                cardinality_threshold_target=cardinality_threshold_target,
                n_topics=n_topics,
                confidence=confidence,
                min_words=min_words,
                model_name=model_name,
                feature_engine=feature_engine,
            )

        res._node_features = X_enc
        res._node_target = y_enc
        res._node_encoder = data_vec
        res._node_target_encoder = label_vec
        res._node_ordinal_pipeline = ordinal_pipeline

        return res

    def _featurize_edges(
        self,
        X: XSymbolic = None,
        y: YSymbolic = None,
        use_scaler: Optional[str] = "robust",
        cardinality_threshold: int = 40,
        cardinality_threshold_target: int = 20,
        n_topics: int = config.N_TOPICS_DEFAULT,
        confidence: float = 0.35,
        min_words: float = 2.5,
        model_name: str = "paraphrase-MiniLM-L6-v2",
        feature_engine: FeatureEngineConcrete = "pandas",
    ):

        res = self.copy()
        edf = res._edges
        X_resolved = resolve_X(edf, X)
        y_resolved = resolve_y(edf, y)

        if res._source not in X_resolved:
            logger.debug("adding g._source to edge features")
            X_resolved = X_resolved.assign(**{res._source: res._edges[res._source]})
        if res._destination not in X_resolved:
            logger.debug("adding g._destination to edge features")
            X_resolved = X_resolved.assign(**{res._destination: res._edges[res._destination]})

        # now that everything is set
        fkwargs = dict(
            X=X_resolved,
            y=y_resolved,
            use_scaler=use_scaler,
            cardinality_threshold=cardinality_threshold,
            cardinality_threshold_target=cardinality_threshold_target,
            n_topics=n_topics,
            confidence=confidence,
            min_words=min_words,
            model_name=model_name,
            feature_engine=feature_engine,
        )

        res._feature_params["edges"] = fkwargs

        old_res = reuse_featurization(res, fkwargs)
        if old_res:
            logger.info(" --- RE-USING EDGE FEATURIZATION")
            return old_res

        X_resolved = features_without_target(X_resolved, y_resolved)

        if feature_engine == "none":
            X_enc = X_resolved.select_dtypes(include=np.number)
            y_enc = y_resolved
            data_vec = False
            label_vec = False
            ordinal_pipeline = False
            mlb = False

        else:
            assert_imported()

            if res._source is None:
                raise ValueError(
                    'Must have a source column to featurize edges, try g.bind(source="my_col") or g.edges(df, source="my_col")'
                )

            if res._destination is None:
                raise ValueError(
                    'Must have a destination column to featurize edges, try g.bind(destination="my_col") or g.edges(df, destination="my_col")'
                )

            (
                X_enc,
                y_enc,
                [mlb, data_vec],
                label_vec,
                ordinal_pipeline,
            ) = process_edge_dataframes(
                X_resolved,
                y=y_resolved,
                src=res._source,
                dst=res._destination,
                use_scaler=use_scaler,
                cardinality_threshold=cardinality_threshold,
                cardinality_threshold_target=cardinality_threshold_target,
                n_topics=n_topics,
                confidence=confidence,
                min_words=min_words,
                model_name=model_name,
                feature_engine=feature_engine,
            )

        res._edge_features = X_enc
        res._edge_target = y_enc
        res._edge_encoders = [mlb, data_vec]
        res._edge_target_encoder = label_vec
        res._edge_ordinal_pipeline = ordinal_pipeline

        return res

    def featurize(
        self,
        kind: str = "nodes",
        X: XSymbolic = None,
        y: YSymbolic = None,
        use_scaler: Optional[str] = "robust",
        cardinality_threshold: int = 40,
        cardinality_threshold_target: int = 400,
        n_topics: int = config.N_TOPICS_DEFAULT,
        confidence: float = 0.35,
        min_words: float = 2.5,
        model_name: str = "paraphrase-MiniLM-L6-v2",
        remove_node_column: bool = True,
        inplace: bool = False,
        feature_engine: FeatureEngine = "auto",
    ):
        """
            Featurize Nodes or Edges of the Graph.

        :param kind: specify whether to featurize `nodes` or `edges`
        :param X: Optional input, default None. If symbolic, evaluated against self data based on kind.
        :param y: Optional Target, default None. If .featurize came with a target, it will use that target.
        :param remove_node_column:
        :param use_scaler:
        :param inplace: whether to not return new graphistry instance or not, default False
        :return: self, with new attributes set by the featurization process

        """
        assert_imported()
        if inplace:
            res = self
        else:
            res = self.bind()

        feature_engine = resolve_feature_engine(feature_engine)

        if kind == "nodes":
            res = res._featurize_nodes(
                X=X,
                y=y,
                use_scaler=use_scaler,
                cardinality_threshold=cardinality_threshold,
                cardinality_threshold_target=cardinality_threshold_target,
                n_topics=n_topics,
                confidence=confidence,
                min_words=min_words,
                model_name=model_name,
                remove_node_column=remove_node_column,
                feature_engine=feature_engine,
            )
        elif kind == "edges":
            res = res._featurize_edges(
                X=X,
                y=y,
                use_scaler=use_scaler,
                cardinality_threshold=cardinality_threshold,
                cardinality_threshold_target=cardinality_threshold_target,
                n_topics=n_topics,
                confidence=confidence,
                min_words=min_words,
                model_name=model_name,
                feature_engine=feature_engine,
            )
        else:
            logger.warning(f"One may only featurize `nodes` or `edges`, got {kind}")
            return self
        if not inplace:
            return res

    def _featurize_or_get_nodes_dataframe_if_X_is_None(
        self,
        X: XSymbolic = None,
        y: YSymbolic = None,
        use_scaler: Optional[str] = "robust",
        cardinality_threshold: int = 40,
        cardinality_threshold_target: int = 400,
        n_topics: int = config.N_TOPICS_DEFAULT,
        confidence: float = 0.35,
        min_words: float = 2.5,
        model_name: str = "paraphrase-MiniLM-L6-v2",
        remove_node_column: bool = True,
        feature_engine: FeatureEngineConcrete = "pandas",
        reuse_if_existing=False,
    ) -> Tuple[pd.DataFrame, Optional[pd.DataFrame], MIXIN_BASE]:
        """
        helper method gets node feature and target matrix if X, y are not specified.
        if X, y are specified will set them as `_node_target` and `_node_target` attributes
        ---------------------------------------------------------------------------------------
        """
        
        res = self.bind()

<<<<<<< HEAD
        if not reuse_if_existing:  # causes re-featurization
=======
        if not reuse_if_existing:  # will cause re-featurization
>>>>>>> c20d82dc
            res._node_features = None
            res._node_target = None

        if reuse_if_existing and res._node_features is not None:
            return res._node_features, res._node_target, res

        res = res._featurize_nodes(
            X=X,
            y=y,
            use_scaler=use_scaler,
            cardinality_threshold=cardinality_threshold,
            cardinality_threshold_target=cardinality_threshold_target,
            n_topics=n_topics,
            confidence=confidence,
            min_words=min_words,
            model_name=model_name,
            remove_node_column=remove_node_column,
            feature_engine=feature_engine,
        )

        assert res._node_features is not None  # ensure no infinite loop

        return res._featurize_or_get_nodes_dataframe_if_X_is_None(
            res._node_features,
            res._node_target,
            use_scaler,
            feature_engine=feature_engine,
            reuse_if_existing=True,
        )  # now we are guaranteed to have node feature and target matrices.

    def _featurize_or_get_edges_dataframe_if_X_is_None(
        self,
        X: XSymbolic = None,
        y: YSymbolic = None,
        use_scaler: Optional[str] = "robust",
        cardinality_threshold: int = 40,
        cardinality_threshold_target: int = 20,
        n_topics: int = config.N_TOPICS_DEFAULT,
        confidence: float = 0.35,
        min_words: float = 2.5,
        model_name: str = "paraphrase-MiniLM-L6-v2",
        feature_engine: FeatureEngineConcrete = "pandas",
        reuse_if_existing=False,
    ) -> Tuple[pd.DataFrame, Optional[pd.DataFrame], MIXIN_BASE]:
        """
        helper method gets edge feature and target matrix if X, y are not specified
        --------------------------------------------------------------------------------
        :param X: ndArray Data Matrix
        :param y: target, default None
        :return: data `X` and `y`
        """

        res = self.bind()

        if not reuse_if_existing:
            res._edge_features = None
            res._edge_target = None

        if reuse_if_existing and res._edge_features is not None:
            return res._edge_features, res._edge_target, res

        res = res._featurize_edges(
            X=X,
            y=y,
            use_scaler=use_scaler,
            cardinality_threshold=cardinality_threshold,
            cardinality_threshold_target=cardinality_threshold_target,
            n_topics=n_topics,
            confidence=confidence,
            min_words=min_words,
            model_name=model_name,
            feature_engine=feature_engine,
        )

        assert res._edge_features is not None  # ensure no infinite loop

        return res._featurize_or_get_edges_dataframe_if_X_is_None(
            res._edge_features, res._edge_target, use_scaler, reuse_if_existing=True
        )


__notes__ = """
    Notes:
        ~1) Given nothing but a graphistry Plottable `g`, we may minimally generate the (N, N)
        adjacency matrix as a node l(conformance test from year n-evel feature set, ironically as an edge level feature set over N unique nodes.
        This is the structure/topology of the graph itself, gotten from encoding `g._edges` as an adjacency matrix

        ~2) with `node_df = g._nodes` one has row level data over many columns, we may featurize it appropriately,
        generating another node level set. The advantage here is that we are not constrained as we would be in
        a node level adjacency matrix, given M records or rows from `node_df`, with M >= N

        ~3) with `edge_df = g._edges` one may also generate a row level encoding, but here we face immediate problems.
            A given edge list is minimally of the form `(src, relationship, dst)`, and so we may form many different
            graphs graded by the cardinality in the `relationships`. Or we may form one single one.
            There is also no notion of how to associate the features produced, unless we use the LineGraph of `g`

    Encoding Strategies:
        1) compute the (N, N) adjacency matrix and associate with implicit node level features
        2) feature encode `node_df` as explicit node level features, with M >= N
        3) feature encode `edge_df` as explicit edge level features and associate it with the LineGraph of `g`
    Next:
        A) use UMAP or Louvian, Spectral, etc Embedding to encode 1-3 above, and reduce feature vectors to
        lower dimensional embedding
            a) UMAP projects vectors of length `n` down to, say, 2-dimensions but also generates a
            weighted adjacency matrix under projection, giving another node level feature set (though not distinct,
            or with other

    """<|MERGE_RESOLUTION|>--- conflicted
+++ resolved
@@ -650,16 +650,10 @@
     elif len(columns_text):
         columns = columns_text  # just sentence-transformers
     else:
-<<<<<<< HEAD
-        logger.warning(f" WARNING: Data Encoder is {data_encoder} and textual_columns are {columns_text}")
-        columns = list(X_enc.columns.values)  # try with this if nothing else
-
-=======
         logger.warning(
             f" WARNING: Data Encoder is {data_encoder} and textual_columns are {columns_text}"
         )
         columns = list(X_enc.columns.values)  # try with this if nothing else
->>>>>>> c20d82dc
 
     # now remove the leading zeros
     embeddings = embeddings[:, 1:]
@@ -722,13 +716,9 @@
     """
 
     if feature_engine == "none" or feature_engine == "pandas":
-<<<<<<< HEAD
-        logger.warn('Featurizer returning only numeric entries in DataFrame, if any exist. No real featurizations has taken place.')
-=======
         logger.warning(
-            f"Featurizer returning only numeric entries in DataFrame, if any exist. No real featurizations has taken place."
-        )
->>>>>>> c20d82dc
+            "Featurizer returning only numeric entries in DataFrame, if any exist. No real featurizations has taken place."
+        )
         return (
             ndf.select_dtypes(include=[np.number]),
             y.select_dtypes(include=[np.number]) if y is not None else None,
@@ -960,16 +950,11 @@
 #
 # ###############################################################################
 
-<<<<<<< HEAD
-def reuse_featurization(g: Plottable, metadata: Any):  # noqa: C901
-    return check_set_memoize(g, metadata, attribute='_feature_memoize', name='featurize', memoize=True)
-=======
 
 def reuse_featurization(g: Plottable, metadata: Any):  # noqa: C901
     return check_set_memoize(
         g, metadata, attribute="_feature_memoize", name="featurize", memoize=True
     )
->>>>>>> c20d82dc
 
 
 class FeatureMixin(MIXIN_BASE):
@@ -1264,11 +1249,7 @@
         
         res = self.bind()
 
-<<<<<<< HEAD
-        if not reuse_if_existing:  # causes re-featurization
-=======
         if not reuse_if_existing:  # will cause re-featurization
->>>>>>> c20d82dc
             res._node_features = None
             res._node_target = None
 
