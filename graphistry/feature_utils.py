--- conflicted
+++ resolved
@@ -703,10 +703,6 @@
         if keep_n_decimals:
             X = np.round(X, decimals=keep_n_decimals)  #  type: ignore  # noqa
         # import cudf
-<<<<<<< HEAD
-=======
-        # assert_cuml_cucat()
->>>>>>> 4b779ac7
         _, _, cudf = lazy_import_has_cu_cat_dependancy()
         X = cudf.DataFrame(X, columns=columns, index=index)
     return X
