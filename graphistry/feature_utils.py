import copy
import numpy as np
import os
import pandas as pd
from time import time
from inspect import getmodule
import warnings
from functools import partial

from typing import (
    Hashable,
    List,
    Union,
    Dict,
    Any,
    Optional,
    Tuple,
    TYPE_CHECKING, 
    Type
)  # noqa
from typing_extensions import Literal  # Literal native to py3.8+

from graphistry.compute.ComputeMixin import ComputeMixin
from . import constants as config
from .PlotterBase import WeakValueDictionary, Plottable
from .util import setup_logger, check_set_memoize
from .ai_utils import infer_graph, infer_self_graph

# add this inside classes and have a method that can set log level
logger = setup_logger(name=__name__, verbose=config.VERBOSE)

if TYPE_CHECKING:
    MIXIN_BASE = ComputeMixin
    try:
        from sklearn.pipeline import Pipeline
    except:
        Pipeline = Any
    try:
        from sentence_transformers import SentenceTransformer
    except:
        SentenceTransformer = Any
    try:
        from dirty_cat import (
            SuperVectorizer,
            GapEncoder,
            SimilarityEncoder,
        )
    except:
        SuperVectorizer = Any
        GapEncoder = Any
        SimilarityEncoder = Any
    try:
        from cu_cat import (
            SuperVectorizer,
            GapEncoder,
            SimilarityEncoder,
        )
    except:
        SuperVectorizer = Any
        GapEncoder = Any
        SimilarityEncoder = Any
    try:
        from sklearn.preprocessing import FunctionTransformer
        from sklearn.base import BaseEstimator, TransformerMixin
    except:
        FunctionTransformer = Any
        BaseEstimator = object
        TransformerMixin = object
else:
    MIXIN_BASE = object
    Pipeline = Any
    SentenceTransformer = Any
    SuperVectorizer = Any
    GapEncoder = Any
    SimilarityEncoder = Any
    FunctionTransformer = Any
    BaseEstimator = Any
    TransformerMixin = Any


#@check_set_memoize
def lazy_import_has_dependancy_text():
    import warnings
    warnings.filterwarnings("ignore")
    try:
        from sentence_transformers import SentenceTransformer
        return True, 'ok', SentenceTransformer
    except ModuleNotFoundError as e:
        return False, e, None

def lazy_import_has_min_dependancy():
    import warnings
    warnings.filterwarnings("ignore")
    try:
        import scipy.sparse  # noqa
        from scipy import __version__ as scipy_version
        from dirty_cat import __version__ as dirty_cat_version
        from sklearn import __version__ as sklearn_version
        logger.debug(f"SCIPY VERSION: {scipy_version}")
        logger.debug(f"Dirty CAT VERSION: {dirty_cat_version}")
        logger.debug(f"sklearn VERSION: {sklearn_version}")
        return True, 'ok'
    except ModuleNotFoundError as e:
        return False, e

def lazy_import_has_cu_cat_dependancy():
    import warnings
    warnings.filterwarnings("ignore")
    try:
        import scipy.sparse  # noqa
        from scipy import __version__ as scipy_version
        from cu_cat import __version__ as cu_cat_version
        import cu_cat
        from sklearn import __version__ as sklearn_version
        from cuml import __version__ as cuml_version
        import cuml
        from cudf import __version__ as cudf_version
        import cudf
        logger.debug(f"SCIPY VERSION: {scipy_version}")
        logger.debug(f"Cuda CAT VERSION: {cu_cat_version}")
        logger.debug(f"sklearn VERSION: {sklearn_version}")
        logger.debug(f"cuml VERSION: {cuml_version}")
        logger.debug(f"cudf VERSION: {cudf_version}")

        return True, 'ok', cudf
    except ModuleNotFoundError as e:
        return False, e, None

def assert_imported_text():
    has_dependancy_text_, import_text_exn, _ = lazy_import_has_dependancy_text()
    if not has_dependancy_text_:
        logger.error(  # noqa
            "AI Package sentence_transformers not found,"
            "trying running `pip install graphistry[ai]`"
        )
        raise import_text_exn

def assert_imported():
    has_min_dependancy_, import_min_exn = lazy_import_has_min_dependancy()
    if not has_min_dependancy_:
        logger.error(  # noqa
                     "AI Packages not found, trying running"  # noqa
                     "`pip install graphistry[ai]`"  # noqa
        )
        raise import_min_exn
        
def assert_cuml_cucat():
    has_cuml_dependancy_, import_cuml_exn, cudf = lazy_import_has_cu_cat_dependancy()
    if not has_cuml_dependancy_:
        logger.error(  # noqa
                     "cuml not found, trying running"  # noqa
                     "`pip install rapids`"  # noqa
        )
        raise import_cuml_exn

def make_safe_gpu_dataframes(X, y, engine):

    def safe_cudf(X, y):
        new_kwargs = {}
        kwargs = {'X': X, 'y': y}
        for key, value in kwargs.items():
            if isinstance(value, cudf.DataFrame) and engine in ["pandas", "dirty_cat", "torch"]:
                new_kwargs[key] = value.to_pandas()
            elif isinstance(value, pd.DataFrame) and engine in ["cuml", "cu_cat"]:
                new_kwargs[key] = cudf.from_pandas(value)
            else:
                new_kwargs[key] = value
        return new_kwargs['X'], new_kwargs['y']

    has_cudf_dependancy_, _, cudf = lazy_import_has_cu_cat_dependancy()
    if has_cudf_dependancy_:
        print(f"Using GPU: {engine}")
        return safe_cudf(X, y)
    else:
        return X, y

# ############################################################################
#
#     Rough calltree
#
# ############################################################################

# umap
#     _featurize_or_get_nodes_dataframe_if_X_is_None
#         _featurize_nodes
#             _node_featurizer
#                 process_textual_or_other_dataframes
#                     encode_textual
#                     process_dirty_dataframes
#                     impute_and_scale_matrix
#
#    _featurize_or_get_edges_dataframe_if_X_is_None
#      _featurize_edges
#             _edge_featurizer
#                 featurize_edges:
#                 rest of df goes to equivalent of _node_featurizer
#
#      _featurize_or_get_edges_dataframe_if_X_is_None

FeatureEngineConcrete = Literal["none", "pandas", "dirty_cat", "torch", "cu_cat"]
FeatureEngine = Literal[FeatureEngineConcrete, "auto"]


def resolve_feature_engine(
    feature_engine: FeatureEngine,
) -> FeatureEngineConcrete:  # noqa

    if feature_engine in ["none", "pandas", "dirty_cat", "torch", "cu_cat"]:
        return feature_engine  # type: ignore

    if feature_engine == "auto":
        has_dependancy_text_, _, _ = lazy_import_has_dependancy_text()
        if has_dependancy_text_:
            return "torch"
        has_cuml_dependancy_, _, cudf = lazy_import_has_cu_cat_dependancy()
        if has_cuml_dependancy_:
            return "cu_cat"
        has_min_dependancy_, _ = lazy_import_has_min_dependancy()
        if has_min_dependancy_:
            return "dirty_cat"
        return "pandas"

    raise ValueError(  # noqa
        f'feature_engine expected to be "none", '
        '"pandas", "dirty_cat", "torch", "cu_cat", or "auto"'
        f'but received: {feature_engine} :: {type(feature_engine)}'
    )


YSymbolic = Optional[Union[List[str], str, pd.DataFrame]]


def resolve_y(df: Optional[pd.DataFrame], y: YSymbolic) -> pd.DataFrame:

    if isinstance(y, pd.DataFrame) or 'cudf.core.dataframe' in str(getmodule(y)):

        return y  # type: ignore

    if df is None:
        raise ValueError("Missing data for featurization")

    if y is None:
        return df[[]]  # oh brills, basically index
    elif isinstance(y, str):
        return df[[y]]
    elif isinstance(y, list):
        return df[y]
    else:
        raise ValueError(f"Unexpected type for y: {type(y)}")


XSymbolic = Optional[Union[List[str], str, pd.DataFrame]]


def resolve_X(df: Optional[pd.DataFrame], X: XSymbolic) -> pd.DataFrame:

    if isinstance(X, pd.DataFrame) or 'cudf.core.dataframe' in str(getmodule(X)):
        return X  # type: ignore
    if df is None:
        raise ValueError("Missing data for featurization")

    if X is None:
        return df
    elif isinstance(X, str):
        return df[[X]]
    elif isinstance(X, list):
        return df[X]
    else:
        raise ValueError(f"Unexpected type for X: {type(X)}")


# #########################################################################
#
#      Pandas Helpers
#
# #########################################################################


def safe_divide(a, b):
    a = np.array(a)
    b = np.array(b)
    return np.divide(
        a, b, out=np.zeros_like(a), where=b != 0.0, casting="unsafe"
    )  # noqa


def features_without_target(
    df: pd.DataFrame, y: Optional[Union[List, str, pd.DataFrame]] = None
) -> pd.DataFrame:
    """Checks if y DataFrame column name is in df, and removes it from df if so

    :param df: model DataFrame
    :param y: target DataFrame
    :return: DataFrames of model and target
    """
    if y is None:
        return df
    remove_cols = []
    if y is None:
        pass
    elif isinstance(y, pd.DataFrame):
        yc = y.columns
        xc = df.columns
        for c in yc:
            if c in xc:
                remove_cols.append(c)
    elif isinstance(y, pd.Series):
        if y.name and (y.name in df.columns):
            remove_cols = [y.name]
    elif isinstance(y, List):
        remove_cols = y  # noqa
    elif isinstance(y, str):
        remove_cols = [y]
    else:
        logger.warning(
            "Target is not of type(DataFrame) and has no columns"
        )  # noqa
    if len(remove_cols):
        logger.debug(f"Removing {remove_cols} columns from DataFrame")
        tf = df.drop(columns=remove_cols, errors="ignore") # noqa
        return tf
    return df


def remove_node_column_from_symbolic(X_symbolic, node):
    if isinstance(X_symbolic, list):
        if node in X_symbolic:
            logger.info(f"Removing `{node}` from input X_symbolic list")
            X_symbolic.remove(node)
        return X_symbolic
    if isinstance(X_symbolic, pd.DataFrame):
        logger.info(f"Removing `{node}` from input X_symbolic DataFrame")
        return X_symbolic.drop(columns=[node], errors="ignore")


def remove_internal_namespace_if_present(df: pd.DataFrame):
    """Some tranformations below add columns to the DataFrame, this method removes them before featurization will not drop if suffix is added during UMAP-ing

    :param df: DataFrame
    :return: DataFrame with dropped columns in reserved namespace
    """
    if df is None:
        return None
    # here we drop all _namespace like _x, _y, etc, so that
    # featurization doesn't include them idempotent-ly
    reserved_namespace : List[str] = [
        config.X,
        config.Y,
        config.SRC,
        config.DST,
        config.WEIGHT,
        config.IMPLICIT_NODE_ID,
        "index",  # in umap, we add as reindex
    ]
    df = df.drop(columns=reserved_namespace, errors="ignore")  # type: ignore
    return df


# ###########################################################################
#
#      Featurization Functions and Utils
#
# ###########################################################################

# can also just do np.number to get all of these, thanks @LEO!
numeric_dtypes = [
    "float64",
    "float32",
    "float",
    "int",
    "int8",
    "int16",
    "int32",
    "int64",
]


def get_dataframe_by_column_dtype(df, include=None, exclude=None):
    # verbose function that might be overkill.
    if exclude is not None:
        df = df.select_dtypes(exclude=exclude)
    if include is not None:
        df = df.select_dtypes(include=include)
    return df


def group_columns_by_dtypes(df: pd.DataFrame, verbose: bool = True) -> Dict:
    # very useful on large DataFrames, super useful
    # if we use a feature_column type transformer too
    gtypes = df.columns.to_series().groupby(df.dtypes).groups
    gtypes = {k.name: list(v) for k, v in gtypes.items()}  # type: ignore
    if verbose:
        for k, v in gtypes.items():
            logger.debug(f"{k} has {len(v)} members")
    return gtypes


def set_to_numeric(df: pd.DataFrame, cols: List, fill_value: float = 0.0):
    df[cols] = pd.to_numeric(df[cols], errors="coerce").fillna(fill_value)  # type: ignore


def set_to_datetime(df: pd.DataFrame, cols: List, new_col: str):
    # eg df["Start_Date"] = pd.to_datetime(df[['Month', 'Day', 'Year']])
    df[new_col] = pd.to_datetime(df[cols], errors="coerce").fillna(0)


def set_to_bool(df: pd.DataFrame, col: str, value: Any):
    df[col] = np.where(df[col] == value, True, False)


def where_is_currency_column(df: pd.DataFrame, col: str):
    #  simple heuristics:
    def check_if_currency(x: str):
        if isinstance(x, str):
            if "$" in x:  # hmmm need to add for ALL currencies...
                return True
            if "," in x:  # and ints next to it
                return True
        try:
            float(x)
            return True
        except Exception as e:
            logger.warning(e)
            return False

    mask = df[col].apply(check_if_currency)
    return mask


def set_currency_to_float(
    df: pd.DataFrame, col: str, return_float: bool = True
):
    from re import sub
    from decimal import Decimal

    def convert_money_string_to_float(money: str):
        value = Decimal(sub(r"[^\d\-.]", "", money))  # preserves minus signs
        if return_float:
            return float(value)
        return value

    mask = where_is_currency_column(df, col)
    df[col, mask] = df[col, mask].apply(convert_money_string_to_float)


def is_dataframe_all_numeric(df: pd.DataFrame) -> bool:
    is_all_numeric = True
    for k in df.dtypes.unique():
        if k in numeric_dtypes:
            continue
        else:
            is_all_numeric = False
    return is_all_numeric


def find_bad_set_columns(df: pd.DataFrame, bad_set: List = ["[]"]):
    """Finds columns that if not coerced to strings, will break processors.

    :param df: DataFrame
    :param bad_set: List of strings to look for.
    :return: list
    """
    gtypes = group_columns_by_dtypes(df, verbose=True)
    bad_cols = []
    for k in gtypes.keys():
        for col in gtypes[k]:
            if col in df.columns:
                mask = df.astype(str)[col].isin(bad_set)
                if any(mask):
                    print(k, col)
                    bad_cols.append(col)
    return bad_cols


# ############################################################################
#
#      Text Utils
#
# ############################################################################


def check_if_textual_column(
    df: pd.DataFrame,
    col,
    confidence: float = 0.35,
    min_words: float = 2.5,
) -> bool:
    """Checks if `col` column of df is textual or not using basic heuristics

    :param df: DataFrame
    :param col: column name
    :param confidence: threshold float value between 0 and 1.
            If column `col` has `confidence` more elements as type `str`
            it will pass it onto next stage of evaluation. Default 0.35
    :param min_words: mean minimum words threshold.
            If mean words across `col` is greater than this,
            it is deemed textual.
            Default 2.5
    :return: bool, whether column is textual or not
    """
    isstring = df[col].apply(lambda x: isinstance(x, str))
    abundance = sum(isstring) / len(df)
    if min_words == 0:  # force textual encoding of named columns
        return True
    
    if abundance >= confidence:
        # now check how many words
        n_words = df[col].apply(
            lambda x: len(x.split()) if isinstance(x, str) else 0
        )
        mean_n_words = n_words.mean()
        if mean_n_words >= min_words:
            logger.info(
                f"\n\tColumn `{col}` looks textual with mean number "
                f"of words {mean_n_words:.2f}"
            )
            return True
        else:
            return False
    else:
        return False


def get_textual_columns(
    df: pd.DataFrame, min_words: float = 2.5
) -> List:
    """Collects columns from df that it deems are textual.
   
    :param df: DataFrame
    :return: list of columns names
    """
    text_cols: List = []
    for col in df.columns:
        if check_if_textual_column(
            df, col, confidence=0.35, min_words=min_words
        ):
            text_cols.append(col)
    if len(text_cols) == 0:
        logger.debug("No Textual Columns were found")
    return text_cols


# ######################################################################
#
#      Featurization Utils
#
# ######################################################################


class Embedding:
    """
    Generates random embeddings of a given dimension 
    that aligns with the index of the dataframe
    
    """
    def __init__(self, df: pd.DataFrame):
        self.index = df.index

    def fit(self, n_dim: int):
        logger.info(f"-Creating Random Embedding of dimension {n_dim}")
        self.vectors = np.random.randn(len(self.index), n_dim)
        self.columns = [f"emb_{k}" for k in range(n_dim)]
        self.get_feature_names_out = callThrough(self.columns)

    def transform(self, ids) -> pd.DataFrame:
        mask = self.index.isin(ids)
        index = self.index[mask]  # type: ignore
        res = self.vectors[mask]
        res = pd.DataFrame(res, index=index, columns=self.columns)  # type: ignore
        return res  # type: ignore

    def fit_transform(self, n_dim: int):
        self.fit(n_dim)
        return self.transform(self.index)


def identity(x):
    return x


def get_preprocessing_pipeline(
    use_scaler: str = "robust",
    impute: bool = True,
    n_quantiles: int = 10,
    output_distribution: str = "normal",
    quantile_range=(25, 75),
    n_bins: int = 10,
    encode: str = "ordinal",
    strategy: str = "quantile",
) -> Pipeline:  # noqa
    """Helper function for imputing and scaling np.ndarray data using different scaling transformers.

    :param X: np.ndarray
    :param impute: whether to run imputing or not
    :param use_scaler: string in None or
            ["minmax", "quantile", "standard", "robust", "kbins"],
            selects scaling transformer, default None
    :param n_quantiles: if use_scaler = 'quantile',
            sets the quantile bin size.
    :param output_distribution: if use_scaler = 'quantile',
            can return distribution as ["normal", "uniform"]
    :param quantile_range: if use_scaler = 'robust'/'quantile', 
            sets the quantile range.
    :param n_bins: number of bins to use in kbins discretizer
    :param encode: encoding for KBinsDiscretizer, can be one of
            `onehot`, `onehot-dense`, `ordinal`, default 'ordinal'
    :param strategy: strategy for KBinsDiscretizer, can be one of
            `uniform`, `quantile`, `kmeans`, default 'quantile'
    :return: scaled array, imputer instances or None, scaler instance or None
    """
    from sklearn.preprocessing import (
        FunctionTransformer,
        KBinsDiscretizer,
        MinMaxScaler,
        MultiLabelBinarizer,
        QuantileTransformer,
        RobustScaler,
        StandardScaler,
    )
    from sklearn.pipeline import Pipeline
    from sklearn.impute import SimpleImputer
    available_preprocessors = [
        "minmax",
        "quantile",
        "standard",
        "robust",
        "kbins",
    ]
    available_quantile_distributions = ["normal", "uniform"]

    imputer = identity
    if impute:
        logger.debug("Imputing Values using “median” strategy")
        # impute values
        imputer = SimpleImputer(missing_values=np.nan, strategy="median")
    scaler = identity

    if use_scaler == "minmax":
        # scale the resulting values column-wise between min and max
        # column values and sets them between 0 and 1
        scaler = MinMaxScaler()
    elif use_scaler == "quantile":
        assert (
            output_distribution in available_quantile_distributions
        ), logger.error(
            f"output_distribution must be in "
            f"{available_quantile_distributions}, got {output_distribution}"
        )
        scaler = QuantileTransformer(
            n_quantiles=n_quantiles, output_distribution=output_distribution
        )
    elif use_scaler == "standard":
        scaler = StandardScaler()
    elif use_scaler == "robust":
        scaler = RobustScaler(quantile_range=quantile_range)
    elif use_scaler == "kbins":
        scaler = KBinsDiscretizer(
            n_bins=n_bins, encode=encode, strategy=strategy
        )
    else:
        logger.error(
            f"`scaling` must be on of {available_preprocessors} "
            f"or {None}, got {scaler}.\nData is not scaled"
        )
    logger.debug(f"Using {use_scaler} scaling")
    transformer = Pipeline(steps=[("imputer", imputer), ("scaler", scaler)])

    return transformer


def fit_pipeline(
    X: pd.DataFrame, transformer, keep_n_decimals: int = 5
) -> pd.DataFrame:
    """
    Helper to fit DataFrame over transformer pipeline.
    Rounds resulting matrix X by keep_n_digits if not 0,
    which helps for when transformer pipeline is scaling or imputer
    which sometime introduce small negative numbers,
    and umap metrics like Hellinger need to be positive

    :param X: DataFrame to transform.
    :param transformer: Pipeline object to fit and transform
    :param keep_n_decimals: Int of how many decimal places to keep in rounded transformed data
    """
    columns = X.columns
    index = X.index
    X_type= str(getmodule(X))
    if 'cudf.core.dataframe' not in X_type:
        X = transformer.fit_transform(X)
        if keep_n_decimals:
            X = np.round(X, decimals=keep_n_decimals)  #  type: ignore  # noqa
        X=pd.DataFrame(X, columns=columns, index=index)
    elif 'cudf.core.dataframe' in X_type:
        X = transformer.fit_transform(X.to_numpy())
        if keep_n_decimals:
            X = np.round(X, decimals=keep_n_decimals)  #  type: ignore  # noqa
        X=cudf.DataFrame(X, columns=columns, index=index)
    return X


def impute_and_scale_df(
    df: pd.DataFrame,
    use_scaler: str = "robust",
    impute: bool = True,
    n_quantiles: int = 10,
    output_distribution: str = "normal",
    quantile_range=(25, 75),
    n_bins: int = 10,
    encode: str = "ordinal",
    strategy: str = "uniform",
    keep_n_decimals: int = 5,
) -> Tuple[pd.DataFrame, Pipeline]:

    transformer = get_preprocessing_pipeline(
        impute=impute,
        use_scaler=use_scaler,
        n_quantiles=n_quantiles,
        quantile_range=quantile_range,
        output_distribution=output_distribution,
        n_bins=n_bins,
        encode=encode,
        strategy=strategy,
    )
    res = fit_pipeline(df, transformer, keep_n_decimals=keep_n_decimals)

    return res, transformer


def get_text_preprocessor(ngram_range=(1, 3), max_df=0.2, min_df=3):
    from sklearn.feature_extraction.text import (
        CountVectorizer,
        TfidfTransformer,
    )
    from sklearn.pipeline import Pipeline
    cvect = CountVectorizer(
        ngram_range=ngram_range, max_df=max_df, min_df=min_df
    )
    return Pipeline(
        [
            ("vect", cvect),
            ("tfidf", TfidfTransformer()),
        ]
    )


def concat_text(df, text_cols):
    res = df[text_cols[0]].astype(str)
    if len(text_cols) > 1:
        logger.debug(
            f"Concactinating columns {text_cols} "
            "into one text-column for encoding"
        )
        for col in text_cols[1:]:
            res += " " + df[col].astype(str)
    return res


def _get_sentence_transformer_headers(emb, text_cols):
    return [f"{'_'.join(text_cols)}_{k}" for k in range(emb.shape[1])]


def encode_textual(
    df: pd.DataFrame,
    min_words: float = 2.5,
    model_name: str = "paraphrase-MiniLM-L6-v2",
    use_ngrams: bool = False,
    ngram_range: tuple = (1, 3),
    max_df: float = 0.2,
    min_df: int = 3,
) -> Tuple[pd.DataFrame, List, Any]:
    _, _, SentenceTransformer = lazy_import_has_dependancy_text()

    t = time()
    text_cols = get_textual_columns(
        df, min_words=min_words
    )
    embeddings = (
        []
    )  # np.zeros((len(df), 1)) just a placeholder so we can use np.c_
    transformed_columns = []
    model = None
    if text_cols:
        res = concat_text(df, text_cols)
        if use_ngrams:
            model = get_text_preprocessor(ngram_range, max_df, min_df)
            logger.debug(
                f"-Calculating Tfidf Vectorizer with"
                f" {ngram_range}-ngrams for column(s) `{text_cols}`"
            )
            embeddings = make_array(model.fit_transform(res))
            transformed_columns = list(model[0].vocabulary_.keys())
        else:
            model_name = os.path.split(model_name)[-1]
            model = SentenceTransformer(f"{model_name}")
            embeddings = model.encode(res.values)
            transformed_columns = _get_sentence_transformer_headers(
                embeddings, text_cols
            )
        logger.info(
            f"Encoded Textual Data using {model} at "
            f"{len(df) / ((time() - t) / 60):.2f} rows per minute"
        )
    res = pd.DataFrame(embeddings,
                       columns=transformed_columns,
                       index=df.index)

    return res, text_cols, model


def smart_scaler(
    X_enc,
    y_enc,
    use_scaler,
    use_scaler_target,
    impute: bool = True,
    n_quantiles: int = 10,
    output_distribution: str = "normal",
    quantile_range=(25, 75),
    n_bins: int = 10,
    encode: str = "ordinal",
    strategy: str = "uniform",
    keep_n_decimals: int = 5,
):
    pipeline = None
    pipeline_target = None
    # noqa: W293
    def encoder(X, use_scaler):  # noqa: E301
        return impute_and_scale_df(  # noqa: E731
            X,
            use_scaler=use_scaler,
            impute=impute,
            n_quantiles=n_quantiles,
            quantile_range=quantile_range,
            output_distribution=output_distribution,
            n_bins=n_bins,
            encode=encode,
            strategy=strategy,
            keep_n_decimals=keep_n_decimals,
        )  # noqa

    if use_scaler and not X_enc.empty:
        logger.info(f"-Feature scaling using {use_scaler}")
        X_enc, pipeline = encoder(X_enc, use_scaler)  # noqa

    if use_scaler_target and not y_enc.empty:
        logger.info(f"-Target scaling using {use_scaler_target}")
        y_enc, pipeline_target = encoder(y_enc, use_scaler_target)  # noqa

    return X_enc, y_enc, pipeline, pipeline_target


def get_cardinality_ratio(df: pd.DataFrame):
    """Calculates ratio of unique values to total number of rows of DataFrame
   
    :param df: DataFrame
    """
    ratios = {}
    for col in df.columns:
        ratio = df[col].nunique() / len(df)
        ratios[col] = ratio
    return ratios


def make_array(X):
    import scipy, scipy.sparse
    if scipy.sparse.issparse(X):
        logger.debug("Turning sparse array into dense")
        return X.toarray()
    return X


def passthrough_df_cols(
    df, columns
):  # if lambdas, won't pickle in FunctionTransformer
    return df[columns]


class callThrough:
    def __init__(self, x):
        self.x = x

    def __call__(self, *args, **kwargs):
        return self.x


def get_numeric_transformers(ndf, y=None):
    # numeric selector needs to embody memorization of columns
    # for later .transform consistency.
    from sklearn.preprocessing import FunctionTransformer
    label_encoder = False
    data_encoder = False
    y_ = y
    if y is not None:
        y_ = y.select_dtypes(include=[np.number])
        label_encoder = FunctionTransformer(
            partial(passthrough_df_cols, columns=y_.columns)
        )  # takes dataframe and memorizes which cols to use.
        label_encoder.get_feature_names_out = callThrough(y_.columns)
        label_encoder.columns_ = y_.columns

    if ndf is not None:
        ndf_ = ndf.select_dtypes(include=[np.number])
        data_encoder = FunctionTransformer(
            partial(passthrough_df_cols, columns=ndf_.columns)
        )
        data_encoder.get_feature_names_out = callThrough(ndf_.columns)
        #data_encoder.columns_ = ndf_.columns
        data_encoder.get_feature_names_in = callThrough(ndf_.columns)
        
    return ndf_, y_, data_encoder, label_encoder


def process_dirty_dataframes(
    ndf: pd.DataFrame,
    y: Optional[pd.DataFrame],
    cardinality_threshold: int = 40,
    cardinality_threshold_target: int = 400,
    n_topics: int = config.N_TOPICS_DEFAULT,
    n_topics_target: int = config.N_TOPICS_TARGET_DEFAULT,
    similarity: Optional[str] = None,  # "ngram",
    categories: Optional[str] = "auto",
    multilabel: bool = False,
    feature_engine: Optional[str] = "dirty_cat",
) -> Tuple[
    pd.DataFrame,
    Optional[pd.DataFrame],
    Union[SuperVectorizer, FunctionTransformer],
    Union[SuperVectorizer, FunctionTransformer],
]:
    """Dirty_Cat encoder for record level data. Will automatically turn inhomogeneous dataframe into matrix using smart conversion tricks.

    :param ndf: node DataFrame
    :param y: target DataFrame or series
    :param cardinality_threshold: For ndf columns, below this threshold,
            encoder is OneHot, above, it is GapEncoder
    :param cardinality_threshold_target: For target columns, below this
            threshold, encoder is OneHot, above, it is GapEncoder
    :param n_topics: number of topics for GapEncoder, default 42
    :param use_scaler: None or string in
            ['minmax', 'standard', 'robust', 'quantile']
    :param similarity: one of 'ngram', 'levenshtein-ratio', 'jaro',
            or'jaro-winkler'}) – The type of pairwise string similarity
            to use. If None or False, uses a SuperVectorizer
    :return: Encoded data matrix and target (if not None),
            the data encoder, and the label encoder.
    """
    if feature_engine == 'dirty_cat':
        from dirty_cat import SuperVectorizer, GapEncoder, SimilarityEncoder
    elif feature_engine == 'cu_cat':
        from cu_cat import SuperVectorizer, GapEncoder, SimilarityEncoder
    from sklearn.preprocessing import FunctionTransformer
    t = time()

    if not is_dataframe_all_numeric(ndf):
        data_encoder = SuperVectorizer(
            auto_cast=True,
            cardinality_threshold=cardinality_threshold,
            high_card_cat_transformer=GapEncoder(n_topics),
            #  numerical_transformer=StandardScaler(), This breaks
            #  since -- AttributeError: Transformer numeric
            #  (type StandardScaler)
            #  does not provide get_feature_names.
        )

        logger.info(":: Encoding DataFrame might take a few minutes ------")
        
        X_enc = data_encoder.fit_transform(ndf, y)
        X_enc = make_array(X_enc)

        import warnings

        with warnings.catch_warnings():
            warnings.filterwarnings("ignore", category=DeprecationWarning)
            warnings.filterwarnings("ignore", category=FutureWarning)
            features_transformed = data_encoder.get_feature_names_out()

        all_transformers = data_encoder.transformers
        logger.info(f"-Shape of [[dirty_cat fit]] data {X_enc.shape}")
        logger.debug(f"-Transformers: \n{all_transformers}\n")
        logger.debug(
            f"-Transformed Columns: \n{features_transformed[:20]}...\n"
        )
        logger.debug(
            f"--Fitting on Data took {(time() - t) / 60:.2f} minutes\n"
        )
        #  now just set the feature names, since dirty cat changes them in
        #  a weird way...
        data_encoder.get_feature_names_out = callThrough(features_transformed)
        if 'cudf.core.dataframe' not in str(getmodule(ndf)):
            X_enc = pd.DataFrame(
                X_enc, columns=features_transformed, index=ndf.index
            )
            X_enc = X_enc.fillna(0.0)  # TODO -- this is a hack in cuml version
        elif 'cudf.core.dataframe' in str(getmodule(ndf)):
            X_enc = cudf.DataFrame(
                X_enc, columns=features_transformed, index=ndf.index
            )
        #X_enc = X_enc.fillna(0.0)  # TODO -- this is a hack in cuml version
    else:
        logger.info("-*-*- DataFrame is completely numeric")
        X_enc, _, data_encoder, _ = get_numeric_transformers(ndf, None)


    if multilabel and y is not None:
        y_enc, label_encoder = encode_multi_target(y, mlb=None)
    elif (
        y is not None
        and len(y.columns) > 0  # noqa: E126,W503
        and not is_dataframe_all_numeric(y)  # noqa: E126,W503
    ):
        t2 = time()
        logger.debug("-Fitting Targets --\n%s", y.columns)

        label_encoder = SuperVectorizer(
            auto_cast=True,
            cardinality_threshold=cardinality_threshold_target,
            high_card_cat_transformer=GapEncoder(n_topics_target)
            if not similarity
            else SimilarityEncoder(
                similarity=similarity, categories=categories, n_prototypes=2
            ),  # Similarity
        )

        y_enc = label_encoder.fit_transform(y)
        y_enc = make_array(y_enc)

        import warnings

        with warnings.catch_warnings():
            warnings.filterwarnings("ignore", category=DeprecationWarning)
            warnings.filterwarnings("ignore", category=FutureWarning)
            if isinstance(label_encoder, SuperVectorizer) or isinstance(
                label_encoder, FunctionTransformer
            ):
                labels_transformed = label_encoder.get_feature_names_out()
            else:  # Similarity Encoding uses categories_
                labels_transformed = label_encoder.categories_

        y_enc = pd.DataFrame(y_enc,
                             columns=labels_transformed,
                             index=y.index)
        # y_enc = y_enc.fillna(0)
        # add for later
        label_encoder.get_feature_names_out = callThrough(labels_transformed)

        logger.debug(f"-Shape of target {y_enc.shape}")
        # logger.debug(f"-Target Transformers used:
        # {label_encoder.transformers}\n")
        logger.debug(
            "--Fitting SuperVectorizer on TARGET took"
            f" {(time() - t2) / 60:.2f} minutes\n"
        )
    else:
        y_enc, _, label_encoder, _ = get_numeric_transformers(y, None)

    return (X_enc, y_enc, data_encoder, label_encoder)


def process_nodes_dataframes(
    df: pd.DataFrame,
    y: pd.DataFrame,
    cardinality_threshold: int = 40,
    cardinality_threshold_target: int = 400,
    n_topics: int = config.N_TOPICS_DEFAULT,
    n_topics_target: int = config.N_TOPICS_TARGET_DEFAULT,
    use_scaler: Optional[str] = "robust",
    use_scaler_target: Optional[str] = "kbins",
    multilabel: bool = False,
    embedding: bool = False,  # whether to produce random embeddings
    use_ngrams: bool = False,
    ngram_range: tuple = (1, 3),
    max_df: float = 0.2,
    min_df: int = 3,
    min_words: float = 2.5,
    model_name: str = "paraphrase-MiniLM-L6-v2",
    similarity: Optional[str] = None,
    categories: Optional[str] = "auto",
    impute: bool = True,
    n_quantiles: int = 10,
    output_distribution: str = "normal",
    quantile_range=(25, 75),
    n_bins: int = 10,
    encode: str = "ordinal",
    strategy: str = "uniform",
    keep_n_decimals: int = 5,
    feature_engine: FeatureEngineConcrete = "pandas"
    # test_size: Optional[bool] = None,
) -> Tuple[
    pd.DataFrame,
    Any,
    pd.DataFrame,
    Any,
    SuperVectorizer,
    SuperVectorizer,
    Optional[Pipeline],
    Optional[Pipeline],
    Any,
    List[str],
]:
    """
        Automatic Deep Learning Embedding/ngrams of Textual Features,
        with the rest of the columns taken care of by dirty_cat

    :param df: pandas DataFrame of data
    :param y: pandas DataFrame of targets
    :param use_scaler: None or string in
            ['minmax', 'standard', 'robust', 'quantile']
    :param n_topics: number of topics in Gap Encoder
    :param use_scaler:
    :param confidence: Number between 0 and 1, will pass
            column for textual processing if total entries are string
            like in a column and above this relative threshold.
    :param min_words: Sets the threshold
            for average number of words to include column for
            textual sentence encoding. Lower values means that
            columns will be labeled textual and sent to sentence-encoder. 
            Set to 0 to force named columns as textual.
    :param model_name: SentenceTransformer model name. See available list at
            https://www.sbert.net/docs/pretrained_models.
            html#sentence-embedding-models
    :return: X_enc, y_enc, data_encoder, label_encoder,
        scaling_pipeline,
        scaling_pipeline_target,
        text_model,
        text_cols,
    """
    logger.info("process_nodes_dataframes[%s]", feature_engine)

    if feature_engine in ["none", "pandas"]:
        X_enc, y_enc, data_encoder, label_encoder = get_numeric_transformers(
            df, y
        )
        X_encs, y_encs, scaling_pipeline, scaling_pipeline_target = smart_scaler(  # noqa
            X_enc,
            y_enc,
            use_scaler,
            use_scaler_target,
            impute=impute,
            n_quantiles=n_quantiles,
            quantile_range=quantile_range,
            output_distribution=output_distribution,
            n_bins=n_bins,
            encode=encode,
            strategy=strategy,
            keep_n_decimals=keep_n_decimals,
        )

        logger.debug(
            f"Feature Engine {feature_engine},"
            "returning only Numeric Data, if any"
        )
        return (
            X_enc,
            y_enc,
            X_encs,
            y_encs,
            data_encoder,
            label_encoder,
            scaling_pipeline,
            scaling_pipeline_target,
            False,
            [],
        )

    t = time()
    if len(df) == 0 or df.empty:
        logger.warning("DataFrame **seems** to be Empty")

    text_cols: List[str] = []
    text_model: Any = None
    text_enc = pd.DataFrame([])
    has_deps_text, import_text_exn, _ = lazy_import_has_dependancy_text()
    if has_deps_text and (feature_engine in ["torch", "auto"]):
        text_enc, text_cols, text_model = encode_textual(
            df,
            min_words=min_words,
            model_name=model_name,
            use_ngrams=use_ngrams,
            ngram_range=ngram_range,
            max_df=max_df,
            min_df=min_df,
        )
    else:
        logger.debug(
            "! Skipping encoding any textual features"
            f"since dependency {import_text_exn} is not met"
        )

    other_df = df.drop(columns=text_cols, errors="ignore")  # type: ignore

    X_enc, y_enc, data_encoder, label_encoder = process_dirty_dataframes(
        other_df,
        y,
        cardinality_threshold=cardinality_threshold,
        cardinality_threshold_target=cardinality_threshold_target,
        n_topics=n_topics,
        n_topics_target=n_topics_target,
        similarity=similarity,
        categories=categories,
        multilabel=multilabel,
        feature_engine=feature_engine,
    )

    if embedding:
        data_encoder = Embedding(df)
        X_enc = data_encoder.fit_transform(n_dim=n_topics)

    if not text_enc.empty and not X_enc.empty:
        logger.info("-" * 60)
        logger.info("<= Found both a textual embedding + dirty_cat =>")
        X_enc = pd.concat(
            [text_enc, X_enc], axis=1
        )  # np.c_[embeddings, X_enc.values]
    elif not text_enc.empty and X_enc.empty:
        logger.info("-" * 60)
        logger.info("<= Found only textual embedding =>")
        X_enc = text_enc

    logger.debug(
        f"--The entire Encoding process took {(time()-t)/60:.2f} minutes"
    )

    X_encs, y_encs, scaling_pipeline, scaling_pipeline_target = smart_scaler(  # noqa
        X_enc,
        y_enc,
        use_scaler,
        use_scaler_target,
        impute=impute,
        n_quantiles=n_quantiles,
        quantile_range=quantile_range,
        output_distribution=output_distribution,
        n_bins=n_bins,
        encode=encode,
        strategy=strategy,
        keep_n_decimals=keep_n_decimals,
    )

    return (
        X_enc,
        y_enc,
        X_encs,
        y_encs,
        data_encoder,
        label_encoder,
        scaling_pipeline,
        scaling_pipeline_target,
        text_model,
        text_cols  # type: ignore
    )
class FastMLB:
    def __init__(self, mlb, in_column, out_columns):
        if isinstance(in_column, str):
            in_column = [in_column]
        self.columns = in_column  # should be single entry list ['cats']
        self.mlb = mlb
        self.out_columns = out_columns
        self.feature_names_in_ = in_column
    
    def __call__(self, df):
        ydf = df[self.columns]
        return self.mlb.transform(ydf.squeeze())
    
    def fit(self, X, y=None):
        return self
        
    def transform(self, df):
        return self(df)
    
    def get_feature_names_out(self):
        return self.out_columns
    
    def get_feature_names_in(self):
        return self.feature_names_in_
    
    def __repr__(self):
        doc = f'FastMultiLabelBinarizer(In: {self.columns},  Out: {self.out_columns})'
        return doc 


def encode_multi_target(ydf, mlb = None):
    from sklearn.preprocessing import (
        MultiLabelBinarizer,
    )
    ydf = ydf.squeeze()  # since its a dataframe, we want series
    assert isinstance(ydf, pd.Series), 'Target needs to be a single column of (list of lists)'
    column_name = ydf.name
    
    if mlb is None:
        mlb = MultiLabelBinarizer()
        T = mlb.fit_transform(ydf) 
    else:
        T = mlb.transform(ydf)

    T = 1.0 * T
    columns = [
        str(k) for k in mlb.classes_
    ]
    T = pd.DataFrame(T, columns=columns, index=ydf.index)
    logger.info(f"Shape of Target Encoding: {T.shape}")
        
    label_encoder = FastMLB(mlb=mlb, in_column=[column_name], out_columns=columns)  # memorizes which cols to use.
 
    return T, label_encoder

def encode_edges(edf, src, dst, mlb, fit=False):
    """edge encoder -- creates multilabelBinarizer on edge pairs.

    Args:
        edf (pd.DataFrame): edge dataframe
        src (string): source column
        dst (string): destination column
        mlb (sklearn): multilabelBinarizer
        fit (bool, optional): If true, fits multilabelBinarizer. Defaults to False.
    Returns:
        tuple: pd.DataFrame, multilabelBinarizer
    """
    # uses mlb with fit=T/F so we can use it in transform mode
    # to recreate edge feature concat definition

    logger.debug("Encoding Edges using MultiLabelBinarizer")
    edf_type = str(getmodule(edf))
    if 'cudf.core.dataframe' in edf_type:
        source = edf.to_pandas()[src]
        destination = edf.to_pandas()[dst]
    else:
        source = edf[src]
        destination = edf[dst]
    if fit:
        T = mlb.fit_transform(zip(source, destination))
    else:
        T = mlb.transform(zip(source, destination))
    T = 1.0 * T  # coerce to float
    columns = [
        str(k) for k in mlb.classes_
    ]  # stringify the column names or scikits.base throws error
    mlb.get_feature_names_out = callThrough(columns)
    mlb.columns_ = [src, dst]
    if 'cudf.core.dataframe' in edf_type:
        T = cudf.DataFrame(T, columns=columns, index=edf.index)
    else:
        T = pd.DataFrame(T, columns=columns, index=edf.index)
    logger.info(f"Shape of Edge Encoding: {T.shape}")
    return T, mlb


def process_edge_dataframes(
    edf: pd.DataFrame,
    y: pd.DataFrame,
    src: str,
    dst: str,
    cardinality_threshold: int = 40,
    cardinality_threshold_target: int = 400,
    n_topics: int = config.N_TOPICS_DEFAULT,
    n_topics_target: int = config.N_TOPICS_TARGET_DEFAULT,
    use_scaler: Optional[str] = None,
    use_scaler_target: Optional[str] = None,
    multilabel: bool = False,
    use_ngrams: bool = False,
    ngram_range: tuple = (1, 3),
    max_df: float = 0.2,
    min_df: int = 3,
    min_words: float = 2.5,
    model_name: str = "paraphrase-MiniLM-L6-v2",
    similarity: Optional[str] = None,
    categories: Optional[str] = "auto",
    impute: bool = True,
    n_quantiles: int = 10,
    output_distribution: str = "normal",
    quantile_range=(25, 75),
    n_bins: int = 10,
    encode: str = "ordinal",
    strategy: str = "uniform",
    keep_n_decimals: int = 5,
    feature_engine: FeatureEngineConcrete = "pandas",
) -> Tuple[
    pd.DataFrame,
    pd.DataFrame,
    pd.DataFrame,
    pd.DataFrame,
    List[Any],
    Any,
    Optional[Pipeline],
    Optional[Pipeline],
    Any,
    List[str],
]:
    """
        Custom Edge-record encoder. Uses a MultiLabelBinarizer
        to generate a src/dst vector
        and then process_textual_or_other_dataframes that encodes any
        other data present in edf,
        textual or not.

    :param edf: pandas DataFrame of edge features
    :param y: pandas DataFrame of edge labels
    :param src: source column to select in edf
    :param dst: destination column to select in edf
    :param use_scaler: None or string in
        ['minmax', 'standard', 'robust', 'quantile']
    :return: Encoded data matrix and target (if not None),
        the data encoders, and the label encoder.
    """
    lazy_import_has_min_dependancy()
    from sklearn.preprocessing import (
        MultiLabelBinarizer,
    )
    logger.info("process_edges_dataframes[%s]", feature_engine)

    t = time()
    mlb_pairwise_edge_encoder = (
        MultiLabelBinarizer()
    )  # create new one so we can use encode_edges later in
    # transform with fit=False
    T, mlb_pairwise_edge_encoder = encode_edges(
        edf, src, dst, mlb_pairwise_edge_encoder, fit=True
    )
    other_df = edf.drop(columns=[src, dst])
    logger.debug(
        f"-Rest of DataFrame has columns: {other_df.columns}"
        " and is not empty"
        if not other_df.empty
        else f"-Rest of DataFrame has columns: {other_df.columns}"
             " and is empty"
    )

    if feature_engine in ["none", "pandas"]:

        X_enc, y_enc, data_encoder, label_encoder = get_numeric_transformers(
            other_df, y
        )
        # add the two datasets together
        X_enc = pd.concat([T, X_enc], axis=1)
        # then scale them
        X_encs, y_encs, scaling_pipeline, scaling_pipeline_target = smart_scaler(  # noqa
            X_enc,
            y_enc,
            use_scaler,
            use_scaler_target,
            impute=impute,
            n_quantiles=n_quantiles,
            quantile_range=quantile_range,
            output_distribution=output_distribution,
            n_bins=n_bins,
            encode=encode,
            strategy=strategy,
            keep_n_decimals=keep_n_decimals,
        )

        logger.info("Returning only Edge MLB and/or numeric features")

        return (
            X_enc,
            y_enc,
            X_encs,
            y_encs,
            [mlb_pairwise_edge_encoder, data_encoder],
            label_encoder,
            scaling_pipeline,
            scaling_pipeline_target,
            False,
            [],
        )

    (
        X_enc,
        y_enc,
        _,
        _,
        data_encoder,
        label_encoder,
        _,
        _,
        text_model,
        text_cols,
    ) = process_nodes_dataframes(
        other_df,
        y,
        cardinality_threshold=cardinality_threshold,
        cardinality_threshold_target=cardinality_threshold_target,
        n_topics=n_topics,
        n_topics_target=n_topics_target,
        use_scaler=None,
        use_scaler_target=None,
        multilabel=multilabel,
        use_ngrams=use_ngrams,
        ngram_range=ngram_range,
        max_df=max_df,
        min_df=min_df,
        min_words=min_words,
        model_name=model_name,
        similarity=similarity,
        categories=categories,
        feature_engine=feature_engine,
    )

    if not X_enc.empty and not T.empty:
        logger.debug("-" * 60)
        logger.debug("<= Found Edges and Dirty_cat encoding =>")
        T_type= str(getmodule(T))
        if 'cudf.core.dataframe' in T_type:
<<<<<<< HEAD
            import cudf
=======
>>>>>>> ba99c40d
            X_enc = cudf.concat([T, X_enc], axis=1)
        else:
            X_enc = pd.concat([T, X_enc], axis=1)
    elif not T.empty and X_enc.empty:
        logger.debug("-" * 60)
        logger.debug("<= Found only Edges =>")
        X_enc = T

    logger.info(
        "**The entire Edge encoding process took"
        f" {(time()-t)/60:.2f} minutes"
    )

    X_encs, y_encs, scaling_pipeline, scaling_pipeline_target = smart_scaler(
        X_enc,
        y_enc,
        use_scaler,
        use_scaler_target,
        impute=impute,
        n_quantiles=n_quantiles,
        quantile_range=quantile_range,
        output_distribution=output_distribution,
        n_bins=n_bins,
        encode=encode,
        strategy=strategy,
        keep_n_decimals=keep_n_decimals,
    )

    res = (
        X_enc,
        y_enc,
        X_encs,
        y_encs,
        [mlb_pairwise_edge_encoder, data_encoder],
        label_encoder,
        scaling_pipeline,
        scaling_pipeline_target,
        text_model,
        text_cols,
    )
    return res


# ############################################################################
#
#      Vectorizer Class + Helpers
#
# ############################################################################


def transform_text(
    df: pd.DataFrame,
    text_model: Union[SentenceTransformer, Pipeline],  # type: ignore
    text_cols: Union[List, str],
) -> pd.DataFrame:
    from sklearn.pipeline import Pipeline
    _, _, SentenceTransformer = lazy_import_has_dependancy_text()

    logger.debug("Transforming text using:")
    if isinstance(text_model, Pipeline):
        logger.debug(f"--Ngram tfidf {text_model}")
        tX = text_model.transform(df)
        tX = make_array(tX)
        tX = pd.DataFrame(
            tX,
            columns=list(text_model[0].vocabulary_.keys()),
            index=df.index
            )
    elif isinstance(text_model, SentenceTransformer):
        logger.debug(f"--HuggingFace Transformer {text_model}")
        tX = text_model.encode(df.values)
        tX = pd.DataFrame(
            tX,
            columns=_get_sentence_transformer_headers(tX, text_cols),
            index=df.index,
        )
    else:
        raise ValueError(
            "`text_model` should be instance of"
            "sklearn.pipeline.Pipeline or SentenceTransformer,"
            f"got {text_model}"
        )
    return tX


def transform_dirty(
    df: pd.DataFrame,
    data_encoder: Union[SuperVectorizer, FunctionTransformer],  # type: ignore
    name: str = "",
) -> pd.DataFrame:
    # from sklearn.preprocessing import MultiLabelBinarizer
    logger.debug(f"-{name} Encoder:")
    logger.debug(f"\t{data_encoder}\n")
    # print(f"-{name} Encoder:")
    # print(f"\t{data_encoder}\n")
    # try:
    #     logger.debug(f"{data_encoder.get_feature_names_in}")
    # except Exception as e:
    #     logger.warning(e)
    #     pass
    logger.debug(f"TRANSFORM pre as df -- \t{df.shape}")

    # #####################################  for dirty_cat 0.3.0
    use_columns = getattr(data_encoder, 'columns_', [])
    if len(use_columns):
        #print(f"Using columns: {use_columns}")
        X = data_encoder.transform(df[df.columns.intersection(use_columns)])
    # #####################################  with dirty_cat 0.2.0
    else:
        X = data_encoder.transform(df)
    # ###################################
    # X = data_encoder.transform(df)

    logger.debug(f"TRANSFORM DIRTY as Matrix -- \t{X.shape}")
    X = make_array(X)
    with warnings.catch_warnings():
        warnings.filterwarnings("ignore", category=DeprecationWarning)
        warnings.filterwarnings("ignore", category=FutureWarning)
        warnings.filterwarnings("ignore", category=UserWarning)
        X = pd.DataFrame(
            X, columns=data_encoder.get_feature_names_out(), index=df.index
        )
        logger.debug(f"TRANSFORM DIRTY dataframe -- \t{X.shape}")

    return X


def transform(
    df: pd.DataFrame, ydf: pd.DataFrame, res: List, kind: str, src, dst
) -> Tuple[pd.DataFrame, pd.DataFrame]:
    # here res is the featurization result,
    # this function aligns with what is computed during
    # processing nodes or edges.
    (
        _,
        _,
        _,
        _,
        data_encoder,
        label_encoder,
        _,
        _,
        text_model,
        text_cols,
    ) = res

    logger.info("-" * 90)
    
    # index = df.index
    y = pd.DataFrame([])
    T = pd.DataFrame([])
    # encode nodes
    if kind == "nodes":
        logger.info("-Transforming Nodes--")
        X = transform_dirty(
            df, data_encoder, name="Numeric or Dirty Node-Features"
        )
    # encode edges
    elif kind == "edges":
        logger.info("-Transforming Edges--")
        mlb, data_encoder = data_encoder
        T, mlb = encode_edges(df, src, dst, mlb, fit=False)
        X = transform_dirty(df,
                            data_encoder,
                            "Numeric or Dirty Edge-Features")

    if ydf is not None:
        logger.info("-Transforming Target--")
        y = transform_dirty(ydf, label_encoder,
                            name=f"{kind.title()}-Label")

    # Concat in the Textual features, if any
    tX = pd.DataFrame([])
    if text_cols:
        logger.info(f"-textual columns found: {text_cols}")
        res_df = concat_text(df, text_cols)
        if text_model:
            tX = transform_text(res_df, text_model, text_cols)
        logger.info("** text features are empty") if tX.empty else None

    # concat text to dirty_cat, with text in front.
    if not tX.empty and not X.empty:
        X = pd.concat([tX, X], axis=1)
        logger.info("--Combining both Textual and Numeric/Dirty_Cat")
    elif not tX.empty and X.empty:
        X = tX  # textual
        logger.info("--Just textual")
    elif not X.empty:
        logger.info("--Just Numeric/Dirty_Cat transformer")
        X = X  # dirty/Numeric
    else:
        logger.info("-" * 60)
        logger.info(f"** IT'S ALL EMPTY NOTHINGNESS [[ {X} ]]")
        logger.info("-" * 60)

    # now if edges, add T at front
    if kind == "edges":
        X = pd.concat([T, X], axis=1)  # edges, text, dirty_cat
        logger.info("-Combining MultiLabelBinarizer with previous features")

    logger.info("-" * 40)
    logger.info(f"--Features matrix shape: {X.shape}")
    logger.info(f"--Target matrix shape: {y.shape}")

    # if scaling_pipeline and not X.empty:
    #     logger.info("--Scaling Features")
    #     X = pd.DataFrame(scaling_pipeline.transform(X), columns=X.columns, index=index)
    # if scaling_pipeline_target and not y.empty:
    #     logger.info(f"--Scaling Target {scaling_pipeline_target}")
    #     y = pd.DataFrame(
    #         scaling_pipeline_target.transform(y), columns=y.columns, index=index
    #     )

    return X, y


class FastEncoder:
    def __init__(self, df, y=None, kind="nodes"):
        self._df = df
        self.feature_names_in = df.columns  
        self._y = pd.DataFrame([], index=df.index) if y is None else y
        self.target_names_in = self._y.columns
        self.kind = kind
        self._assertions()
        # these are the parts we can use to reconstruct transform.
        self.res_names = ("X_enc y_enc data_encoder label_encoder "
                          "scaling_pipeline scaling_pipeline_target "
                          "text_model text_cols".split(" "))

    def _assertions(self):
        # add smart checks here
        if not self._y.empty:
            assert (
                self._df.shape[0] == self._y.shape[0]
            ), "Data and Targets must have same number of rows,"
            f"found {self._df.shape[0], self._y.shape[0]}, resp"

    def _encode(self, df, y, kind, src, dst, *args, **kwargs):
        if kind == "nodes":
            res = process_nodes_dataframes(df, y, *args, **kwargs)
        elif kind == "edges":
            res = process_edge_dataframes(
                df, y, src=src, dst=dst, *args, **kwargs
            )
        else:
            raise ValueError(
                f'`kind` should be one of "nodes" or "edges", found {kind}'
            )

        return res

    def _hecho(self, res):
        logger.info("-" * 40)
        logger.info("\n-- Setting Encoder Parts from Fit ::")
        logger.info(f'Feature Columns In: {self.feature_names_in}')
        logger.info(f'Target Columns In: {self.target_names_in}')

        for name, value in zip(self.res_names, res):
            if name not in ["X_enc", "y_enc"]:
                logger.info("-" * 90)
                logger.info(f"[[ {name} ]]:  {value}\n")

    def _set_result(self, res):
        self.res = list(res)
        [
            X_enc,
            y_enc,
            X_encs,
            y_encs,
            data_encoder,
            label_encoder,
            scaling_pipeline,
            scaling_pipeline_target,
            text_model,
            text_cols,
        ] = self.res

        self._hecho(res)
        # data_encoder.feature_names_in = self.feature_names_in
        # label_encoder.target_names_in = self.target_names_in
        self.feature_columns = X_enc.columns
        self.feature_columns_target = y_enc.columns
        self.X = X_encs
        self.y = y_encs
        self.X_orignal = X_enc
        self.y_orignal = y_enc
        self.data_encoder = data_encoder  # is list for edges
        self.label_encoder = label_encoder
        self.scaling_pipeline = scaling_pipeline
        self.scaling_pipeline_target = scaling_pipeline_target
        self.text_model = text_model
        self.text_cols = text_cols

    def fit(self, src=None, dst=None, *args, **kwargs):
        self.src = src
        self.dst = dst
        res = self._encode(
            self._df, self._y, self.kind, src, dst, *args, **kwargs
        )
        self._set_result(res)

    def transform(self, df, ydf=None):
        "Raw transform, no scaling."
<<<<<<< HEAD
=======
        X, y = transform(df, ydf, self.res, self.kind, self.src, self.dst)
        return X, y
    
    def _transform_scaled(self, df, ydf, scaling_pipeline, scaling_pipeline_target):
        """Transform with scaling fit durning fit."""
>>>>>>> ba99c40d
        X, y = transform(df, ydf, self.res, self.kind, self.src, self.dst)
        if scaling_pipeline is not None and not X.empty:
            X = pd.DataFrame(scaling_pipeline.transform(X), columns=X.columns, index=X.index)
        if scaling_pipeline_target is not None and y is not None and not y.empty:
            y = pd.DataFrame(scaling_pipeline_target.transform(y), columns=y.columns, index=y.index)
        return X, y
    
<<<<<<< HEAD
    def _transform_scaled(self, df, ydf, scaling_pipeline, scaling_pipeline_target):
        """Transform with scaling fit durning fit."""
        X, y = transform(df, ydf, self.res, self.kind, self.src, self.dst)
        if scaling_pipeline is not None and not X.empty:
            X = pd.DataFrame(scaling_pipeline.transform(X), columns=X.columns, index=X.index)
        if scaling_pipeline_target is not None and y is not None and not y.empty:
            y = pd.DataFrame(scaling_pipeline_target.transform(y), columns=y.columns, index=y.index)
        return X, y
    
=======
>>>>>>> ba99c40d
    def transform_scaled(self, df, ydf=None, scaling_pipeline=None, scaling_pipeline_target=None):
        if scaling_pipeline is None:
            scaling_pipeline = self.scaling_pipeline
        if scaling_pipeline_target is None:
            scaling_pipeline_target = self.scaling_pipeline_target
        return self._transform_scaled(df, ydf, scaling_pipeline, scaling_pipeline_target)

    def fit_transform(self, src=None, dst=None, *args, **kwargs):
        self.fit(src=src, dst=dst, *args, **kwargs)
        return self.X, self.y

    def scale(self, X=None, y=None, return_pipeline=False, *args, **kwargs):
        """Fits new scaling functions on df, y via args-kwargs
        
        **Example:**
            ::

                from graphisty.features import SCALERS, SCALER_OPTIONS
                print(SCALERS)
                g = graphistry.nodes(df)
                # set a scaling strategy for features and targets -- umap uses those and produces different results depending.
                g2 = g.umap(use_scaler='standard', use_scaler_target=None)
                
                # later if you want to scale new data, you can do so
                X, y = g2.transform(df, df, scaled=False)  # unscaled transformer output
                # now scale with new settings
                X_scaled, y_scaled = g2.scale(X, y, use_scaler='minmax', use_scaler_target='kbins', n_bins=5)
                # fit some other pipeline
                clf.fit(X_scaled, y_scaled)
                
            args:
            ::

                
                ;X: pd.DataFrame of features
                :y: pd.DataFrame of target features
                :kind: str, one of 'nodes' or 'edges'
                *args, **kwargs: passed to smart_scaler pipeline

            returns:
                scaled X, y
        """
        logger.info("-Fitting new scaler on raw features")
        X, y, scaling_pipeline, scaling_pipeline_target = smart_scaler(
            X_enc=X, y_enc=y, *args, **kwargs
        )
        if return_pipeline:
            return X, y, scaling_pipeline, scaling_pipeline_target
        return X, y


# ######################################################################################################################
#
#
#
# ######################################################################################################################


def prune_weighted_edges_df_and_relabel_nodes(
    wdf: pd.DataFrame, scale: float = 0.1, index_to_nodes_dict: Optional[Dict] = None
) -> pd.DataFrame:
    """
        Prune the weighted edge DataFrame so to return high
        fidelity similarity scores.

    :param wdf: weighted edge DataFrame gotten via UMAP
    :param scale: lower values means less edges > (max - scale * std)
    :param index_to_nodes_dict: dict of index to node name;
            remap src/dst values if provided
    :return: pd.DataFrame
    """
    # we want to prune edges, so we calculate some statistics
    desc = wdf.describe()
    eps = 1e-3

    mean = desc[config.WEIGHT]["mean"]
    std = desc[config.WEIGHT]["std"]
    max_val = desc[config.WEIGHT]["max"] + eps
    min_val = desc[config.WEIGHT]["min"] - eps
    thresh = np.max(
        [max_val - scale, min_val]
    )  # if std =0 we add eps so we still have scale in the equation

    logger.info(
        f" -- edge weights: mean({mean:.2f}), "
        f"std({std:.2f}), max({max_val}), "
        f"min({min_val:.2f}), thresh({thresh:.2f})"
    )
    wdf2 = wdf[
        wdf[config.WEIGHT] >= thresh
    ]  # adds eps so if scale = 0, we have small window/wiggle room
    logger.info(
        " -- Pruning weighted edge DataFrame "
        f"from {len(wdf):,} to {len(wdf2):,} edges."
    )
    if index_to_nodes_dict is not None:
        wdf2 = wdf2.replace(
            {
                config.SRC: index_to_nodes_dict,
                config.DST: index_to_nodes_dict,
            }
        )
    return wdf2


# ###########################################################################
#
#      Fast Memoize
#
# ###########################################################################


def reuse_featurization(
    g: Plottable, memoize: bool, metadata: Any
):  # noqa: C901
    return check_set_memoize(
        g,
        metadata,
        attribute="_feat_param_to_g",
        name="featurize",
        memoize=memoize,
    )

def get_matrix_by_column_part(X: pd.DataFrame, column_part: str) -> pd.DataFrame:
    """Get the feature matrix by column part existing in column names."""
    transformed_columns = X.columns[X.columns.map(lambda x: True if column_part in x else False)]  # type: ignore
    return X[transformed_columns] 

def get_matrix_by_column_parts(X: pd.DataFrame, column_parts: Optional[Union[list, str]]) -> pd.DataFrame:
    """Get the feature matrix by column parts list existing in column names."""
    if column_parts is None:
        return X
    if isinstance(column_parts, str):
        column_parts = [column_parts]
    res = pd.concat([get_matrix_by_column_part(X, column_part) for column_part in column_parts], axis=1)  # type: ignore
    res = res.loc[:, ~res.columns.duplicated()]  # type: ignore
    return res


class FeatureMixin(MIXIN_BASE):
    """
    FeatureMixin for automatic featurization of nodes and edges DataFrames.
    Subclasses UMAPMixin for umap-ing of automatic features.

    Usage:
    ::

        g = graphistry.nodes(df, 'node_column')
        g2 = g.featurize()

    or for edges,
    ::

        g = graphistry.edges(df, 'src', 'dst')
        g2 = g.featurize(kind='edges')

    or chain them for both nodes and edges,
    ::

        g = graphistry.edges(edf, 'src', 'dst').nodes(ndf, 'node_column')
        g2 = g.featurize().featurize(kind='edges')

    """

    _feature_memoize: WeakValueDictionary = WeakValueDictionary()
    _feature_params: dict = {}

    def __init__(self, *args, **kwargs):
        pass

    def _get_feature(self, kind):
        kind2 = kind.replace('s', '')
        assert kind2 in ['node', 'edge'], f'kind needs to be in `nodes` or `edges`, found {kind}'
        x = getattr(self, f'_{kind2}_features')
        return x
    
    def _get_target(self, kind):
        kind2 = kind.replace('s', '')
        assert kind2 in ['node', 'edge'], f'kind needs to be in `nodes` or `edges`, found {kind}'
        x = getattr(self, f'_{kind2}_target')
        return x
    
    def _featurize_nodes(
        self,
        X: XSymbolic = None,
        y: YSymbolic = None,
        use_scaler: Optional[str] = None,
        use_scaler_target: Optional[str] = None,
        cardinality_threshold: int = 40,
        cardinality_threshold_target: int = 400,
        n_topics: int = config.N_TOPICS_DEFAULT,
        n_topics_target: int = config.N_TOPICS_TARGET_DEFAULT,
        multilabel: bool = False,
        embedding: bool = False,
        use_ngrams: bool = False,
        ngram_range: tuple = (1, 3),
        max_df: float = 0.2,
        min_df: int = 3,
        min_words: float = 2.5,
        model_name: str = "paraphrase-MiniLM-L6-v2",
        similarity: Optional[str] = None,
        categories: Optional[str] = "auto",
        impute: bool = True,
        n_quantiles: int = 10,
        output_distribution: str = "normal",
        quantile_range=(25, 75),
        n_bins: int = 10,
        encode: str = "ordinal",
        strategy: str = "uniform",
        keep_n_decimals: int = 5,
        remove_node_column: bool = True,
        feature_engine: FeatureEngineConcrete = "pandas",
        memoize: bool = True,
        verbose: bool = False,
    ):
        res = self.copy() 
        ndf = res._nodes
        node = res._node

        if remove_node_column:
            ndf = remove_node_column_from_symbolic(ndf, node)
            X = remove_node_column_from_symbolic(X, node)

        if ndf is None:
            logger.info(
                "! Materializing Nodes and setting `embedding=True`"
                f"with latent dimension = n_topics: {n_topics}"
            )
            embedding = True
            res = res.materialize_nodes()
            ndf = res._nodes
            col = list(ndf.columns)[0]
            ndf = ndf.set_index(col)
            # in this case, X is not None, and is a DataFrame
            col = list(X.columns)[0]  # type: ignore
            X = X.set_index(col)  # type: ignore

        # resolve everything before setting dict so that
        # `X = ndf[cols]` and `X = cols` resolve to same thing
        X_resolved = resolve_X(ndf, X)
        y_resolved = resolve_y(ndf, y)

<<<<<<< HEAD
        X_resolved, y_resolved = make_safe_gpu_dataframes(X_resolved, y_resolved, engine=feature_engine)

        #feature_engine = resolve_feature_engine(feature_engine)
        res.feature_engine = feature_engine
        
        from .features import ModelDict

=======
        feature_engine = resolve_feature_engine(feature_engine)
        
        from .features import ModelDict

>>>>>>> ba99c40d
        fkwargs = ModelDict("Featurize Params",
            X=X_resolved,
            y=y_resolved,
            use_scaler=use_scaler,
            use_scaler_target=use_scaler_target,
            cardinality_threshold=cardinality_threshold,
            cardinality_threshold_target=cardinality_threshold_target,
            n_topics=n_topics,
            n_topics_target=n_topics_target,
            multilabel=multilabel,
            embedding=embedding,
            use_ngrams=use_ngrams,
            ngram_range=ngram_range,
            max_df=max_df,
            min_df=min_df,
            min_words=min_words,
            model_name=model_name,
            similarity=similarity,
            categories=categories,
            impute=impute,
            n_quantiles=n_quantiles,
            quantile_range=quantile_range,
            output_distribution=output_distribution,
            n_bins=n_bins,
            encode=encode,
            strategy=strategy,
            keep_n_decimals=keep_n_decimals,
            remove_node_column=remove_node_column,
            feature_engine=feature_engine,
        )

        res._feature_params = {
            **getattr(res, "_feature_params", {}),
            "nodes": fkwargs,
        }

        old_res = reuse_featurization(res, memoize, fkwargs)
        if old_res:
            print("--- [[ RE-USING NODE FEATURIZATION ]]") if verbose else None
            logger.info("--- [[ RE-USING NODE FEATURIZATION ]]")
            fresh_res = copy.copy(res)
            for attr in ["_node_features", "_node_target", "_node_encoder"]:
                setattr(fresh_res, attr, getattr(old_res, attr))

            return fresh_res

        X_resolved = features_without_target(X_resolved, y_resolved)
        X_resolved = remove_internal_namespace_if_present(X_resolved)

        keys_to_remove = ["X", "y", "remove_node_column"]
        nfkwargs = dict()
        for key, value in fkwargs.items():
            if key not in keys_to_remove:
                nfkwargs[key] = value

        print('-' * 80) if verbose else None
        print("** Featuring nodes") if verbose else None
        # ############################################################
        encoder = FastEncoder(X_resolved, y_resolved, kind="nodes")
        encoder.fit(**nfkwargs)
        # ###########################################################

        # if changing, also update fresh_res
        res._node_features = encoder.X
        res._node_features_raw = encoder.X_orignal  # .copy()
        res._node_target = encoder.y
        res._node_target_raw = encoder.y_orignal  # .copy()
        res._node_encoder = encoder  # now this does
        # all the work `._node_encoder.transform(df, y)` etc

        return res

    def _featurize_edges(
        self,
        X: XSymbolic = None,
        y: YSymbolic = None,
        use_scaler: Optional[str] = None,
        use_scaler_target: Optional[str] = None,
        cardinality_threshold: int = 40,
        cardinality_threshold_target: int = 400,
        n_topics: int = config.N_TOPICS_DEFAULT,
        n_topics_target: int = config.N_TOPICS_TARGET_DEFAULT,
        use_ngrams: bool = False,
        ngram_range: tuple = (1, 3),
        max_df: float = 0.2,
        min_df: int = 3,
        min_words: float = 2.5,
        multilabel: bool = False,
        model_name: str = "paraphrase-MiniLM-L6-v2",
        similarity: Optional[str] = "ngram",
        categories: Optional[str] = "auto",
        impute: bool = True,
        n_quantiles: int = 10,
        output_distribution: str = "normal",
        quantile_range=(25, 75),
        n_bins: int = 10,
        encode: str = "ordinal",
        strategy: str = "uniform",
        keep_n_decimals: int = 5,
        feature_engine: FeatureEngineConcrete = "pandas",
        memoize: bool = True,
        verbose: bool = False,
    ):

        res = self.copy()
        edf = res._edges
        X_resolved = resolve_X(edf, X)
        y_resolved = resolve_y(edf, y)

        if res._source not in X_resolved:
            logger.debug("adding g._source to edge features")
            X_resolved = X_resolved.assign(
                **{res._source: res._edges[res._source]}
            )
        if res._destination not in X_resolved:
            logger.debug("adding g._destination to edge features")
            X_resolved = X_resolved.assign(
                **{res._destination: res._edges[res._destination]}
            )

        res.feature_engine = feature_engine

        X_resolved, y_resolved = make_safe_gpu_dataframes(X_resolved, y_resolved, engine=feature_engine)


        # now that everything is set
        fkwargs = dict(
            X=X_resolved,
            y=y_resolved,
            use_scaler=use_scaler,
            use_scaler_target=use_scaler_target,
            cardinality_threshold=cardinality_threshold,
            cardinality_threshold_target=cardinality_threshold_target,
            n_topics=n_topics,
            n_topics_target=n_topics_target,
            use_ngrams=use_ngrams,
            ngram_range=ngram_range,
            max_df=max_df,
            min_df=min_df,
            min_words=min_words,
            model_name=model_name,
            similarity=similarity,
            categories=categories,
            multilabel=multilabel,
            impute=impute,
            n_quantiles=n_quantiles,
            quantile_range=quantile_range,
            output_distribution=output_distribution,
            n_bins=n_bins,
            encode=encode,
            strategy=strategy,
            keep_n_decimals=keep_n_decimals,
            feature_engine=feature_engine,
        )


        res._feature_params = {
            **getattr(res, "_feature_params", {}),
            "edges": fkwargs,
        }

        old_res = reuse_featurization(res, memoize, fkwargs)
        if old_res:
            logger.info("--- [[ RE-USING EDGE FEATURIZATION ]]")
            fresh_res = copy.copy(res)
            for attr in ["_edge_encoder", "_edge_features", "_edge_target"]:
                setattr(fresh_res, attr, getattr(old_res, attr))

            return fresh_res

        X_resolved = features_without_target(X_resolved, y_resolved)

        keys_to_remove = [
            "X",
            "y",
        ]
        nfkwargs = {}
        for key, value in fkwargs.items():
            if key not in keys_to_remove:
                nfkwargs[key] = value

        print("** Featuring edges") if verbose else None
        ###############################################################
        encoder = FastEncoder(X_resolved, y_resolved, kind="edges")
        encoder.fit(src=res._source, dst=res._destination, **nfkwargs)
        ##############################################################

        # if editing, should also update fresh_res
        res._edge_features = encoder.X
        res._edge_features_raw = encoder.X_orignal  # .copy()
        res._edge_target = encoder.y
        res._edge_target_raw = encoder.y_orignal  # .copy()
        res._edge_encoder = encoder

        return res
    
    def _infer_edges(self, emb, X, y, df, eps='auto', n_neighbors=4, sample=None, infer_on_umap_embedding=False, 
                     verbose=False, merge_policy=False, **kwargs):
        res = self.bind()
        if merge_policy:
            # useful to cluster onto existing graph
            g = infer_graph(res, emb, X, y, df, infer_on_umap_embedding=infer_on_umap_embedding, 
                            n_neighbors=n_neighbors, eps=eps, sample=sample, verbose=verbose, **kwargs) 
        else:
            # useful to cluster onto self
            g = infer_self_graph(res, emb, X, y, df, infer_on_umap_embedding=infer_on_umap_embedding, 
                                 n_neighbors=n_neighbors, eps=eps, verbose=verbose, **kwargs)
        return g

    def _transform(self, encoder: str, df: pd.DataFrame, ydf: Optional[pd.DataFrame], scaled):
        if getattr(self, encoder) is not None:
            if scaled:
                return getattr(self, encoder).transform_scaled(df, ydf)
            return getattr(self, encoder).transform(df, ydf)
        else:
            logger.debug(
                "Fit on data (g.featurize(kind='..', ...))"
                "before being able to transform data"
            )

    def transform(self, df: pd.DataFrame, 
                  y: Optional[pd.DataFrame] = None, 
                  kind: str = 'nodes', 
                  min_dist: Union[str, float, int] = 'auto', 
                  n_neighbors: int = 7,
                  merge_policy: bool = False,
                  sample: Optional[int] = None, 
                  return_graph: bool = True,
                  scaled: bool = True,
                  verbose: bool = False):
        """Transform new data and append to existing graph, or return dataframes
        
            **args:**

                :df: pd.DataFrame, raw data to transform
                :ydf: pd.DataFrame, optional
                :kind: str  # one of `nodes`, `edges`
                :return_graph: bool, if True, will return a graph with inferred edges.
                :merge_policy: bool, if True, adds batch to existing graph nodes via nearest neighbors. If False, will infer edges only between nodes in the batch, default False
                :min_dist: float, if return_graph is True, will use this value in NN search, or 'auto' to infer a good value. min_dist represents the maximum distance between two samples for one to be considered as in the neighborhood of the other.
                :sample: int, if return_graph is True, will use sample edges of existing graph to fill out the new graph
                :n_neighbors: int, if return_graph is True, will use this value for n_neighbors in Nearest Neighbors search
                :scaled: bool, if True, will use scaled transformation of data set during featurization, default True
                :verbose: bool, if True, will print metadata about the graph construction, default False

            **Returns:**

                X, y: pd.DataFrame, transformed data if return_graph is False
                or a graphistry Plottable with inferred edges if return_graph is True
        """
        if kind == "nodes":
            X, y_ = self._transform("_node_encoder", df, y, scaled=scaled)
        elif kind == "edges":
            X, y_ = self._transform("_edge_encoder", df, y, scaled=scaled)
        else:
            logger.debug("kind must be one of `nodes`,"
                         f"`edges`, found {kind}")
            
        if return_graph and kind not in ["edges"]:
            emb = None  # will not be able to infer graph from umap coordinates, 
            # but will be able to infer graph from features of existing edges
            g = self._infer_edges(emb, X, y_, df, eps=min_dist, sample=sample, n_neighbors=n_neighbors,
                                  infer_on_umap_embedding=False, merge_policy=merge_policy,
                                  verbose=verbose)
            return g
        return X, y_

    def scale(
        self,
        df: Optional[pd.DataFrame] = None,
        y: Optional[pd.DataFrame] = None,
        kind: str = "nodes",
        use_scaler: Union[str, None] = None,
        use_scaler_target: Union[str, None] = None,
        impute: bool = True,
        n_quantiles: int = 10,
        output_distribution: str = "normal",
        quantile_range=(25, 75),
        n_bins: int = 10,
        encode: str = "ordinal",
        strategy: str = "uniform",
        keep_n_decimals: int = 5,
        return_scalers: bool = False,
    ):
        """Scale data using the same scalers as used in the featurization step.
        
            **Example**
            ::

                g = graphistry.nodes(df)
                X, y = g.featurize().scale(kind='nodes', use_scaler='robust', use_scaler_target='kbins', n_bins=3)
                
                # or 
                g = graphistry.nodes(df)
                # set a scaling strategy for features and targets -- umap uses those and produces different results depending.
                g2 = g.umap(use_scaler='standard', use_scaler_target=None)
                
                # later if you want to scale new data, you can do so
                X, y = g2.transform(df, df, scale=False)
                X_scaled, y_scaled = g2.scale(X, y, use_scaler='minmax', use_scaler_target='kbins', n_bins=5)
                # fit some other pipeline
                clf.fit(X_scaled, y_scaled)

            **Args:**

                :df: pd.DataFrame, raw data to transform, if None, will use data from featurization fit
                :y: pd.DataFrame, optional target data
                :kind: str, one of `nodes`, `edges`
                :use_scaler: str, optional, one of `minmax`, `robust`, `standard`, `kbins`, `quantile`
                :use_scaler_target: str, optional, one of `minmax`, `robust`, `standard`, `kbins`, `quantile`
                :impute: bool, if True, will impute missing values
                :n_quantiles: int, number of quantiles to use for quantile scaler
                :output_distribution: str, one of `normal`, `uniform`, `lognormal` 
                :quantile_range: tuple, range of quantiles to use for quantile scaler
                :n_bins: int, number of bins to use for KBinsDiscretizer
                :encode: str, one of `ordinal`, `onehot`, `onehot-dense`, `binary`    
                :strategy: str, one of `uniform`, `quantile`, `kmeans`
                :keep_n_decimals: int, number of decimals to keep after scaling
                :return_scalers: bool, if True, will return the scalers used to scale the data

            **Returns:**

                (X, y) transformed data if return_graph is False or a graph with inferred edges if return_graph is True, or (X, y, scaler, scaler_target) if return_scalers is True
        """
                
        if df is None:  # use the original data
            X, y = (self._node_features_raw, self._node_target_raw) if kind == "nodes" else (self._edge_features_raw, self._edge_target_raw)  # type: ignore
        else:
            X, y = self.transform(df, y, kind=kind, return_graph=False, scaled=False)

        if kind == "nodes" and hasattr(self, "_node_encoder"):  # type: ignore
            if self._node_encoder is not None:  # type: ignore
                (
                    X,
                    y,
                    scaler,
                    scaler_target
                ) = self._node_encoder.scale(
                    X,
                    y,
                    use_scaler=use_scaler,
                    use_scaler_target=use_scaler_target,
                    impute=impute,
                    n_quantiles=n_quantiles,
                    quantile_range=quantile_range,
                    output_distribution=output_distribution,
                    n_bins=n_bins,
                    encode=encode,
                    strategy=strategy,
                    keep_n_decimals=keep_n_decimals,
                    return_pipeline=True
                )  # type: ignore
            else:
                raise AttributeError(
                    'Please run g.featurize(kind="nodes", *args, **kwargs) '
                    'first before scaling matrices and targets is possible.'
                )

        elif kind == "edges" and hasattr(self, "_edge_encoder"):
            # type: ignore
            if self._edge_encoder is not None:  # type: ignore
                (
                    X,
                    y,
                    scaler,
                    scaler_target
                ) = self._edge_encoder.scale(
                    X,
                    y,
                    use_scaler=use_scaler,
                    use_scaler_target=use_scaler_target,
                    impute=impute,
                    n_quantiles=n_quantiles,
                    quantile_range=quantile_range,
                    output_distribution=output_distribution,
                    n_bins=n_bins,
                    encode=encode,
                    strategy=strategy,
                    keep_n_decimals=keep_n_decimals,
                    return_pipeline=True
                )  # type: ignore
            else:
                raise AttributeError(
                    'Please run g.featurize(kind="edges", *args, **kwargs) '
                    'first before scaling matrices and targets is possible.'
                )
        if return_scalers:
            return X, y, scaler, scaler_target
        return X, y


    def featurize(
        self,
        kind: str = "nodes",
        X: XSymbolic = None,
        y: YSymbolic = None,
        use_scaler: Optional[str] = None,
        use_scaler_target: Optional[str] = None,
        cardinality_threshold: int = 40,
        cardinality_threshold_target: int = 400,
        n_topics: int = 42,
        n_topics_target: int = 12,
        multilabel: bool = False,
        embedding: bool = False,
        use_ngrams: bool = False,
        ngram_range: tuple = (1, 3),
        max_df: float = 0.2,
        min_df: int = 3,
        min_words: float = 4.5,
        model_name: str = "paraphrase-MiniLM-L6-v2",
        impute: bool = True,
        n_quantiles: int = 100,
        output_distribution: str = "normal",
        quantile_range = (25, 75),
        n_bins: int = 10,
        encode: str = "ordinal",
        strategy: str = "uniform",
        similarity: Optional[str] = None,  # turn this off in favor of Gap Encoder
        categories: Optional[str] = "auto",
        keep_n_decimals: int = 5,
        remove_node_column: bool = True,
        inplace: bool = False,
        feature_engine: FeatureEngine = "auto",
        dbscan: bool = False,
        min_dist: float = 0.5,  # DBSCAN eps
        min_samples: int = 1,  # DBSCAN min_samples
        memoize: bool = True,
        verbose: bool = False,
    ):
        r"""Featurize Nodes or Edges of the underlying nodes/edges DataFrames.
       
        :param kind: specify whether to featurize `nodes` or `edges`.
                Edge featurization includes a pairwise
                src-to-dst feature block using a MultiLabelBinarizer,
                with any other columns being treated the
                same way as with `nodes` featurization.
        :param X: Optional input, default None. If symbolic, evaluated
                against self data based on kind.
                If None, will featurize all columns of DataFrame
        :param y: Optional Target(s) columns or explicit DataFrame, default None
        :param use_scaler: selects which scaler (and automatically imputes
                missing values using mean strategy)
                to scale the data. Options are;
                "minmax", "quantile", "standard", "robust",
                "kbins", default None.
                Please see scikits-learn documentation
                https://scikit-learn.org/stable/modules/preprocessing.html
                Here 'standard' corresponds to 'StandardScaler' in scikits.
        :param cardinality_threshold: dirty_cat threshold on cardinality of
                categorical labels across columns.
                If value is greater than threshold, will run GapEncoder
                (a topic model) on column.
                If below, will one-hot_encode. Default 40.
        :param cardinality_threshold_target: similar to cardinality_threshold,
                but for target features. Default is set high (400), as targets
                generally want to be one-hot encoded, but sometimes it can be
                useful to use
                GapEncoder (ie, set threshold lower) to create regressive
                targets, especially when those targets are
                textual/softly categorical and have semantic meaning across
                different labels.
                Eg, suppose a column has fields like
                ['Application Fraud', 'Other Statuses', 'Lost-Target scaling
                using/Stolen Fraud', 'Investigation Fraud', ...]
                the GapEncoder will concentrate the 'Fraud' labels together.
        :param n_topics: the number of topics to use in the GapEncoder if
                cardinality_thresholds is saturated.
                Default is 42, but good rule of thumb is to consult the
                Johnson-Lindenstrauss Lemma
                https://en.wikipedia.org/wiki/Johnson%E2%80%93Lindenstrauss_lemma
                or use the simplified `random walk` estimate =>
                n_topics_lower_bound ~ (\pi/2) * (N-documents)**(1/4)
        :param n_topics_target: the number of topics to use in the GapEncoder
                if cardinality_thresholds_target is
                saturated for the target(s). Default 12.
        :param min_words: sets threshold on how many words to consider in a
                textual column if it is to be considered in
                the text processing pipeline. Set this very high if you want
                any textual columns to bypass the
                transformer, in favor of GapEncoder (topic modeling). Set to 
                0 to force all named columns to be encoded as textual (embedding)
        :param model_name: Sentence Transformer model to use. Default
                Paraphrase model makes useful vectors,
                but at cost of encoding time. If faster encoding is needed,
                `average_word_embeddings_komninos` is useful
                and produces less semantically relevant vectors.
                Please see sentence_transformer
                (https://www.sbert.net/) library for all available models.
        :param multilabel: if True, will encode a *single* target column composed of
                lists of lists as multilabel outputs. 
                This only works with y=['a_single_col'], default False
        :param embedding: If True, produces a random node embedding of size `n_topics`
                default, False. If no node features are provided, will produce random embeddings 
                (for GNN models, for example)
        :param use_ngrams: If True, will encode textual columns as TfIdf Vectors,
                default, False.
        :param ngram_range: if use_ngrams=True, can set ngram_range, eg: tuple = (1, 3)
        :param max_df:  if use_ngrams=True, set max word frequency to consider in vocabulary
                eg: max_df = 0.2,
        :param min_df:  if use_ngrams=True, set min word count to consider in vocabulary
                eg: min_df = 3 or 0.00001
        :param categories: Optional[str] in ["auto", "k-means", "most_frequent"], decides which 
                category to select in Similarity Encoding, default 'auto'
        :param impute: Whether to impute missing values, default True
        :param n_quantiles: if use_scaler = 'quantile',
                sets the quantile bin size.
        :param output_distribution: if use_scaler = 'quantile',
                can return distribution as ["normal", "uniform"]
        :param quantile_range: if use_scaler = 'robust'|'quantile', 
                sets the quantile range.
        :param n_bins: number of bins to use in kbins discretizer, default 10
        :param encode: encoding for KBinsDiscretizer, can be one of
                `onehot`, `onehot-dense`, `ordinal`, default 'ordinal'
        :param strategy: strategy for KBinsDiscretizer, can be one of
                `uniform`, `quantile`, `kmeans`, default 'quantile'
        :param n_quantiles: if use_scaler = "quantile", sets the number of quantiles, default=100
        :param output_distribution: if use_scaler="quantile"|"robust", 
                choose from ["normal", "uniform"]
        :param dbscan: whether to run DBSCAN, default False.
        :param min_dist: DBSCAN eps parameter, default 0.5.
        :param min_samples: DBSCAN min_samples parameter, default 5.
        :param keep_n_decimals: number of decimals to keep                
        :param remove_node_column: whether to remove node column so it is
                not featurized, default True.
        :param inplace: whether to not return new graphistry instance or
                not, default False.
        :param memoize: whether to store and reuse results across runs,
                default True.
        :return: graphistry instance with new attributes set by the featurization process.
        """
<<<<<<< HEAD
        feature_engine = resolve_feature_engine(feature_engine)

        print('Featurizing nodes with feature_engine=' + feature_engine)

=======
        
        feature_engine = resolve_feature_engine(feature_engine)

>>>>>>> ba99c40d
        if feature_engine == 'dirty_cat':
            assert_imported()
        elif feature_engine == 'cu_cat':
            assert_cuml_cucat()

        if inplace:
            res = self
        else:
            res = self.bind()

        if kind == "nodes":
            res = res._featurize_nodes(
                X=X,
                y=y,
                use_scaler=use_scaler,
                use_scaler_target=use_scaler_target,
                cardinality_threshold=cardinality_threshold,
                cardinality_threshold_target=cardinality_threshold_target,
                n_topics=n_topics,
                n_topics_target=n_topics_target,
                multilabel=multilabel,
                embedding=embedding,
                use_ngrams=use_ngrams,
                ngram_range=ngram_range,
                max_df=max_df,
                min_df=min_df,
                min_words=min_words,
                model_name=model_name,
                similarity=similarity,  
                categories=categories,
                impute=impute,
                n_quantiles=n_quantiles,
                quantile_range=quantile_range,
                output_distribution=output_distribution,
                n_bins=n_bins,
                encode=encode,
                strategy=strategy,
                keep_n_decimals=keep_n_decimals,
                remove_node_column=remove_node_column,
                feature_engine=feature_engine,
                memoize=memoize,
                verbose=verbose
            )
        elif kind == "edges":
            res = res._featurize_edges(
                X=X,
                y=y,
                use_scaler=use_scaler,
                use_scaler_target=use_scaler_target,
                cardinality_threshold=cardinality_threshold,
                cardinality_threshold_target=cardinality_threshold_target,
                n_topics=n_topics,
                n_topics_target=n_topics_target,
                multilabel=multilabel,
                use_ngrams=use_ngrams,
                ngram_range=ngram_range,
                max_df=max_df,
                min_df=min_df,
                min_words=min_words,
                model_name=model_name,
                similarity=similarity, 
                categories=categories,
                impute=impute,
                n_quantiles=n_quantiles,
                quantile_range=quantile_range,
                output_distribution=output_distribution,
                n_bins=n_bins,
                encode=encode,
                strategy=strategy,
                keep_n_decimals=keep_n_decimals,
                feature_engine=feature_engine,
                memoize=memoize,
                verbose=verbose
            )
        else:
            logger.warning(
                f"One may only featurize `nodes` or `edges`, got {kind}"
            )
            return self
        
        if dbscan:  # this adds columns to the dataframe, will break tests of pure featurization & umap, so set to False in those
            res = res.dbscan(min_dist=min_dist, min_samples=min_samples, kind=kind, fit_umap_embedding=False, verbose=verbose)  # type: ignore

        if not inplace:
            return res

    def _featurize_or_get_nodes_dataframe_if_X_is_None(
        self,
        X: XSymbolic = None,
        y: YSymbolic = None,
        use_scaler: Optional[str] = None,
        use_scaler_target: Optional[str] = None,
        cardinality_threshold: int = 40,
        cardinality_threshold_target: int = 400,
        n_topics: int = config.N_TOPICS_DEFAULT,
        n_topics_target: int = config.N_TOPICS_TARGET_DEFAULT,
        multilabel: bool = False,
        embedding: bool = False,
        use_ngrams: bool = False,
        ngram_range: tuple = (1, 3),
        max_df: float = 0.2,
        min_df: int = 3,
        min_words: float = 2.5,
        model_name: str = "paraphrase-MiniLM-L6-v2",
        similarity: Optional[
            str
        ] = None,  # turn this on to 'ngram' in favor of Similarity Encoder
        categories: Optional[str] = "auto",
        impute: bool = True,
        n_quantiles: int = 10,
        output_distribution: str = "normal",
        quantile_range=(25, 75),
        n_bins: int = 10,
        encode: str = "ordinal",
        strategy: str = "uniform",
        keep_n_decimals: int = 5,
        remove_node_column: bool = True,
        feature_engine: FeatureEngineConcrete = "pandas",
        reuse_if_existing=False,
        memoize: bool = True,
        verbose: bool = False,
    ) -> Tuple[pd.DataFrame, pd.DataFrame, MIXIN_BASE]:
        """
        helper method gets node feature and target matrix if X, y
        are not specified.
        if X, y are specified will set them as `_node_target` and
        `_node_target` attributes
        """

        res = self.bind()

        if not reuse_if_existing:  # will cause re-featurization
            res._node_features = None
            res._node_target = None

        if reuse_if_existing and res._node_features is not None:
            logger.info('-Reusing Existing Node Featurization')
            return res._node_features, res._node_target, res

        res = res._featurize_nodes(
            X=X,
            y=y,
            use_scaler=use_scaler,
            use_scaler_target=use_scaler_target,
            cardinality_threshold=cardinality_threshold,
            cardinality_threshold_target=cardinality_threshold_target,
            n_topics=n_topics,
            n_topics_target=n_topics_target,
            multilabel=multilabel,
            embedding=embedding,
            use_ngrams=use_ngrams,
            ngram_range=ngram_range,
            max_df=max_df,
            min_df=min_df,
            min_words=min_words,
            model_name=model_name,
            similarity=similarity,
            categories=categories,
            impute=impute,
            n_quantiles=n_quantiles,
            quantile_range=quantile_range,
            output_distribution=output_distribution,
            n_bins=n_bins,
            encode=encode,
            strategy=strategy,
            keep_n_decimals=keep_n_decimals,
            remove_node_column=remove_node_column,
            feature_engine=feature_engine,
            memoize=memoize,
            verbose=verbose,
        )

        assert res._node_features is not None  # ensure no infinite loop

        return res._featurize_or_get_nodes_dataframe_if_X_is_None(
            res._node_features,
            res._node_target,
            reuse_if_existing=True,
            memoize=memoize,
        )  # now we are guaranteed to have node feature and target matrices.

    def _featurize_or_get_edges_dataframe_if_X_is_None(
        self,
        X: XSymbolic = None,
        y: YSymbolic = None,
        use_scaler: Optional[str] = None,
        use_scaler_target: Optional[str] = None,
        cardinality_threshold: int = 40,
        cardinality_threshold_target: int = 400,
        n_topics: int = config.N_TOPICS_DEFAULT,
        n_topics_target: int = config.N_TOPICS_TARGET_DEFAULT,
        multilabel: bool = False,
        use_ngrams: bool = False,
        ngram_range: tuple = (1, 3),
        max_df: float = 0.2,
        min_df: int = 3,
        min_words: float = 2.5,
        model_name: str = "paraphrase-MiniLM-L6-v2",
        similarity: Optional[
            str
        ] = None,  # turn this off in favor of Gap Encoder
        categories: Optional[str] = "auto",
        impute: bool = True,
        n_quantiles: int = 10,
        output_distribution: str = "normal",
        quantile_range=(25, 75),
        n_bins: int = 10,
        encode: str = "ordinal",
        strategy: str = "uniform",
        keep_n_decimals: int = 5,
        feature_engine: FeatureEngineConcrete = "pandas",
        reuse_if_existing=False,
        memoize: bool = True,
        verbose: bool = False,
    ) -> Tuple[pd.DataFrame, Optional[pd.DataFrame], MIXIN_BASE]:
        """helper method gets edge feature and target matrix if X, y are not specified
       
        :param X: Data Matrix
        :param y: target, default None
        :return: data `X` and `y`
        """

        res = self.bind()

        if not reuse_if_existing:
            res._edge_features = None
            res._edge_target = None

        if reuse_if_existing and res._edge_features is not None:
            logger.info('-Reusing Existing Edge Featurization')
            return res._edge_features, res._edge_target, res

        res = res._featurize_edges(
            X=X,
            y=y,
            use_scaler=use_scaler,
            use_scaler_target=use_scaler_target,
            cardinality_threshold=cardinality_threshold,
            cardinality_threshold_target=cardinality_threshold_target,
            n_topics=n_topics,
            n_topics_target=n_topics_target,
            multilabel=multilabel,
            use_ngrams=use_ngrams,
            ngram_range=ngram_range,
            max_df=max_df,
            min_df=min_df,
            min_words=min_words,
            model_name=model_name,
            similarity=similarity,
            categories=categories,
            impute=impute,
            n_quantiles=n_quantiles,
            quantile_range=quantile_range,
            output_distribution=output_distribution,
            n_bins=n_bins,
            encode=encode,
            strategy=strategy,
            keep_n_decimals=keep_n_decimals,
            feature_engine=feature_engine,
            memoize=memoize,
            verbose=verbose,
        )

        assert res._edge_features is not None  # ensure no infinite loop

        return res._featurize_or_get_edges_dataframe_if_X_is_None(
            res._edge_features,
            res._edge_target,
            reuse_if_existing=True,
            memoize=memoize,
        )

    
    def get_matrix(self, columns: Optional[Union[List, str]] = None, kind: str = 'nodes', target: bool = False) -> pd.DataFrame:
        """
            Returns feature matrix, and if columns are specified, returns matrix with only the columns that contain 
            the string `column_part` in their name.

            `X = g.get_matrix(['feature1', 'feature2'])`
            will retrieve a feature matrix with only the columns that contain the string 
            `feature1` or `feature2` in their name.

            Most useful for topic modeling, where the column names are of the form `topic_0: descriptor`, `topic_1: descriptor`, etc.
            Can retrieve unique columns in original dataframe, or actual topic features like [ip_part, shoes, preference_x, etc].
            
            Powerful way to retrieve features from a featurized graph by column or (top) features of interest.
            
            **Example:**
            ::
<<<<<<< HEAD
            
                # get the full feature matrices
                X = g.get_matrix()
                y = g.get_matrix(target=True)
            
=======
            
                # get the full feature matrices
                X = g.get_matrix()
                y = g.get_matrix(target=True)
            
>>>>>>> ba99c40d
                # get subset of features, or topics, given topic model encoding
                X = g2.get_matrix(['172', 'percent'])
                X.columns
                    => ['ip_172.56.104.67', 'ip_172.58.129.252', 'item_percent']
                # or in targets
                y = g2.get_matrix(['total', 'percent'], target=True)
                y.columns
                    => ['basket_price_total', 'conversion_percent', 'CTR_percent', 'CVR_percent']

                # not as useful for sbert features. 

            Caveats:
                - if you have a column name that is a substring of another column name, you may get unexpected results.

            Args:
                :columns (Union[List, str]): list of column names or a single column name that may exist in columns 
                    of the feature matrix. If None, returns original feature matrix
                :kind (str, optional): Node or Edge features. Defaults to 'nodes'.
                :target (bool, optional): If True, returns the target matrix. Defaults to False.

            Returns:
                pd.DataFrame: feature matrix with only the columns that contain the string `column_part` in their name.
            """
        if target:
            X = self._get_target(kind)
        else:
            X = self._get_feature(kind)

        return get_matrix_by_column_parts(X, columns)<|MERGE_RESOLUTION|>--- conflicted
+++ resolved
@@ -1497,11 +1497,9 @@
         logger.debug("-" * 60)
         logger.debug("<= Found Edges and Dirty_cat encoding =>")
         T_type= str(getmodule(T))
-        if 'cudf.core.dataframe' in T_type:
-<<<<<<< HEAD
-            import cudf
-=======
->>>>>>> ba99c40d
+        if 'cudf.core.dataframe' not in T_type:
+            X_enc = pd.concat([T, X_enc], axis=1)
+        elif 'cudf.core.dataframe' not in T_type:
             X_enc = cudf.concat([T, X_enc], axis=1)
         else:
             X_enc = pd.concat([T, X_enc], axis=1)
@@ -1805,22 +1803,9 @@
 
     def transform(self, df, ydf=None):
         "Raw transform, no scaling."
-<<<<<<< HEAD
-=======
         X, y = transform(df, ydf, self.res, self.kind, self.src, self.dst)
         return X, y
     
-    def _transform_scaled(self, df, ydf, scaling_pipeline, scaling_pipeline_target):
-        """Transform with scaling fit durning fit."""
->>>>>>> ba99c40d
-        X, y = transform(df, ydf, self.res, self.kind, self.src, self.dst)
-        if scaling_pipeline is not None and not X.empty:
-            X = pd.DataFrame(scaling_pipeline.transform(X), columns=X.columns, index=X.index)
-        if scaling_pipeline_target is not None and y is not None and not y.empty:
-            y = pd.DataFrame(scaling_pipeline_target.transform(y), columns=y.columns, index=y.index)
-        return X, y
-    
-<<<<<<< HEAD
     def _transform_scaled(self, df, ydf, scaling_pipeline, scaling_pipeline_target):
         """Transform with scaling fit durning fit."""
         X, y = transform(df, ydf, self.res, self.kind, self.src, self.dst)
@@ -1830,8 +1815,6 @@
             y = pd.DataFrame(scaling_pipeline_target.transform(y), columns=y.columns, index=y.index)
         return X, y
     
-=======
->>>>>>> ba99c40d
     def transform_scaled(self, df, ydf=None, scaling_pipeline=None, scaling_pipeline_target=None):
         if scaling_pipeline is None:
             scaling_pipeline = self.scaling_pipeline
@@ -2074,7 +2057,6 @@
         X_resolved = resolve_X(ndf, X)
         y_resolved = resolve_y(ndf, y)
 
-<<<<<<< HEAD
         X_resolved, y_resolved = make_safe_gpu_dataframes(X_resolved, y_resolved, engine=feature_engine)
 
         #feature_engine = resolve_feature_engine(feature_engine)
@@ -2082,12 +2064,6 @@
         
         from .features import ModelDict
 
-=======
-        feature_engine = resolve_feature_engine(feature_engine)
-        
-        from .features import ModelDict
-
->>>>>>> ba99c40d
         fkwargs = ModelDict("Featurize Params",
             X=X_resolved,
             y=y_resolved,
@@ -2618,16 +2594,10 @@
                 default True.
         :return: graphistry instance with new attributes set by the featurization process.
         """
-<<<<<<< HEAD
         feature_engine = resolve_feature_engine(feature_engine)
 
         print('Featurizing nodes with feature_engine=' + feature_engine)
 
-=======
-        
-        feature_engine = resolve_feature_engine(feature_engine)
-
->>>>>>> ba99c40d
         if feature_engine == 'dirty_cat':
             assert_imported()
         elif feature_engine == 'cu_cat':
@@ -2917,19 +2887,11 @@
             
             **Example:**
             ::
-<<<<<<< HEAD
             
                 # get the full feature matrices
                 X = g.get_matrix()
                 y = g.get_matrix(target=True)
             
-=======
-            
-                # get the full feature matrices
-                X = g.get_matrix()
-                y = g.get_matrix(target=True)
-            
->>>>>>> ba99c40d
                 # get subset of features, or topics, given topic model encoding
                 X = g2.get_matrix(['172', 'percent'])
                 X.columns
