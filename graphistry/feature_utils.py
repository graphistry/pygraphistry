--- conflicted
+++ resolved
@@ -77,7 +77,6 @@
     TransformerMixin = Any
 
 
-<<<<<<< HEAD
 #@check_set_memoize
 
 def assert_imported_engine(feature_engine):
@@ -110,8 +109,6 @@
         return new_kwargs['X'], new_kwargs['y']
     else:
         return X, y
-=======
->>>>>>> 56d83dbe
 
 
 # ############################################################################
@@ -148,15 +145,7 @@
     if feature_engine in ["none", "pandas", DIRTY_CAT, "torch"]:
         return feature_engine  # type: ignore
     if feature_engine == "auto":
-<<<<<<< HEAD
         if deps.dirty_cat and deps.scipy and deps.sklearn:
-=======
-        has_dependancy_text_, _, _ = lazy_sentence_transformers_import()
-        if has_dependancy_text_:
-            return "torch"
-        has_min_dependancy_, _ = lazy_import_has_min_dependancy()
-        if has_min_dependancy_:
->>>>>>> 56d83dbe
             return "dirty_cat"
         elif deps.sentence_transformers:
             return "torch"
@@ -727,11 +716,8 @@
     max_df: float = 0.2,
     min_df: int = 3,
 ) -> Tuple[pd.DataFrame, List, Any]:
-<<<<<<< HEAD
+  
     SentenceTransformer = deps.sentence_transformers.SentenceTransformer
-=======
-    _, _, SentenceTransformer = lazy_sentence_transformers_import()
->>>>>>> 56d83dbe
 
     t = time()
     text_cols = get_textual_columns(
@@ -909,11 +895,7 @@
     :return: Encoded data matrix and target (if not None),
             the data encoder, and the label encoder.
     """
-<<<<<<< HEAD
     has_dirty_cat = deps.dirty_cat
-=======
-    has_dirty_cat, _, dirty_cat = lazy_dirty_cat_import()
->>>>>>> 56d83dbe
     if has_dirty_cat:
         from dirty_cat import SuperVectorizer, GapEncoder, SimilarityEncoder
     from sklearn.preprocessing import FunctionTransformer
@@ -1154,12 +1136,7 @@
     text_cols: List[str] = []
     text_model: Any = None
     text_enc = pd.DataFrame([])
-<<<<<<< HEAD
     if deps.sentence_transformers and (feature_engine in ["torch", "auto"]):
-=======
-    has_deps_text, import_text_exn, _ = lazy_sentence_transformers_import()
-    if has_deps_text and (feature_engine in ["torch", "auto"]):
->>>>>>> 56d83dbe
         text_enc, text_cols, text_model = encode_textual(
             df,
             min_words=min_words,
@@ -1530,11 +1507,8 @@
     text_cols: Union[List, str],
 ) -> pd.DataFrame:
     from sklearn.pipeline import Pipeline
-<<<<<<< HEAD
+
     SentenceTransformer = deps.sentence_transformers.SentenceTransformer
-=======
-    _, _, SentenceTransformer = lazy_sentence_transformers_import()
->>>>>>> 56d83dbe
 
     logger.debug("Transforming text using:")
     if isinstance(text_model, Pipeline):
