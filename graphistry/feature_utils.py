--- conflicted
+++ resolved
@@ -210,11 +210,8 @@
 def resolve_y(df: Optional[pd.DataFrame], y: YSymbolic) -> pd.DataFrame:
 
     if isinstance(y, pd.DataFrame) or 'cudf.core.dataframe' in str(getmodule(y)):
-<<<<<<< HEAD
-        return y
-=======
+
         return y  # type: ignore
->>>>>>> c9249c01
 
     if df is None:
         raise ValueError("Missing data for featurization")
@@ -235,12 +232,7 @@
 def resolve_X(df: Optional[pd.DataFrame], X: XSymbolic) -> pd.DataFrame:
 
     if isinstance(X, pd.DataFrame) or 'cudf.core.dataframe' in str(getmodule(X)):
-<<<<<<< HEAD
-        return X
-=======
         return X  # type: ignore
->>>>>>> c9249c01
-
     if df is None:
         raise ValueError("Missing data for featurization")
 
@@ -981,7 +973,7 @@
             X_enc = cudf.DataFrame(
                 X_enc, columns=features_transformed, index=ndf.index
             )
-        X_enc = X_enc.fillna(0.0)
+        X_enc = X_enc.fillna(0.0)  # TODO -- this is a hack in cuml version
     else:
         logger.info("-*-*- DataFrame is completely numeric")
         X_enc, _, data_encoder, _ = get_numeric_transformers(ndf, None)
@@ -2856,21 +2848,12 @@
 
             Most useful for topic modeling, where the column names are of the form `topic_0: descriptor`, `topic_1: descriptor`, etc.
             Can retrieve unique columns in original dataframe, or actual topic features like [ip_part, shoes, preference_x, etc].
-<<<<<<< HEAD
             
             Powerful way to retrieve features from a featurized graph by column or (top) features of interest.
             
             **Example:**
             ::
             
-=======
-            
-            Powerful way to retrieve features from a featurized graph by column or (top) features of interest.
-            
-            **Example:**
-            ::
-            
->>>>>>> c9249c01
                 # get the full feature matrices
                 X = g.get_matrix()
                 y = g.get_matrix(target=True)
