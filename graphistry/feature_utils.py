--- conflicted
+++ resolved
@@ -876,13 +876,6 @@
     cardinality_threshold_target: int = 400,
     n_topics: int = config.N_TOPICS_DEFAULT,
     n_topics_target: int = config.N_TOPICS_TARGET_DEFAULT,
-<<<<<<< HEAD
-    #similarity: Optional[str] = None,  # "ngram",
-    #categories: Optional[str] = "auto",
-=======
-    similarity: Optional[str] = None,  # "ngram",
-    categories: Optional[str] = "auto",
->>>>>>> f64738f2
     multilabel: bool = False,
 ) -> Tuple[
     pd.DataFrame,
@@ -973,13 +966,10 @@
             auto_cast=True,
             cardinality_threshold=cardinality_threshold_target,
             high_card_cat_transformer=GapEncoder(n_topics_target)
-<<<<<<< HEAD
-=======
-            if not similarity
-            else SimilarityEncoder(
-                similarity=similarity, categories=categories, n_prototypes=2
-            ),  # Similarity
->>>>>>> f64738f2
+            # if not similarity
+            # else SimilarityEncoder(
+            #     similarity=similarity, categories=categories, n_prototypes=2
+            # ),  # Similarity
         )
 
         y_enc = label_encoder.fit_transform(y)
@@ -1153,13 +1143,6 @@
         cardinality_threshold_target=cardinality_threshold_target,
         n_topics=n_topics,
         n_topics_target=n_topics_target,
-<<<<<<< HEAD
-        #similarity=similarity,
-        #categories=categories,
-=======
-        similarity=similarity,
-        categories=categories,
->>>>>>> f64738f2
         multilabel=multilabel
     )
 
@@ -1532,12 +1515,6 @@
     from sklearn.preprocessing import MultiLabelBinarizer
     logger.debug(f"-{name} Encoder:")
     logger.debug(f"\t{data_encoder}\n")
-<<<<<<< HEAD
-
-=======
-    # print(f"-{name} Encoder:")
-    # print(f"\t{data_encoder}\n")
->>>>>>> f64738f2
     try:
         logger.debug(f"{data_encoder.get_feature_names_in}")
     except Exception as e:
@@ -1553,11 +1530,6 @@
     else:
         X = data_encoder.transform(df)
     # ###################################
-<<<<<<< HEAD
-=======
-    # X = data_encoder.transform(df)
->>>>>>> f64738f2
-
     logger.debug(f"TRANSFORM DIRTY as Matrix -- \t{X.shape}")
     X = make_array(X)
     with warnings.catch_warnings():
@@ -2046,11 +2018,7 @@
         model_name: str = "paraphrase-MiniLM-L6-v2",
         #similarity: Optional[str] = "ngram",
         #categories: Optional[str] = "auto",
-<<<<<<< HEAD
         impute: str = 'median',
-=======
-        impute: bool = True,
->>>>>>> f64738f2
         n_quantiles: int = 10,
         output_distribution: str = "normal",
         quantile_range=(25, 75),
@@ -2261,11 +2229,7 @@
         min_df: int = 3,
         min_words: float = 2.5,
         model_name: str = "paraphrase-MiniLM-L6-v2",
-<<<<<<< HEAD
         impute: str = 'median',
-=======
-        impute: bool = True,
->>>>>>> f64738f2
         n_quantiles: int = 100,
         output_distribution: str = "normal",
         quantile_range=(25, 75),
@@ -2351,14 +2315,8 @@
                 eg: max_df = 0.2,
         :param min_df:  if use_ngrams=True, set min word count to consider in vocabulary
                 eg: min_df = 3    
-<<<<<<< HEAD
         :param impute: Whether to impute missing values using impute as strategy, default 'median'
                 if input has a column of np.nan's, set `impute='constant'`
-=======
-        :param categories: Optional[str] in ["auto", "k-means", "most_frequent"], decides which 
-                category to select in Similarity Encoding, default 'auto'
-        :param impute: Whether to impute missing values, default True
->>>>>>> f64738f2
         :param n_quantiles: if use_scaler = 'quantile',
                 sets the quantile bin size.
         :param output_distribution: if use_scaler = 'quantile',
@@ -2481,15 +2439,7 @@
         #confidence: float = 0.35,
         min_words: float = 2.5,
         model_name: str = "paraphrase-MiniLM-L6-v2",
-        # similarity: Optional[
-        #     str
-        # ] = None,  # turn this on to 'ngram' in favor of Similarity Encoder
-        # categories: Optional[str] = "auto",
-<<<<<<< HEAD
         impute: str = 'median',
-=======
-        impute: bool = True,
->>>>>>> f64738f2
         n_quantiles: int = 10,
         output_distribution: str = "normal",
         quantile_range=(25, 75),
@@ -2584,11 +2534,7 @@
         #     str
         # ] = None,  # turn this off in favor of Gap Encoder
         # categories: Optional[str] = "auto",
-<<<<<<< HEAD
         impute: str = 'median', 
-=======
-        impute: bool = True,
->>>>>>> f64738f2
         n_quantiles: int = 10,
         output_distribution: str = "normal",
         quantile_range=(25, 75),
