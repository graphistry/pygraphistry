import copy
import numpy as np
import os
import pandas as pd
from time import time
from inspect import getmodule
import warnings
from functools import partial

from typing import (
    Hashable,
    List,
    Union,
    Dict,
    Any,
    Optional,
    Tuple,
    TYPE_CHECKING, 
    Type
)  # noqa
from typing_extensions import Literal  # Literal native to py3.8+

from graphistry.compute.ComputeMixin import ComputeMixin
from . import constants as config
from .constants import CUDA_CAT, DIRTY_CAT
from .PlotterBase import WeakValueDictionary, Plottable
from .util import setup_logger, check_set_memoize
from .ai_utils import infer_graph, infer_self_graph
from .dep_manager import deps

# add this inside classes and have a method that can set log level
logger = setup_logger(name=__name__, verbose=config.VERBOSE)

if TYPE_CHECKING:
    MIXIN_BASE = ComputeMixin
    try:
        from sklearn.pipeline import Pipeline
    except:
        Pipeline = Any
    try:
        from sentence_transformers import SentenceTransformer
    except:
        SentenceTransformer = Any
    # try:
    #     from dirty_cat import (
    #         SuperVectorizer,
    #         GapEncoder,
    #     )
    # except:
    #     SuperVectorizer = Any
    #     GapEncoder = Any
        
    try:
        from cu_cat import (
            SuperVectorizer,
            GapEncoder,
        )  # type: ignore
    except:
        SuperVectorizer = Any
        GapEncoder = Any
    try:
        from sklearn.preprocessing import FunctionTransformer
        from sklearn.base import BaseEstimator, TransformerMixin
    except:
        FunctionTransformer = Any
        BaseEstimator = object
        TransformerMixin = object
else:
    MIXIN_BASE = object
    Pipeline = Any
    SentenceTransformer = Any
    SuperVectorizer = Any
    GapEncoder = Any
    FunctionTransformer = Any
    BaseEstimator = Any
    TransformerMixin = Any


#@check_set_memoize

<<<<<<< HEAD
deps = DepManager()

def assert_imported_cucat():
    cu_cat = deps.cu_cat
    cudf = deps.cudf
    cuml = deps.cuml
    if None not in [cudf, cuml,cu_cat]:
        logger.debug(f"CUML VERSION: {cuml.__version__}")
        logger.debug(f"CUDF VERSION: {cudf.__version__}")
        logger.debug(f"CUDF VERSION: {cu_cat.__version__}")
    if cuml is None or cudf is None:
        scipy = deps.scipy
        sklearn = deps.sklearn
        if None not in [scipy, sklearn]:
            logger.debug(f"SCIPY VERSION: {scipy.__version__}")
            logger.debug(f"sklearn VERSION: {sklearn.__version__}")
        logger.error(  # noqa
                     "cudf or cuml not found, trying running"  # noqa
                     "`pip install rapids`"  # noqa
        )


def make_safe_gpu_dataframes(X, y, engine):
    cudf = deps.cudf
    if cudf:
        assert cudf is not None
        new_kwargs = {}
        kwargs = {'X': X, 'y': y}
        for key, value in kwargs.items():
            if isinstance(value, cudf.DataFrame) and engine in ["pandas", "dirty_cat", "torch"]:
                new_kwargs[key] = value.to_pandas()
            elif isinstance(value, pd.DataFrame) and engine in ["cuml", "cu_cat", "cuda", "gpu"]:
                new_kwargs[key] = cudf.from_pandas(value)
            else:
                new_kwargs[key] = value
        return new_kwargs['X'], new_kwargs['y']
    else:
        return X, y
=======
# def assert_imported_text():
#     Sentence_Transformer = deps.sentence_transformers.SentenceTransformer

#     if not Sentence_Transformer:
#         logger.error(  # noqa
#             "AI Package sentence_transformers not found,"
#             "trying running `pip install graphistry[ai]`"
#         )


def assert_imported():
    scipy = deps.scipy
    dirty_cat = deps.dirty_cat
    sklearn = deps.sklearn
    if None not in [scipy, dirty_cat, sklearn]:
        logger.debug(f"SCIPY VERSION: {scipy.__version__}")
        logger.debug(f"Dirty CAT VERSION: {dirty_cat.__version__}")
        logger.debug(f"sklearn VERSION: {sklearn.__version__}")

    else:
        logger.error(  # noqa
                     "AI Packages not found, trying running"  # noqa
                     "`pip install graphistry[ai]`"  # noqa
        )
    #     err_list = [scipy_,dirty_cat_,sklearn_]
    #     import_min_exn = [e for e in err_list if None in e]
    
        raise ValueError(  # noqa
            f'dependencies required are'
            '"scipy", "dirty_cat", "sklearn",'
            f'but did not receive.'
        )
>>>>>>> 79045df5


# ############################################################################
#
#     Rough calltree
#
# ############################################################################

# umap
#     _featurize_or_get_nodes_dataframe_if_X_is_None
#         _featurize_nodes
#             _node_featurizer
#                 process_textual_or_other_dataframes
#                     encode_textual
#                     process_dirty_dataframes
#                     impute_and_scale_matrix
#
#    _featurize_or_get_edges_dataframe_if_X_is_None
#      _featurize_edges
#             _edge_featurizer
#                 featurize_edges:
#                 rest of df goes to equivalent of _node_featurizer
#
#      _featurize_or_get_edges_dataframe_if_X_is_None

FeatureEngineConcrete = Literal["none", "pandas", "dirty_cat", "torch", "cu_cat"]
FeatureEngine = Literal[FeatureEngineConcrete, "auto"]


def resolve_feature_engine(
    feature_engine: FeatureEngine,
) -> FeatureEngineConcrete:  # noqa

    if feature_engine in ["none", "pandas", DIRTY_CAT, "torch", CUDA_CAT]:
        return feature_engine  # type: ignore
    if feature_engine == "auto":
        if deps.sentence_transformers:
            return "torch"
        if deps.dirty_cat and deps.scipy and deps.sklearn:
            return "dirty_cat"
        if deps.cu_cat:
            return "cu_cat"
        else:
            return "pandas"

    raise ValueError(  # noqa
        f'feature_engine expected to be "none", '
        '"pandas", "dirty_cat", "torch", "cu_cat", or "auto"'
        f'but received: {feature_engine} :: {type(feature_engine)}'
    )


YSymbolic = Optional[Union[List[str], str, pd.DataFrame]]


def resolve_y(df: Optional[pd.DataFrame], y: YSymbolic) -> pd.DataFrame:

    if isinstance(y, pd.DataFrame) or 'cudf.core.dataframe' in str(getmodule(y)):
        return y  # type: ignore

    if df is None:
        raise ValueError("Missing data for featurization")

    if y is None:
        return df[[]]  # oh brills, basically index
    elif isinstance(y, str):
        return df[[y]]
    elif isinstance(y, list):
        return df[y]
    else:
        raise ValueError(f"Unexpected type for y: {type(y)}")


XSymbolic = Optional[Union[List[str], str, pd.DataFrame]]


def resolve_X(df: Optional[pd.DataFrame], X: XSymbolic) -> pd.DataFrame:

    if isinstance(X, pd.DataFrame) or 'cudf.core.dataframe' in str(getmodule(X)):
        return X  # type: ignore

    if df is None:
        raise ValueError("Missing data for featurization")

    if X is None:
        return df
    elif isinstance(X, str):
        return df[[X]]
    elif isinstance(X, list):
        return df[X]
    else:
        raise ValueError(f"Unexpected type for X: {type(X)}")


# #########################################################################
#
#      Pandas Helpers
#
# #########################################################################


def safe_divide(a, b):
    a = np.array(a)
    b = np.array(b)
    return np.divide(
        a, b, out=np.zeros_like(a), where=b != 0.0, casting="unsafe"
    )  # noqa


def features_without_target(
    df: pd.DataFrame, y: Optional[Union[List, str, pd.DataFrame]] = None
) -> pd.DataFrame:
    """Checks if y DataFrame column name is in df, and removes it from df if so

    :param df: model DataFrame
    :param y: target DataFrame
    :return: DataFrames of model and target
    """
    cudf = deps.cudf
    if y is None:
        return df
    remove_cols = []
    if y is None:
        pass
    elif isinstance(y, pd.DataFrame) or (cudf is not None and isinstance(y, cudf.DataFrame)):
        yc = y.columns
        xc = df.columns
        for c in yc:
            if c in xc:
                remove_cols.append(c)
    elif isinstance(y, pd.Series) or (cudf is not None and isinstance(y, cudf.Series)):
        if y.name and (y.name in df.columns):
            remove_cols = [y.name]
    elif isinstance(y, List):
        remove_cols = y  # noqa
    elif isinstance(y, str):
        remove_cols = [y]
    else:
        logger.warning(
            "Target is not of type(DataFrame) and has no columns"
        )  # noqa
    if len(remove_cols):
        logger.debug(f"Removing {remove_cols} columns from DataFrame")
        tf = df.drop(columns=remove_cols, errors="ignore") # noqa
        return tf
    return df


def remove_node_column_from_symbolic(X_symbolic, node):
    cudf = deps.cudf
    if isinstance(X_symbolic, list):
        if node in X_symbolic:
            logger.info(f"Removing `{node}` from input X_symbolic list")
            X_symbolic.remove(node)
        return X_symbolic
    if isinstance(X_symbolic, pd.DataFrame) or (cudf is not None and isinstance(X_symbolic, cudf.DataFrame)):
        logger.info(f"Removing `{node}` from input X_symbolic DataFrame")
        return X_symbolic.drop(columns=[node], errors="ignore")


def remove_internal_namespace_if_present(df: pd.DataFrame):
    """
        Some tranformations below add columns to the DataFrame,
        this method removes them before featurization
        Will not drop if suffix is added during UMAP-ing

    :param df: DataFrame
    :return: DataFrame with dropped columns in reserved namespace
    """
    if df is None:
        return None
    # here we drop all _namespace like _x, _y, etc, so that
    # featurization doesn't include them idempotent-ly
    reserved_namespace : List[str] = [
        config.X,
        config.Y,
        config.SRC,
        config.DST,
        config.WEIGHT,
        config.IMPLICIT_NODE_ID,
        "index",  # in umap, we add as reindex
    ]
    if (len(df.columns) <= 2):
        df = df.rename(columns={c: c + '_1' for c in df.columns if c in reserved_namespace})
        if (isinstance(df.columns.to_list()[0],int)):
            int_namespace = pd.to_numeric(df.columns, errors = 'ignore').dropna().to_list()  # type: ignore
            df = df.rename(columns={c: str(c) + '_1' for c in df.columns if c in int_namespace})
    else:
        df = df.drop(columns=reserved_namespace, errors="ignore")  # type: ignore
    return df


# ###########################################################################
#
#      Featurization Functions and Utils
#
# ###########################################################################

# can also just do np.number to get all of these, thanks @LEO!
numeric_dtypes = [
    "float64",
    "float32",
    "float",
    "int",
    "int8",
    "int16",
    "int32",
    "int64",
]


def get_dataframe_by_column_dtype(df, include=None, exclude=None):
    # verbose function that might be overkill.
    if exclude is not None:
        df = df.select_dtypes(exclude=exclude)
    if include is not None:
        df = df.select_dtypes(include=include)
    return df


def group_columns_by_dtypes(df: pd.DataFrame, verbose: bool = True) -> Dict:
    # very useful on large DataFrames, super useful
    # if we use a feature_column type transformer too
    gtypes = df.columns.to_series().groupby(df.dtypes).groups
    gtypes = {k.name: list(v) for k, v in gtypes.items()}  # type: ignore
    if verbose:
        for k, v in gtypes.items():
            logger.debug(f"{k} has {len(v)} members")
    return gtypes


def set_to_numeric(df: pd.DataFrame, cols: List, fill_value: float = 0.0):
    df[cols] = pd.to_numeric(df[cols], errors="coerce").fillna(fill_value)  # type: ignore


def set_to_datetime(df: pd.DataFrame, cols: List, new_col: str):
    # eg df["Start_Date"] = pd.to_datetime(df[['Month', 'Day', 'Year']])
    X_type = str(getmodule(df))
    if 'cudf' not in X_type:
        df[new_col] = pd.to_datetime(df[cols], errors="coerce").fillna(0)
    else:
        cudf = deps.cudf
        assert cudf is not None
        for col in df.columns:
            try:
                df[col] = cudf.to_datetime(
                    df[col], errors="raise", infer_datetime_format=True
                )
            except:
                pass


def set_to_bool(df: pd.DataFrame, col: str, value: Any):
    df[col] = np.where(df[col] == value, True, False)


def where_is_currency_column(df: pd.DataFrame, col: str):
    #  simple heuristics:
    def check_if_currency(x: str):
        if isinstance(x, str):
            if "$" in x:  # hmmm need to add for ALL currencies...
                return True
            if "," in x:  # and ints next to it
                return True
        try:
            float(x)
            return True
        except Exception as e:
            logger.warning(e)
            return False

    mask = df[col].apply(check_if_currency)
    return mask


def set_currency_to_float(
    df: pd.DataFrame, col: str, return_float: bool = True
):
    from re import sub
    from decimal import Decimal

    def convert_money_string_to_float(money: str):
        value = Decimal(sub(r"[^\d\-.]", "", money))  # preserves minus signs
        if return_float:
            return float(value)
        return value

    mask = where_is_currency_column(df, col)
    df[col, mask] = df[col, mask].apply(convert_money_string_to_float)


def is_dataframe_all_numeric(df: pd.DataFrame) -> bool:
    is_all_numeric = True
    for k in df.dtypes.unique():
        if k in numeric_dtypes:
            continue
        else:
            is_all_numeric = False
    return is_all_numeric


def find_bad_set_columns(df: pd.DataFrame, bad_set: List = ["[]"]):
    """Finds columns that if not coerced to strings, will break processors.
    
    :param df: DataFrame
    :param bad_set: List of strings to look for.
    :return: list
    """
    gtypes = group_columns_by_dtypes(df, verbose=True)
    bad_cols = []
    for k in gtypes.keys():
        for col in gtypes[k]:
            if col in df.columns:
                mask = df.astype(str)[col].isin(bad_set)
                if any(mask):
                    print(k, col)
                    bad_cols.append(col)
    return bad_cols


# ############################################################################
#
#      Text Utils
#
# ############################################################################


def check_if_textual_column(
    df: pd.DataFrame,
    col,
    confidence: float = 0.35,
    min_words: float = 2.5,
) -> bool:
    """Checks if `col` column of df is textual or not using basic heuristics

    :param df: DataFrame
    :param col: column name
    :param confidence: threshold float value between 0 and 1.
            If column `col` has `confidence` more elements as type `str`
            it will pass it onto next stage of evaluation. Default 0.35
    :param min_words: mean minimum words threshold.
            If mean words across `col` is greater than this,
            it is deemed textual.
            Default 2.5
    :return: bool, whether column is textual or not
    """
    isstring = df[col].apply(lambda x: isinstance(x, str))
    abundance = sum(isstring) / len(df)
    if min_words == 0:  # force textual encoding of named columns
        return True
    
    if abundance >= confidence:
        # now check how many words
        n_words = df[col].apply(
            lambda x: len(x.split()) if isinstance(x, str) else 0
        )
        mean_n_words = n_words.mean()
        if mean_n_words >= min_words:
            logger.info(
                f"\n\tColumn `{col}` looks textual with mean number "
                f"of words {mean_n_words:.2f}"
            )
            return True
        else:
            return False
    else:
        return False


def get_textual_columns(
    df: pd.DataFrame, min_words: float = 2.5
) -> List:
    """Collects columns from df that it deems are textual.

    :param df: DataFrame
    :return: list of columns names
    """
    text_cols: List = []
    for col in df.columns:
        if check_if_textual_column(
            df, col, confidence=0.35, min_words=min_words
        ):
            text_cols.append(col)
    if len(text_cols) == 0:
        logger.debug("No Textual Columns were found")
    return text_cols


# ######################################################################
#
#      Featurization Utils
#
# ######################################################################


class Embedding:
    """
    Generates random embeddings of a given dimension 
    that aligns with the index of the dataframe
    
    """
    def __init__(self, df: pd.DataFrame):
        self.index = df.index

    def fit(self, n_dim: int):
        logger.info(f"-Creating Random Embedding of dimension {n_dim}")
        self.vectors = np.random.randn(len(self.index), n_dim)
        self.columns = [f"emb_{k}" for k in range(n_dim)]
        self.get_feature_names_out = callThrough(self.columns)

    def transform(self, ids) -> pd.DataFrame:
        mask = self.index.isin(ids)
        index = self.index[mask]  # type: ignore
        res = self.vectors[mask]
        res = pd.DataFrame(res, index=index, columns=self.columns)  # type: ignore
        return res  # type: ignore

    def fit_transform(self, n_dim: int):
        self.fit(n_dim)
        return self.transform(self.index)


def identity(x):
    return x


def get_preprocessing_pipeline(
    use_scaler: str = "robust",
    impute: bool = True,
    n_quantiles: int = 10,
    output_distribution: str = "normal",
    quantile_range=(25, 75),
    n_bins: int = 10,
    encode: str = "ordinal",
    strategy: str = "quantile",
) -> Pipeline:  # noqa
    """Helper function for imputing and scaling np.ndarray data using different scaling transformers.

    :param X: np.ndarray
    :param impute: whether to run imputing or not
    :param use_scaler: string in None or
            ["minmax", "quantile", "standard", "robust", "kbins"],
            selects scaling transformer, default None
    :param n_quantiles: if use_scaler = 'quantile',
            sets the quantile bin size.
    :param output_distribution: if use_scaler = 'quantile',
            can return distribution as ["normal", "uniform"]
    :param quantile_range: if use_scaler = 'robust'/'quantile', 
            sets the quantile range.
    :param n_bins: number of bins to use in kbins discretizer
    :param encode: encoding for KBinsDiscretizer, can be one of
            `onehot`, `onehot-dense`, `ordinal`, default 'ordinal'
    :param strategy: strategy for KBinsDiscretizer, can be one of
            `uniform`, `quantile`, `kmeans`, default 'quantile'
    :return: scaled array, imputer instances or None, scaler instance or None
    """
    from sklearn.preprocessing import (
        FunctionTransformer,
        KBinsDiscretizer,
        MinMaxScaler,
        MultiLabelBinarizer,
        QuantileTransformer,
        RobustScaler,
        StandardScaler,
    )
    from sklearn.pipeline import Pipeline
    from sklearn.impute import SimpleImputer
    available_preprocessors = [
        "minmax",
        "quantile",
        "standard",
        "robust",
        "kbins",
    ]
    available_quantile_distributions = ["normal", "uniform"]

    imputer = identity
    if impute:
        logger.debug("Imputing Values using “median” strategy")
        # impute values
        imputer = SimpleImputer(missing_values=np.nan, strategy="median")
    scaler = identity

    if use_scaler == "minmax":
        # scale the resulting values column-wise between min and max
        # column values and sets them between 0 and 1
        scaler = MinMaxScaler()
    elif use_scaler == "quantile":
        assert (
            output_distribution in available_quantile_distributions
        ), logger.error(
            f"output_distribution must be in "
            f"{available_quantile_distributions}, got {output_distribution}"
        )
        scaler = QuantileTransformer(
            n_quantiles=n_quantiles, output_distribution=output_distribution
        )
    elif use_scaler == "standard":
        scaler = StandardScaler()
    elif use_scaler == "robust":
        scaler = RobustScaler(quantile_range=quantile_range)
    elif use_scaler == "kbins":
        scaler = KBinsDiscretizer(
            n_bins=n_bins, encode=encode, strategy=strategy
        )
    else:
        logger.error(
            f"`scaling` must be on of {available_preprocessors} "
            f"or {None}, got {scaler}.\nData is not scaled"
        )
    logger.debug(f"Using {use_scaler} scaling")
    transformer = Pipeline(steps=[("imputer", imputer), ("scaler", scaler)])

    return transformer


def fit_pipeline(
    X: pd.DataFrame, transformer, keep_n_decimals: int = 5
) -> pd.DataFrame:
    """Helper to fit DataFrame over transformer pipeline. Rounds resulting matrix X by keep_n_digits if not 0, which helps for when transformer pipeline is scaling or imputer which sometime introduce small negative numbers, and umap metrics like Hellinger need to be positive
    :param X: DataFrame to transform.
    :param transformer: Pipeline object to fit and transform
    :param keep_n_decimals: Int of how many decimal places to keep in rounded transformed data
    """
    columns = X.columns
    index = X.index

    X_type = str(getmodule(X))
    if 'cudf' not in X_type:
        X = transformer.fit_transform(X)
        if keep_n_decimals:
            X = np.round(X, decimals=keep_n_decimals)  #  type: ignore  # noqa
        X = pd.DataFrame(X, columns=columns, index=index)
    else:
        X = transformer.fit_transform(X)
        if keep_n_decimals:
            X = np.round(X, decimals=keep_n_decimals)  #  type: ignore  # noqa
        cudf = deps.cudf
        assert cudf is not None
        X = cudf.DataFrame(X, columns=columns, index=index)
    return X


def impute_and_scale_df(
    df: pd.DataFrame,
    use_scaler: str = "robust",
    impute: bool = True,
    n_quantiles: int = 10,
    output_distribution: str = "normal",
    quantile_range=(25, 75),
    n_bins: int = 10,
    encode: str = "ordinal",
    strategy: str = "uniform",
    keep_n_decimals: int = 5,
) -> Tuple[pd.DataFrame, Pipeline]:

    transformer = get_preprocessing_pipeline(
        impute=impute,
        use_scaler=use_scaler,
        n_quantiles=n_quantiles,
        quantile_range=quantile_range,
        output_distribution=output_distribution,
        n_bins=n_bins,
        encode=encode,
        strategy=strategy,
    )
    res = fit_pipeline(df, transformer, keep_n_decimals=keep_n_decimals)

    return res, transformer


def get_text_preprocessor(ngram_range=(1, 3), max_df=0.2, min_df=3):
    from sklearn.feature_extraction.text import (
        CountVectorizer,
        TfidfTransformer,
    )
    from sklearn.pipeline import Pipeline
    cvect = CountVectorizer(
        ngram_range=ngram_range, max_df=max_df, min_df=min_df
    )
    return Pipeline(
        [
            ("vect", cvect),
            ("tfidf", TfidfTransformer()),
        ]
    )


def concat_text(df, text_cols):
    res = df[text_cols[0]].astype(str)
    if len(text_cols) > 1:
        logger.debug(
            f"Concactinating columns {text_cols} "
            "into one text-column for encoding"
        )
        for col in text_cols[1:]:
            res += " " + df[col].astype(str)
    return res


def _get_sentence_transformer_headers(emb, text_cols):
    return [f"{'_'.join(text_cols)}_{k}" for k in range(emb.shape[1])]


def encode_textual(
    df: pd.DataFrame,
    min_words: float = 2.5,
    model_name: str = "paraphrase-MiniLM-L6-v2",
    use_ngrams: bool = False,
    ngram_range: tuple = (1, 3),
    max_df: float = 0.2,
    min_df: int = 3,
) -> Tuple[pd.DataFrame, List, Any]:
    SentenceTransformer = deps.sentence_transformers.SentenceTransformer

    t = time()
    text_cols = get_textual_columns(
        df, min_words=min_words
    )
    embeddings = (
        []
    )  # np.zeros((len(df), 1)) just a placeholder so we can use np.c_
    transformed_columns = []
    model = None
    if text_cols:
        res = concat_text(df, text_cols)
        if use_ngrams:
            model = get_text_preprocessor(ngram_range, max_df, min_df)
            logger.debug(
                f"-Calculating Tfidf Vectorizer with"
                f" {ngram_range}-ngrams for column(s) `{text_cols}`"
            )
            embeddings = make_array(model.fit_transform(res))
            transformed_columns = list(model[0].vocabulary_.keys())
        else:
            model_name = os.path.split(model_name)[-1]
            model = SentenceTransformer(f"{model_name}")
            embeddings = model.encode(res.values)
            transformed_columns = _get_sentence_transformer_headers(
                embeddings, text_cols
            )
        logger.info(
            f"Encoded Textual Data using {model} at "
            f"{len(df) / ((time() - t) / 60):.2f} rows per minute"
        )
    res = pd.DataFrame(embeddings,
                       columns=transformed_columns,
                       index=df.index)

    return res, text_cols, model


def smart_scaler(
    X_enc,
    y_enc,
    use_scaler,
    use_scaler_target,
    impute: bool = True,
    n_quantiles: int = 10,
    output_distribution: str = "normal",
    quantile_range=(25, 75),
    n_bins: int = 10,
    encode: str = "ordinal",
    strategy: str = "uniform",
    keep_n_decimals: int = 5,
):
    pipeline = None
    pipeline_target = None
    # noqa: W293
    def encoder(X, use_scaler):  # noqa: E301
        return impute_and_scale_df(  # noqa: E731
            X,
            use_scaler=use_scaler,
            impute=impute,
            n_quantiles=n_quantiles,
            quantile_range=quantile_range,
            output_distribution=output_distribution,
            n_bins=n_bins,
            encode=encode,
            strategy=strategy,
            keep_n_decimals=keep_n_decimals,
        )  # noqa

    if use_scaler and not X_enc.empty:
        logger.info(f"-Feature scaling using {use_scaler}")
        X_enc, pipeline = encoder(X_enc, use_scaler)  # noqa

    if use_scaler_target and not y_enc.empty:
        logger.info(f"-Target scaling using {use_scaler_target}")
        y_enc, pipeline_target = encoder(y_enc, use_scaler_target)  # noqa

    return X_enc, y_enc, pipeline, pipeline_target


def get_cardinality_ratio(df: pd.DataFrame):
    """Calculates the ratio of unique values to total number of rows of DataFrame
   
    :param df: DataFrame
    """
    ratios = {}
    for col in df.columns:
        ratio = df[col].nunique() / len(df)
        ratios[col] = ratio
    return ratios


def make_array(X):
    import scipy, scipy.sparse
    if scipy.sparse.issparse(X):
        logger.debug("Turning sparse array into dense")
        return X.toarray()
    return X


def passthrough_df_cols(
    df, columns
):  # if lambdas, won't pickle in FunctionTransformer
    return df[columns]


class callThrough:
    def __init__(self, x):
        self.x = x

    def __call__(self, *args, **kwargs):
        return self.x


def get_numeric_transformers(ndf, y=None):
    # numeric selector needs to embody memorization of columns
    # for later .transform consistency.
    from sklearn.preprocessing import FunctionTransformer
    label_encoder = False
    data_encoder = False
    y_ = y
    if y is not None:
        y_ = y.select_dtypes(include=[np.number])
        label_encoder = FunctionTransformer(
            partial(passthrough_df_cols, columns=y_.columns)
        )  # takes dataframe and memorizes which cols to use.
        label_encoder.get_feature_names_out = callThrough(y_.columns)
        label_encoder.columns_ = y_.columns

    if ndf is not None:
        ndf_ = ndf.select_dtypes(include=[np.number])
        data_encoder = FunctionTransformer(
            partial(passthrough_df_cols, columns=ndf_.columns)
        )
        data_encoder.get_feature_names_out = callThrough(ndf_.columns)
        #data_encoder.columns_ = ndf_.columns
        data_encoder.get_feature_names_in = callThrough(ndf_.columns)
        
    return ndf_, y_, data_encoder, label_encoder


def process_dirty_dataframes(
    ndf: pd.DataFrame,
    y: Optional[pd.DataFrame],
    cardinality_threshold: int = 40,
    cardinality_threshold_target: int = 400,
    n_topics: int = config.N_TOPICS_DEFAULT,
    n_topics_target: int = config.N_TOPICS_TARGET_DEFAULT,
    similarity: Optional[str] = None,  # "ngram",
    categories: Optional[str] = "auto",
    multilabel: bool = False,
    feature_engine: Optional[str] = "dirty_cat",
) -> Tuple[
    pd.DataFrame,
    Optional[pd.DataFrame],
    Union[SuperVectorizer, FunctionTransformer],
    Union[SuperVectorizer, FunctionTransformer],
]:
    """
        Dirty_Cat encoder for record level data. Will automatically turn
        inhomogeneous dataframe into matrix using smart conversion tricks.
   
    :param ndf: node DataFrame
    :param y: target DataFrame or series
    :param cardinality_threshold: For ndf columns, below this threshold,
            encoder is OneHot, above, it is GapEncoder
    :param cardinality_threshold_target: For target columns, below this
            threshold, encoder is OneHot, above, it is GapEncoder
    :param n_topics: number of topics for GapEncoder, default 42
    :param use_scaler: None or string in
            ['minmax', 'standard', 'robust', 'quantile']
    :param similarity: one of 'ngram', 'levenshtein-ratio', 'jaro',
            or'jaro-winkler'}) – The type of pairwise string similarity
            to use. If None or False, uses a SuperVectorizer
    :return: Encoded data matrix and target (if not None),
            the data encoder, and the label encoder.
    """

    assert_imported_cucat()
    from cu_cat import SuperVectorizer, GapEncoder  # , SimilarityEncoder
    if deps.cuml:
        from cuml.preprocessing import FunctionTransformer
    else:
        from sklearn.preprocessing import FunctionTransformer

    t = time()

    if not is_dataframe_all_numeric(ndf):
        if feature_engine == CUDA_CAT:
            data_encoder = SuperVectorizer(
                auto_cast=True,
                cardinality_threshold=cardinality_threshold_target,
                high_card_cat_transformer=GapEncoder(n_topics),
                datetime_transformer = "passthrough"
            )
        else:
            data_encoder = SuperVectorizer(
                auto_cast=True,
                cardinality_threshold=cardinality_threshold,
                high_card_cat_transformer=GapEncoder(n_topics),
                #  numerical_transformer=StandardScaler(), This breaks
                #  since -- AttributeError: Transformer numeric
                #  (type StandardScaler)
                #  does not provide get_feature_names.
            )

        logger.info(":: Encoding DataFrame might take a few minutes ------")
        
        X_enc = data_encoder.fit_transform(ndf, y)
        X_enc = make_array(X_enc)

        import warnings

        with warnings.catch_warnings():
            warnings.filterwarnings("ignore", category=DeprecationWarning)
            warnings.filterwarnings("ignore", category=FutureWarning)
            features_transformed = data_encoder.get_feature_names_out()

        all_transformers = data_encoder.transformers
        logger.info(f"-Shape of [[cu_cat fit]] data {X_enc.shape}")
        logger.debug(f"-Transformers: \n{all_transformers}\n")
        logger.debug(
            f"-Transformed Columns: \n{features_transformed[:20]}...\n"
        )
        logger.debug(
            f"--Fitting on Data took {(time() - t) / 60:.2f} minutes\n"
        )
        #  now just set the feature names, since dirty cat changes them in
        #  a weird way...
        data_encoder.get_feature_names_out = callThrough(features_transformed) 
        if 'cudf' not in str(getmodule(ndf)):
            X_enc = pd.DataFrame(
                X_enc, columns=features_transformed, index=ndf.index
            )
            X_enc = X_enc.fillna(0.0)
        else:
            cudf = deps.cudf
            X_enc = cudf.DataFrame(
                X_enc
            )
            # ndf = set_to_datetime(ndf,'A','A')
            dt_count = ndf.select_dtypes(include=["datetime", "datetimetz"]).columns.to_list()
            if len(dt_count) > 0:
                dt_new = ['datetime_' + str(n) for n in range(len(dt_count))]
                features_transformed.extend(dt_new)
            X_enc.columns = features_transformed
            X_enc.set_index(ndf.index)
            X_enc = X_enc.fillna(0.0)

    else:
        logger.info("-*-*- DataFrame is completely numeric")
        X_enc, _, data_encoder, _ = get_numeric_transformers(ndf, None)

    if multilabel and y is not None:
        y_enc, label_encoder = encode_multi_target(y, mlb=None)
    elif (
        y is not None
        and len(y.columns) > 0  # noqa: E126,W503
        and not is_dataframe_all_numeric(y)  # noqa: E126,W503
    ):
        t2 = time()
        logger.debug("-Fitting Targets --\n%s", y.columns)

        if feature_engine == CUDA_CAT:
            label_encoder = SuperVectorizer(
                auto_cast=True,
                cardinality_threshold=cardinality_threshold_target,
                high_card_cat_transformer=GapEncoder(n_topics_target),
                datetime_transformer = "passthrough"
            )
        else:
            label_encoder = SuperVectorizer(
                auto_cast=True,
                cardinality_threshold=cardinality_threshold_target,
                high_card_cat_transformer=GapEncoder(n_topics_target)
                # if not similarity
                # else SimilarityEncoder(
                #     similarity=similarity, categories=categories, n_prototypes=2
                # ),  # Similarity
            )

        y_enc = label_encoder.fit_transform(y)
        y_enc = make_array(y_enc)

        import warnings

        with warnings.catch_warnings():
            warnings.filterwarnings("ignore", category=DeprecationWarning)
            warnings.filterwarnings("ignore", category=FutureWarning)
            if isinstance(label_encoder, SuperVectorizer) or isinstance(
                label_encoder, FunctionTransformer
            ):
                labels_transformed = label_encoder.get_feature_names_out()
            else:  # Similarity Encoding uses categories_
                labels_transformed = label_encoder.categories_

        y_enc = pd.DataFrame(y_enc,
                             columns=labels_transformed,
                             index=y.index)
        # y_enc = y_enc.fillna(0)
        # add for later
        label_encoder.get_feature_names_out = callThrough(labels_transformed)

        logger.debug(f"-Shape of target {y_enc.shape}")
        # logger.debug(f"-Target Transformers used:
        # {label_encoder.transformers}\n")
        logger.debug(
            "--Fitting SuperVectorizer on TARGET took"
            f" {(time() - t2) / 60:.2f} minutes\n"
        )
    else:
        y_enc, _, label_encoder, _ = get_numeric_transformers(y, None)

    return (X_enc, y_enc, data_encoder, label_encoder)


def process_nodes_dataframes(
    df: pd.DataFrame,
    y: pd.DataFrame,
    cardinality_threshold: int = 40,
    cardinality_threshold_target: int = 400,
    n_topics: int = config.N_TOPICS_DEFAULT,
    n_topics_target: int = config.N_TOPICS_TARGET_DEFAULT,
    use_scaler: Optional[str] = "robust",
    use_scaler_target: Optional[str] = "kbins",
    multilabel: bool = False,
    embedding: bool = False,  # whether to produce random embeddings
    use_ngrams: bool = False,
    ngram_range: tuple = (1, 3),
    max_df: float = 0.2,
    min_df: int = 3,
    min_words: float = 2.5,
    model_name: str = "paraphrase-MiniLM-L6-v2",
    similarity: Optional[str] = None,
    categories: Optional[str] = "auto",
    impute: bool = True,
    n_quantiles: int = 10,
    output_distribution: str = "normal",
    quantile_range=(25, 75),
    n_bins: int = 10,
    encode: str = "ordinal",
    strategy: str = "uniform",
    keep_n_decimals: int = 5,
    feature_engine: FeatureEngineConcrete = "pandas"
    # test_size: Optional[bool] = None,
) -> Tuple[
    pd.DataFrame,
    Any,
    pd.DataFrame,
    Any,
    SuperVectorizer,
    SuperVectorizer,
    Optional[Pipeline],
    Optional[Pipeline],
    Any,
    List[str],
]:
    """Automatic Deep Learning Embedding/ngrams of Textual Features, with the rest of the columns taken care of by dirty_cat

    :param df: pandas DataFrame of data
    :param y: pandas DataFrame of targets
    :param use_scaler: None or string in
            ['minmax', 'standard', 'robust', 'quantile']
    :param n_topics: number of topics in Gap Encoder
    :param use_scaler:
    :param confidence: Number between 0 and 1, will pass
            column for textual processing if total entries are string
            like in a column and above this relative threshold.
    :param min_words: Sets the threshold
            for average number of words to include column for
            textual sentence encoding. Lower values means that
            columns will be labeled textual and sent to sentence-encoder. 
            Set to 0 to force named columns as textual.
    :param model_name: SentenceTransformer model name. See available list at
            https://www.sbert.net/docs/pretrained_models.
            html#sentence-embedding-models

    :return: X_enc, y_enc, data_encoder, label_encoder,
        scaling_pipeline,
        scaling_pipeline_target,
        text_model,
        text_cols,
    """
    logger.info("process_nodes_dataframes[%s]", feature_engine)

    if feature_engine in ["none", "pandas"]:
        X_enc, y_enc, data_encoder, label_encoder = get_numeric_transformers(
            df, y
        )
        X_encs, y_encs, scaling_pipeline, scaling_pipeline_target = smart_scaler(  # noqa
            X_enc,
            y_enc,
            use_scaler,
            use_scaler_target,
            impute=impute,
            n_quantiles=n_quantiles,
            quantile_range=quantile_range,
            output_distribution=output_distribution,
            n_bins=n_bins,
            encode=encode,
            strategy=strategy,
            keep_n_decimals=keep_n_decimals,
        )

        logger.debug(
            f"Feature Engine {feature_engine},"
            "returning only Numeric Data, if any"
        )
        return (
            X_enc,
            y_enc,
            X_encs,
            y_encs,
            data_encoder,
            label_encoder,
            scaling_pipeline,
            scaling_pipeline_target,
            False,
            [],
        )

    t = time()
    if len(df) == 0 or df.empty:
        logger.warning("DataFrame **seems** to be Empty")

    text_cols: List[str] = []
    text_model: Any = None
    text_enc = pd.DataFrame([])
    if deps.sentence_transformers and (feature_engine in ["torch", "auto"]):
        text_enc, text_cols, text_model = encode_textual(
            df,
            min_words=min_words,
            model_name=model_name,
            use_ngrams=use_ngrams,
            ngram_range=ngram_range,
            max_df=max_df,
            min_df=min_df,
        )
    else:
        logger.debug(
            "! Skipping encoding any textual features"
            "since dependency Sentence Transformers is not met"
        )

    other_df = df.drop(columns=text_cols, errors="ignore")  # type: ignore

    X_enc, y_enc, data_encoder, label_encoder = process_dirty_dataframes(
        other_df,
        y,
        cardinality_threshold=cardinality_threshold,
        cardinality_threshold_target=cardinality_threshold_target,
        n_topics=n_topics,
        n_topics_target=n_topics_target,
        similarity=similarity,
        categories=categories,
        multilabel=multilabel,
        feature_engine=feature_engine,
    )

    if embedding:
        data_encoder = Embedding(df)
        X_enc = data_encoder.fit_transform(n_dim=n_topics)

    if not text_enc.empty and not X_enc.empty:
        logger.info("-" * 60)
        logger.info("<= Found both a textual embedding + dirty_cat =>")
        X_enc = pd.concat(
            [text_enc, X_enc], axis=1
        )  # np.c_[embeddings, X_enc.values]
    elif not text_enc.empty and X_enc.empty:
        logger.info("-" * 60)
        logger.info("<= Found only textual embedding =>")
        X_enc = text_enc

    logger.debug(
        f"--The entire Encoding process took {(time()-t)/60:.2f} minutes"
    )

    X_encs, y_encs, scaling_pipeline, scaling_pipeline_target = smart_scaler(  # noqa
        X_enc,
        y_enc,
        use_scaler,
        use_scaler_target,
        impute=impute,
        n_quantiles=n_quantiles,
        quantile_range=quantile_range,
        output_distribution=output_distribution,
        n_bins=n_bins,
        encode=encode,
        strategy=strategy,
        keep_n_decimals=keep_n_decimals,
    )

    return (
        X_enc,
        y_enc,
        X_encs,
        y_encs,
        data_encoder,
        label_encoder,
        scaling_pipeline,
        scaling_pipeline_target,
        text_model,
        text_cols  # type: ignore
    )
class FastMLB:
    def __init__(self, mlb, in_column, out_columns):
        if isinstance(in_column, str):
            in_column = [in_column]
        self.columns = in_column  # should be singe entry list ['cats']
        self.mlb = mlb
        self.out_columns = out_columns
        self.feature_names_in_ = in_column
    
    def __call__(self, df):
        ydf = df[self.columns]
        return self.mlb.transform(ydf.squeeze())
    
    def fit(self, X, y=None):
        return self
        
    def transform(self, df):
        return self(df)
    
    def get_feature_names_out(self):
        return self.out_columns
    
    def get_feature_names_in(self):
        return self.feature_names_in_
    
    def __repr__(self):
        doc = f'FastMultiLabelBinarizer(In: {self.columns},  Out: {self.out_columns})'
        return doc 


def encode_multi_target(ydf, mlb = None):
    from sklearn.preprocessing import (
        MultiLabelBinarizer,
    )
    ydf = ydf.squeeze()  # since its a dataframe, we want series
    assert isinstance(ydf, pd.Series), 'Target needs to be a single column of (list of lists)'
    column_name = ydf.name
    
    if mlb is None:
        mlb = MultiLabelBinarizer()
        T = mlb.fit_transform(ydf) 
    else:
        T = mlb.transform(ydf)

    T = 1.0 * T
    columns = [
        str(k) for k in mlb.classes_
    ]
    T = pd.DataFrame(T, columns=columns, index=ydf.index)
    logger.info(f"Shape of Target Encoding: {T.shape}")
        
    label_encoder = FastMLB(mlb=mlb, in_column=[column_name], out_columns=columns)  # memorizes which cols to use.
 
    return T, label_encoder

def encode_edges(edf, src, dst, mlb, fit=False):
    """edge encoder -- creates multilabelBinarizer on edge pairs.

    Args:
        edf (pd.DataFrame): edge dataframe
        src (string): source column
        dst (string): destination column
        mlb (sklearn): multilabelBinarizer
        fit (bool, optional): If true, fits multilabelBinarizer. Defaults to False.

    :Returns: tuple: pd.DataFrame, multilabelBinarizer
    """
    # uses mlb with fit=T/F so we can use it in transform mode
    # to recreate edge feature concat definition
    edf_type = str(getmodule(edf))
    source = edf[src]
    destination = edf[dst]
    source_dtype = str(getmodule(source))
    logger.debug("Encoding Edges using MultiLabelBinarizer")
    if fit and 'cudf' not in source_dtype:
        T = mlb.fit_transform(zip(source, destination))
    elif fit and 'cudf' in source_dtype:
        T = mlb.fit_transform(zip(source.to_pandas(), destination.to_pandas()))
    elif not fit and 'cudf' not in source_dtype:
        T = mlb.transform(zip(source, destination))
    elif not fit and 'cudf' in source_dtype:
        T = mlb.transform(zip(source.to_pandas(), destination.to_pandas()))

    T = 1.0 * T  # coerce to float
    columns = [
        str(k) for k in mlb.classes_
    ]  # stringify the column names or scikits.base throws error
    mlb.get_feature_names_out = callThrough(columns)
    mlb.columns_ = [src, dst]
    if 'cudf' in edf_type:
        cudf = deps.cudf
        T = cudf.DataFrame(T, columns=columns, index=edf.index)
    else:
        T = pd.DataFrame(T, columns=columns, index=edf.index)
    logger.info(f"Shape of Edge Encoding: {T.shape}")
    return T, mlb


def process_edge_dataframes(
    edf: pd.DataFrame,
    y: pd.DataFrame,
    src: str,
    dst: str,
    cardinality_threshold: int = 40,
    cardinality_threshold_target: int = 400,
    n_topics: int = config.N_TOPICS_DEFAULT,
    n_topics_target: int = config.N_TOPICS_TARGET_DEFAULT,
    use_scaler: Optional[str] = None,
    use_scaler_target: Optional[str] = None,
    multilabel: bool = False,
    use_ngrams: bool = False,
    ngram_range: tuple = (1, 3),
    max_df: float = 0.2,
    min_df: int = 3,
    min_words: float = 2.5,
    model_name: str = "paraphrase-MiniLM-L6-v2",
    similarity: Optional[str] = None,
    categories: Optional[str] = "auto",
    impute: bool = True,
    n_quantiles: int = 10,
    output_distribution: str = "normal",
    quantile_range=(25, 75),
    n_bins: int = 10,
    encode: str = "ordinal",
    strategy: str = "uniform",
    keep_n_decimals: int = 5,
    feature_engine: FeatureEngineConcrete = "pandas",
) -> Tuple[
    pd.DataFrame,
    pd.DataFrame,
    pd.DataFrame,
    pd.DataFrame,
    List[Any],
    Any,
    Optional[Pipeline],
    Optional[Pipeline],
    Any,
    List[str],
]:
    """
        Custom Edge-record encoder. Uses a MultiLabelBinarizer
        to generate a src/dst vector
        and then process_textual_or_other_dataframes that encodes any
        other data present in edf,
        textual or not.

    :param edf: pandas DataFrame of edge features
    :param y: pandas DataFrame of edge labels
    :param src: source column to select in edf
    :param dst: destination column to select in edf
    :param use_scaler: None or string in
        ['minmax', 'standard', 'robust', 'quantile']

    :return: Encoded data matrix and target (if not None), the data encoders, and the label encoder.
    """
    # scipy = deps.scipy
    from sklearn.preprocessing import (
        MultiLabelBinarizer,
    )
    logger.info("process_edges_dataframes[%s]", feature_engine)

    t = time()
    mlb_pairwise_edge_encoder = (
        MultiLabelBinarizer()
    )  # create new one so we can use encode_edges later in
    # transform with fit=False
    cudf = deps.cudf
    T, mlb_pairwise_edge_encoder = encode_edges(
        edf, src, dst, mlb_pairwise_edge_encoder, fit=True
    )
    other_df = edf.drop(columns=[src, dst])
    logger.debug(
        f"-Rest of DataFrame has columns: {other_df.columns}"
        " and is not empty"
        if not other_df.empty
        else f"-Rest of DataFrame has columns: {other_df.columns}"
             " and is empty"
    )

    if feature_engine in ["none", "pandas"]:

        X_enc, y_enc, data_encoder, label_encoder = get_numeric_transformers(
            other_df, y
        )
        # add the two datasets together
        X_enc = pd.concat([T, X_enc], axis=1)
        # then scale them
        X_encs, y_encs, scaling_pipeline, scaling_pipeline_target = smart_scaler(  # noqa
            X_enc,
            y_enc,
            use_scaler,
            use_scaler_target,
            impute=impute,
            n_quantiles=n_quantiles,
            quantile_range=quantile_range,
            output_distribution=output_distribution,
            n_bins=n_bins,
            encode=encode,
            strategy=strategy,
            keep_n_decimals=keep_n_decimals,
        )

        logger.info("Returning only Edge MLB and/or numeric features")

        return (
            X_enc,
            y_enc,
            X_encs,
            y_encs,
            [mlb_pairwise_edge_encoder, data_encoder],
            label_encoder,
            scaling_pipeline,
            scaling_pipeline_target,
            False,
            [],
        )

    (
        X_enc,
        y_enc,
        _,
        _,
        data_encoder,
        label_encoder,
        _,
        _,
        text_model,
        text_cols,
    ) = process_nodes_dataframes(
        other_df,
        y,
        cardinality_threshold=cardinality_threshold,
        cardinality_threshold_target=cardinality_threshold_target,
        n_topics=n_topics,
        n_topics_target=n_topics_target,
        use_scaler=None,
        use_scaler_target=None,
        multilabel=multilabel,
        use_ngrams=use_ngrams,
        ngram_range=ngram_range,
        max_df=max_df,
        min_df=min_df,
        min_words=min_words,
        model_name=model_name,
        similarity=similarity,
        categories=categories,
        feature_engine=feature_engine,
    )

    if not X_enc.empty and not T.empty:
        logger.debug("-" * 60)
        logger.debug("<= Found Edges and Dirty_cat encoding =>")
        T_type = str(getmodule(T))
        if 'cudf' in T_type:
            X_enc = cudf.concat([T, X_enc], axis=1)
        else:
            X_enc = pd.concat([T, X_enc], axis=1)
    elif not T.empty and X_enc.empty:
        logger.debug("-" * 60)
        logger.debug("<= Found only Edges =>")
        X_enc = T

    logger.info(
        "**The entire Edge encoding process took"
        f" {(time()-t)/60:.2f} minutes"
    )

    X_encs, y_encs, scaling_pipeline, scaling_pipeline_target = smart_scaler(
        X_enc,
        y_enc,
        use_scaler,
        use_scaler_target,
        impute=impute,
        n_quantiles=n_quantiles,
        quantile_range=quantile_range,
        output_distribution=output_distribution,
        n_bins=n_bins,
        encode=encode,
        strategy=strategy,
        keep_n_decimals=keep_n_decimals,
    )

    res = (
        X_enc,
        y_enc,
        X_encs,
        y_encs,
        [mlb_pairwise_edge_encoder, data_encoder],
        label_encoder,
        scaling_pipeline,
        scaling_pipeline_target,
        text_model,
        text_cols,
    )
    return res


# ############################################################################
#
#      Vectorizer Class + Helpers
#
# ############################################################################


def transform_text(
    df: pd.DataFrame,
    text_model: Union[SentenceTransformer, Pipeline],  # type: ignore
    text_cols: Union[List, str],
) -> pd.DataFrame:
    from sklearn.pipeline import Pipeline
    SentenceTransformer = deps.sentence_transformers.SentenceTransformer

    logger.debug("Transforming text using:")
    if isinstance(text_model, Pipeline):
        logger.debug(f"--Ngram tfidf {text_model}")
        tX = text_model.transform(df)
        tX = make_array(tX)
        tX = pd.DataFrame(
            tX,
            columns=list(text_model[0].vocabulary_.keys()),
            index=df.index
            )
    elif isinstance(text_model, SentenceTransformer):
        logger.debug(f"--HuggingFace Transformer {text_model}")
        tX = text_model.encode(df.values)
        tX = pd.DataFrame(
            tX,
            columns=_get_sentence_transformer_headers(tX, text_cols),
            index=df.index,
        )
    else:
        raise ValueError(
            "`text_model` should be instance of"
            "sklearn.pipeline.Pipeline or SentenceTransformer,"
            f"got {text_model}"
        )
    return tX


def transform_dirty(
    df: pd.DataFrame,
    data_encoder: Union[SuperVectorizer, FunctionTransformer],  # type: ignore
    name: str = "",
) -> pd.DataFrame:
    # from sklearn.preprocessing import MultiLabelBinarizer
    logger.debug(f"-{name} Encoder:")
    logger.debug(f"\t{data_encoder}\n")
    # print(f"-{name} Encoder:")
    # print(f"\t{data_encoder}\n")
    # try:
    #     logger.debug(f"{data_encoder.get_feature_names_in}")
    # except Exception as e:
    #     logger.warning(e)
    #     pass
    logger.debug(f"TRANSFORM pre as df -- \t{df.shape}")

    # #####################################  for dirty_cat 0.3.0
    use_columns = getattr(data_encoder, 'columns_', [])
    if len(use_columns):
        #print(f"Using columns: {use_columns}")
        X = data_encoder.transform(df[df.columns.intersection(use_columns)])
    # #####################################  with dirty_cat 0.2.0
    else:
        X = data_encoder.transform(df)
    # ###################################
    # X = data_encoder.transform(df)

    logger.debug(f"TRANSFORM DIRTY as Matrix -- \t{X.shape}")
    X = make_array(X)
    with warnings.catch_warnings():
        warnings.filterwarnings("ignore", category=DeprecationWarning)
        warnings.filterwarnings("ignore", category=FutureWarning)
        warnings.filterwarnings("ignore", category=UserWarning)
        X = pd.DataFrame(
            X, columns=data_encoder.get_feature_names_out(), index=df.index
        )
        logger.debug(f"TRANSFORM DIRTY dataframe -- \t{X.shape}")

    return X


def transform(
    df: pd.DataFrame, ydf: pd.DataFrame, res: List, kind: str, src, dst
) -> Tuple[pd.DataFrame, pd.DataFrame]:
    # here res is the featurization result,
    # this function aligns with what is computed during
    # processing nodes or edges.
    (
        _,
        _,
        _,
        _,
        data_encoder,
        label_encoder,
        _,
        _,
        text_model,
        text_cols,
    ) = res

    logger.info("-" * 90)
    
    # index = df.index
    y = pd.DataFrame([])
    T = pd.DataFrame([])
    # encode nodes
    if kind == "nodes":
        logger.info("-Transforming Nodes--")
        X = transform_dirty(
            df, data_encoder, name="Numeric or Dirty Node-Features"
        )
    # encode edges
    elif kind == "edges":
        logger.info("-Transforming Edges--")
        mlb, data_encoder = data_encoder
        T, mlb = encode_edges(df, src, dst, mlb, fit=False)
        X = transform_dirty(df,
                            data_encoder,
                            "Numeric or Dirty Edge-Features")

    if ydf is not None:
        logger.info("-Transforming Target--")
        y = transform_dirty(ydf, label_encoder,
                            name=f"{kind.title()}-Label")

    # Concat in the Textual features, if any
    tX = pd.DataFrame([])
    if text_cols:
        logger.info(f"-textual columns found: {text_cols}")
        res_df = concat_text(df, text_cols)
        if text_model:
            tX = transform_text(res_df, text_model, text_cols)
        logger.info("** text features are empty") if tX.empty else None

    # concat text to dirty_cat, with text in front.
    if not tX.empty and not X.empty:
        X = pd.concat([tX, X], axis=1)
        logger.info("--Combining both Textual and Numeric/Dirty_Cat")
    elif not tX.empty and X.empty:
        X = tX  # textual
        logger.info("--Just textual")
    elif not X.empty:
        logger.info("--Just Numeric/Dirty_Cat transformer")
        X = X  # dirty/Numeric
    else:
        logger.info("-" * 60)
        logger.info(f"** IT'S ALL EMPTY NOTHINGNESS [[ {X} ]]")
        logger.info("-" * 60)

    # now if edges, add T at front
    if kind == "edges":
        X = pd.concat([T, X], axis=1)  # edges, text, dirty_cat
        logger.info("-Combining MultiLabelBinarizer with previous features")

    logger.info("-" * 40)
    logger.info(f"--Features matrix shape: {X.shape}")
    logger.info(f"--Target matrix shape: {y.shape}")

    # if scaling_pipeline and not X.empty:
    #     logger.info("--Scaling Features")
    #     X = pd.DataFrame(scaling_pipeline.transform(X), columns=X.columns, index=index)
    # if scaling_pipeline_target and not y.empty:
    #     logger.info(f"--Scaling Target {scaling_pipeline_target}")
    #     y = pd.DataFrame(
    #         scaling_pipeline_target.transform(y), columns=y.columns, index=index
    #     )

    return X, y


class FastEncoder:
    def __init__(self, df, y=None, kind="nodes"):
        self._df = df
        self.feature_names_in = df.columns  
        self._y = pd.DataFrame([], index=df.index) if y is None else y
        self.target_names_in = self._y.columns
        self.kind = kind
        self._assertions()
        # these are the parts we can use to reconstruct transform.
        self.res_names = ("X_enc y_enc data_encoder label_encoder "
                          "scaling_pipeline scaling_pipeline_target "
                          "text_model text_cols".split(" "))

    def _assertions(self):
        # add smart checks here
        if not self._y.empty:
            assert (
                self._df.shape[0] == self._y.shape[0]
            ), "Data and Targets must have same number of rows,"
            f"found {self._df.shape[0], self._y.shape[0]}, resp"

    def _encode(self, df, y, kind, src, dst, *args, **kwargs):
        if kind == "nodes":
            res = process_nodes_dataframes(df, y, *args, **kwargs)
        elif kind == "edges":
            res = process_edge_dataframes(
                df, y, src=src, dst=dst, *args, **kwargs
            )
        else:
            raise ValueError(
                f'`kind` should be one of "nodes" or "edges", found {kind}'
            )

        return res

    def _hecho(self, res):
        logger.info("-" * 40)
        logger.info("\n-- Setting Encoder Parts from Fit ::")
        logger.info(f'Feature Columns In: {self.feature_names_in}')
        logger.info(f'Target Columns In: {self.target_names_in}')

        for name, value in zip(self.res_names, res):
            if name not in ["X_enc", "y_enc"]:
                logger.info("-" * 90)
                logger.info(f"[[ {name} ]]:  {value}\n")

    def _set_result(self, res):
        self.res = list(res)
        [
            X_enc,
            y_enc,
            X_encs,
            y_encs,
            data_encoder,
            label_encoder,
            scaling_pipeline,
            scaling_pipeline_target,
            text_model,
            text_cols,
        ] = self.res

        self._hecho(res)
        # data_encoder.feature_names_in = self.feature_names_in
        # label_encoder.target_names_in = self.target_names_in
        self.feature_columns = X_enc.columns
        self.feature_columns_target = y_enc.columns
        self.X = X_encs
        self.y = y_encs
        self.X_orignal = X_enc
        self.y_orignal = y_enc
        self.data_encoder = data_encoder  # is list for edges
        self.label_encoder = label_encoder
        self.scaling_pipeline = scaling_pipeline
        self.scaling_pipeline_target = scaling_pipeline_target
        self.text_model = text_model
        self.text_cols = text_cols

    def fit(self, src=None, dst=None, *args, **kwargs):
        self.src = src
        self.dst = dst
        res = self._encode(
            self._df, self._y, self.kind, src, dst, *args, **kwargs
        )
        self._set_result(res)

    def transform(self, df, ydf=None):
        "Raw transform, no scaling."
        X, y = transform(df, ydf, self.res, self.kind, self.src, self.dst)
        return X, y
    
    def _transform_scaled(self, df, ydf, scaling_pipeline, scaling_pipeline_target):
        """Transform with scaling fit durning fit."""
        X, y = transform(df, ydf, self.res, self.kind, self.src, self.dst)
        if scaling_pipeline is not None and not X.empty:
            X = pd.DataFrame(scaling_pipeline.transform(X), columns=X.columns, index=X.index)
        if scaling_pipeline_target is not None and y is not None and not y.empty:
            y = pd.DataFrame(scaling_pipeline_target.transform(y), columns=y.columns, index=y.index)
        return X, y
    
    def transform_scaled(self, df, ydf=None, scaling_pipeline=None, scaling_pipeline_target=None):
        if scaling_pipeline is None:
            scaling_pipeline = self.scaling_pipeline
        if scaling_pipeline_target is None:
            scaling_pipeline_target = self.scaling_pipeline_target
        return self._transform_scaled(df, ydf, scaling_pipeline, scaling_pipeline_target)

    def fit_transform(self, src=None, dst=None, *args, **kwargs):
        self.fit(src=src, dst=dst, *args, **kwargs)
        return self.X, self.y

    def scale(self, X=None, y=None, return_pipeline=False, *args, **kwargs):
        """Fits new scaling functions on df, y via args-kwargs
        
        **Example:**
            ::

                from graphisty.features import SCALERS, SCALER_OPTIONS
                print(SCALERS)
                g = graphistry.nodes(df)
                # set a scaling strategy for features and targets -- umap uses those and produces different results depending.
                g2 = g.umap(use_scaler='standard', use_scaler_target=None)
                
                # later if you want to scale new data, you can do so
                X, y = g2.transform(df, df, scaled=False)  # unscaled transformer output
                # now scale with new settings
                X_scaled, y_scaled = g2.scale(X, y, use_scaler='minmax', use_scaler_target='kbins', n_bins=5)
                # fit some other pipeline
                clf.fit(X_scaled, y_scaled)
                
            args:
            ::

                ;X: pd.DataFrame of features
                :y: pd.DataFrame of target features
                :kind: str, one of 'nodes' or 'edges'
                *args, **kwargs: passed to smart_scaler pipeline

            returns:
                scaled X, y
        """
        logger.info("-Fitting new scaler on raw features")
        X, y, scaling_pipeline, scaling_pipeline_target = smart_scaler(
            X_enc=X, y_enc=y, *args, **kwargs
        )
        if return_pipeline:
            return X, y, scaling_pipeline, scaling_pipeline_target
        return X, y


# ######################################################################################################################
#
#
#
# ######################################################################################################################


def prune_weighted_edges_df_and_relabel_nodes(
    wdf: pd.DataFrame, scale: float = 0.1, index_to_nodes_dict: Optional[Dict] = None
) -> pd.DataFrame:
    """Prune the weighted edge DataFrame so to return high fidelity similarity scores.

    :param wdf: weighted edge DataFrame gotten via UMAP
    :param scale: lower values means less edges > (max - scale * std)
    :param index_to_nodes_dict: dict of index to node name;
            remap src/dst values if provided
    :return: pd.DataFrame
    """
    # we want to prune edges, so we calculate some statistics
    desc = wdf.describe()
    eps = 1e-3

    mean = desc[config.WEIGHT]["mean"]
    std = desc[config.WEIGHT]["std"]
    max_val = desc[config.WEIGHT]["max"] + eps
    min_val = desc[config.WEIGHT]["min"] - eps
    thresh = np.max(
        [max_val - scale, min_val]
    )  # if std =0 we add eps so we still have scale in the equation

    logger.info(
        f" -- edge weights: mean({mean:.2f}), "
        f"std({std:.2f}), max({max_val}), "
        f"min({min_val:.2f}), thresh({thresh:.2f})"
    )
    wdf2 = wdf[
        wdf[config.WEIGHT] >= thresh
    ]  # adds eps so if scale = 0, we have small window/wiggle room
    logger.info(
        " -- Pruning weighted edge DataFrame "
        f"from {len(wdf):,} to {len(wdf2):,} edges."
    )
    if index_to_nodes_dict is not None and isinstance(index_to_nodes_dict, dict):
        wdf2[config.SRC] = wdf2[config.SRC].map(index_to_nodes_dict)
        wdf2[config.DST] = wdf2[config.DST].map(index_to_nodes_dict)
    return wdf2


# ###########################################################################
#
#      Fast Memoize
#
# ###########################################################################


def reuse_featurization(
    g: Plottable, memoize: bool, metadata: Any
):  # noqa: C901
    return check_set_memoize(
        g,
        metadata,
        attribute="_feat_param_to_g",
        name="featurize",
        memoize=memoize,
    )

def get_matrix_by_column_part(X: pd.DataFrame, column_part: str) -> pd.DataFrame:
    """Get the feature matrix by column part existing in column names."""
    transformed_columns = X.columns[X.columns.map(lambda x: True if column_part in x else False)]  # type: ignore
    return X[transformed_columns] 

def get_matrix_by_column_parts(X: pd.DataFrame, column_parts: Optional[Union[list, str]]) -> pd.DataFrame:
    """Get the feature matrix by column parts list existing in column names."""
    if column_parts is None:
        return X
    if isinstance(column_parts, str):
        column_parts = [column_parts]
    res = pd.concat([get_matrix_by_column_part(X, column_part) for column_part in column_parts], axis=1)  # type: ignore
    res = res.loc[:, ~res.columns.duplicated()]  # type: ignore
    return res


class FeatureMixin(MIXIN_BASE):
    """FeatureMixin for automatic featurization of nodes and edges DataFrames. Subclasses UMAPMixin for umap-ing of automatic features.

    Usage:
    ::

        g = graphistry.nodes(df, 'node_column')
        g2 = g.featurize()

    or for edges,
    ::

        g = graphistry.edges(df, 'src', 'dst')
        g2 = g.featurize(kind='edges')

    or chain them for both nodes and edges,
    ::

        g = graphistry.edges(edf, 'src', 'dst').nodes(ndf, 'node_column')
        g2 = g.featurize().featurize(kind='edges')

    """

    _feature_memoize: WeakValueDictionary = WeakValueDictionary()
    _feature_params: dict = {}

    def __init__(self, *args, **kwargs):
        pass

    def _get_feature(self, kind):
        kind2 = kind.replace('s', '')
        assert kind2 in ['node', 'edge'], f'kind needs to be in `nodes` or `edges`, found {kind}'
        x = getattr(self, f'_{kind2}_features')
        return x
    
    def _get_target(self, kind):
        kind2 = kind.replace('s', '')
        assert kind2 in ['node', 'edge'], f'kind needs to be in `nodes` or `edges`, found {kind}'
        x = getattr(self, f'_{kind2}_target')
        return x
    
    def _featurize_nodes(
        self,
        X: XSymbolic = None,
        y: YSymbolic = None,
        use_scaler: Optional[str] = None,
        use_scaler_target: Optional[str] = None,
        cardinality_threshold: int = 40,
        cardinality_threshold_target: int = 400,
        n_topics: int = config.N_TOPICS_DEFAULT,
        n_topics_target: int = config.N_TOPICS_TARGET_DEFAULT,
        multilabel: bool = False,
        embedding: bool = False,
        use_ngrams: bool = False,
        ngram_range: tuple = (1, 3),
        max_df: float = 0.2,
        min_df: int = 3,
        min_words: float = 2.5,
        model_name: str = "paraphrase-MiniLM-L6-v2",
        similarity: Optional[str] = None,
        categories: Optional[str] = "auto",
        impute: bool = True,
        n_quantiles: int = 10,
        output_distribution: str = "normal",
        quantile_range=(25, 75),
        n_bins: int = 10,
        encode: str = "ordinal",
        strategy: str = "uniform",
        keep_n_decimals: int = 5,
        remove_node_column: bool = True,
        feature_engine: FeatureEngineConcrete = "pandas",
        memoize: bool = True,
        verbose: bool = False,
    ):
        res = self.copy() 
        ndf = res._nodes
        node = res._node
    
        if remove_node_column:
            ndf = remove_node_column_from_symbolic(ndf, node)
            X = remove_node_column_from_symbolic(X, node)

        if ndf is None:
            logger.info(
                "! Materializing Nodes and setting `embedding=True`"
                f"with latent dimension = n_topics: {n_topics}"
            )
            embedding = True
            res = res.materialize_nodes()
            ndf = res._nodes
            col = list(ndf.columns)[0]
            ndf = ndf.set_index(col)
            # in this case, X is not None, and is a DataFrame
            col = list(X.columns)[0]  # type: ignore
            X = X.set_index(col)  # type: ignore

        # resolve everything before setting dict so that
        # `X = ndf[cols]` and `X = cols` resolve to same thing
        X_resolved = resolve_X(ndf, X)
        y_resolved = resolve_y(ndf, y)

        assert_imported_cucat()

        X_resolved, y_resolved = make_safe_gpu_dataframes(X_resolved, y_resolved, engine=feature_engine)
        
        from .features import ModelDict

        fkwargs = ModelDict("Featurize Params",
            X=X_resolved,
            y=y_resolved,
            use_scaler=use_scaler,
            use_scaler_target=use_scaler_target,
            cardinality_threshold=cardinality_threshold,
            cardinality_threshold_target=cardinality_threshold_target,
            n_topics=n_topics,
            n_topics_target=n_topics_target,
            multilabel=multilabel,
            embedding=embedding,
            use_ngrams=use_ngrams,
            ngram_range=ngram_range,
            max_df=max_df,
            min_df=min_df,
            min_words=min_words,
            model_name=model_name,
            similarity=similarity,
            categories=categories,
            impute=impute,
            n_quantiles=n_quantiles,
            quantile_range=quantile_range,
            output_distribution=output_distribution,
            n_bins=n_bins,
            encode=encode,
            strategy=strategy,
            keep_n_decimals=keep_n_decimals,
            remove_node_column=remove_node_column,
            feature_engine=feature_engine,
        )

        res._feature_params = {
            **getattr(res, "_feature_params", {}),
            "nodes": fkwargs,
        }

        old_res = reuse_featurization(res, memoize, fkwargs)
        if old_res:
            print("--- [[ RE-USING NODE FEATURIZATION ]]") if verbose else None
            logger.info("--- [[ RE-USING NODE FEATURIZATION ]]")
            fresh_res = copy.copy(res)
            for attr in ["_node_features", "_node_target", "_node_encoder"]:
                setattr(fresh_res, attr, getattr(old_res, attr))

            return fresh_res

        X_resolved = features_without_target(X_resolved, y_resolved)
        X_resolved = remove_internal_namespace_if_present(X_resolved)

        keys_to_remove = ["X", "y", "remove_node_column"]
        nfkwargs = dict()
        for key, value in fkwargs.items():
            if key not in keys_to_remove:
                nfkwargs[key] = value

        print('-' * 80) if verbose else None
        print("** Featuring nodes") if verbose else None
        # ############################################################
        encoder = FastEncoder(X_resolved, y_resolved, kind="nodes")
        encoder.fit(**nfkwargs)
        # ###########################################################

        # if changing, also update fresh_res
        res._node_features = encoder.X
        res._node_features_raw = encoder.X_orignal  # .copy()
        res._node_target = encoder.y
        res._node_target_raw = encoder.y_orignal  # .copy()
        res._node_encoder = encoder  # now this does
        # all the work `._node_encoder.transform(df, y)` etc

        return res

    def _featurize_edges(
        self,
        X: XSymbolic = None,
        y: YSymbolic = None,
        use_scaler: Optional[str] = None,
        use_scaler_target: Optional[str] = None,
        cardinality_threshold: int = 40,
        cardinality_threshold_target: int = 400,
        n_topics: int = config.N_TOPICS_DEFAULT,
        n_topics_target: int = config.N_TOPICS_TARGET_DEFAULT,
        use_ngrams: bool = False,
        ngram_range: tuple = (1, 3),
        max_df: float = 0.2,
        min_df: int = 3,
        min_words: float = 2.5,
        multilabel: bool = False,
        model_name: str = "paraphrase-MiniLM-L6-v2",
        similarity: Optional[str] = "ngram",
        categories: Optional[str] = "auto",
        impute: bool = True,
        n_quantiles: int = 10,
        output_distribution: str = "normal",
        quantile_range=(25, 75),
        n_bins: int = 10,
        encode: str = "ordinal",
        strategy: str = "uniform",
        keep_n_decimals: int = 5,
        feature_engine: FeatureEngineConcrete = "pandas",
        memoize: bool = True,
        verbose: bool = False,
    ):

        res = self.copy()
        edf = res._edges
        X_resolved = resolve_X(edf, X)
        y_resolved = resolve_y(edf, y)

        if res._source not in X_resolved:
            logger.debug("adding g._source to edge features")
            X_resolved = X_resolved.assign(
                **{res._source: res._edges[res._source]}
            )
        if res._destination not in X_resolved:
            logger.debug("adding g._destination to edge features")
            X_resolved = X_resolved.assign(
                **{res._destination: res._edges[res._destination]}
            )
        X_resolved, y_resolved = make_safe_gpu_dataframes(X_resolved, y_resolved, engine=feature_engine)

        # now that everything is set
        fkwargs = dict(
            X=X_resolved,
            y=y_resolved,
            use_scaler=use_scaler,
            use_scaler_target=use_scaler_target,
            cardinality_threshold=cardinality_threshold,
            cardinality_threshold_target=cardinality_threshold_target,
            n_topics=n_topics,
            n_topics_target=n_topics_target,
            use_ngrams=use_ngrams,
            ngram_range=ngram_range,
            max_df=max_df,
            min_df=min_df,
            min_words=min_words,
            model_name=model_name,
            similarity=similarity,
            categories=categories,
            multilabel=multilabel,
            impute=impute,
            n_quantiles=n_quantiles,
            quantile_range=quantile_range,
            output_distribution=output_distribution,
            n_bins=n_bins,
            encode=encode,
            strategy=strategy,
            keep_n_decimals=keep_n_decimals,
            feature_engine=feature_engine,
        )

        res._feature_params = {
            **getattr(res, "_feature_params", {}),
            "edges": fkwargs,
        }

        old_res = reuse_featurization(res, memoize, fkwargs)
        if old_res:
            logger.info("--- [[ RE-USING EDGE FEATURIZATION ]]")
            fresh_res = copy.copy(res)
            for attr in ["_edge_encoder", "_edge_features", "_edge_target"]:
                setattr(fresh_res, attr, getattr(old_res, attr))

            return fresh_res

        X_resolved = features_without_target(X_resolved, y_resolved)

        keys_to_remove = [
            "X",
            "y",
        ]
        nfkwargs = {}
        for key, value in fkwargs.items():
            if key not in keys_to_remove:
                nfkwargs[key] = value

        print("** Featuring edges") if verbose else None
        ###############################################################
        encoder = FastEncoder(X_resolved, y_resolved, kind="edges")
        encoder.fit(src=res._source, dst=res._destination, **nfkwargs)
        ##############################################################

        # if editing, should also update fresh_res
        res._edge_features = encoder.X
        res._edge_features_raw = encoder.X_orignal  # .copy()
        res._edge_target = encoder.y
        res._edge_target_raw = encoder.y_orignal  # .copy()
        res._edge_encoder = encoder

        return res
    
    def _infer_edges(self, emb, X, y, df, eps='auto', n_neighbors=4, sample=None, infer_on_umap_embedding=False, 
                     verbose=False, merge_policy=False, **kwargs):
        res = self.bind()
        if merge_policy:
            # useful to cluster onto existing graph
            g = infer_graph(res, emb, X, y, df, infer_on_umap_embedding=infer_on_umap_embedding, 
                            n_neighbors=n_neighbors, eps=eps, sample=sample, verbose=verbose, **kwargs) 
        else:
            # useful to cluster onto self
            g = infer_self_graph(res, emb, X, y, df, infer_on_umap_embedding=infer_on_umap_embedding, 
                                 n_neighbors=n_neighbors, eps=eps, verbose=verbose, **kwargs)
        return g

    def _transform(self, encoder: str, df: pd.DataFrame, ydf: Optional[pd.DataFrame], scaled):
        if getattr(self, encoder) is not None:
            if scaled:
                return getattr(self, encoder).transform_scaled(df, ydf)
            return getattr(self, encoder).transform(df, ydf)
        else:
            logger.debug(
                "Fit on data (g.featurize(kind='..', ...))"
                "before being able to transform data"
            )

    def transform(self, df: pd.DataFrame, 
                  y: Optional[pd.DataFrame] = None, 
                  kind: str = 'nodes', 
                  min_dist: Union[str, float, int] = 'auto', 
                  n_neighbors: int = 7,
                  merge_policy: bool = False,
                  sample: Optional[int] = None, 
                  return_graph: bool = True,
                  scaled: bool = True,
                  verbose: bool = False):
        """Transform new data and append to existing graph, or return dataframes
        
            **args:**

                :df: pd.DataFrame, raw data to transform
                :ydf: pd.DataFrame, optional
                :kind: str  # one of `nodes`, `edges`
                :return_graph: bool, if True, will return a graph with inferred edges.
                :merge_policy: bool, if True, adds batch to existing graph nodes via nearest neighbors. If False, will infer edges only between nodes in the batch, default False
                :min_dist: float, if return_graph is True, will use this value in NN search, or 'auto' to infer a good value. min_dist represents the maximum distance between two samples for one to be considered as in the neighborhood of the other.
                :sample: int, if return_graph is True, will use sample edges of existing graph to fill out the new graph
                :n_neighbors: int, if return_graph is True, will use this value for n_neighbors in Nearest Neighbors search
                :scaled: bool, if True, will use scaled transformation of data set during featurization, default True
                :verbose: bool, if True, will print metadata about the graph construction, default False

            **Returns:**

                X, y: pd.DataFrame, transformed data if return_graph is False
                or a graphistry Plottable with inferred edges if return_graph is True
        """

        # This is temporary until cucat release 
        if 'cudf.core.dataframe' in str(getmodule(df)):
            df = df.to_pandas()  # type: ignore
        if (y is not None) and ('cudf.core.dataframe' in str(getmodule(y))):
            y = y.to_pandas()  # type: ignore

        if kind == "nodes":
            X, y_ = self._transform("_node_encoder", df, y, scaled=scaled)
        elif kind == "edges":
            X, y_ = self._transform("_edge_encoder", df, y, scaled=scaled)
        else:
            logger.debug("kind must be one of `nodes`,"
                         f"`edges`, found {kind}")
            
        if return_graph and kind not in ["edges"]:
            emb = None  # will not be able to infer graph from umap coordinates, 
            # but will be able to infer graph from features of existing edges
            g = self._infer_edges(emb, X, y_, df, eps=min_dist, sample=sample, n_neighbors=n_neighbors,
                                  infer_on_umap_embedding=False, merge_policy=merge_policy,
                                  verbose=verbose)
            return g
        return X, y_

    def scale(
        self,
        df: Optional[pd.DataFrame] = None,
        y: Optional[pd.DataFrame] = None,
        kind: str = "nodes",
        use_scaler: Union[str, None] = None,
        use_scaler_target: Union[str, None] = None,
        impute: bool = True,
        n_quantiles: int = 10,
        output_distribution: str = "normal",
        quantile_range=(25, 75),
        n_bins: int = 10,
        encode: str = "ordinal",
        strategy: str = "uniform",
        keep_n_decimals: int = 5,
        return_scalers: bool = False,
    ):
        """Scale data using the same scalers as used in the featurization step.
        
            **Example**
            ::

                g = graphistry.nodes(df)
                X, y = g.featurize().scale(kind='nodes', use_scaler='robust', use_scaler_target='kbins', n_bins=3)
                
                # or 
                g = graphistry.nodes(df)
                # set a scaling strategy for features and targets -- umap uses those and produces different results depending.
                g2 = g.umap(use_scaler='standard', use_scaler_target=None)
                
                # later if you want to scale new data, you can do so
                X, y = g2.transform(df, df, scale=False)
                X_scaled, y_scaled = g2.scale(X, y, use_scaler='minmax', use_scaler_target='kbins', n_bins=5)
                # fit some other pipeline
                clf.fit(X_scaled, y_scaled)

            **Args:**

                :df: pd.DataFrame, raw data to transform, if None, will use data from featurization fit
                :y: pd.DataFrame, optional target data
                :kind: str, one of `nodes`, `edges`
                :use_scaler: str, optional, one of `minmax`, `robust`, `standard`, `kbins`, `quantile`
                :use_scaler_target: str, optional, one of `minmax`, `robust`, `standard`, `kbins`, `quantile`
                :impute: bool, if True, will impute missing values
                :n_quantiles: int, number of quantiles to use for quantile scaler
                :output_distribution: str, one of `normal`, `uniform`, `lognormal` 
                :quantile_range: tuple, range of quantiles to use for quantile scaler
                :n_bins: int, number of bins to use for KBinsDiscretizer
                :encode: str, one of `ordinal`, `onehot`, `onehot-dense`, `binary`    
                :strategy: str, one of `uniform`, `quantile`, `kmeans`
                :keep_n_decimals: int, number of decimals to keep after scaling
                :return_scalers: bool, if True, will return the scalers used to scale the data

            **Returns:**

                (X, y) transformed data if return_graph is False or a graph with inferred edges if return_graph is True, or (X, y, scaler, scaler_target) if return_scalers is True
        """
                
        if df is None:  # use the original data
            X, y = (self._node_features_raw, self._node_target_raw) if kind == "nodes" else (self._edge_features_raw, self._edge_target_raw)  # type: ignore
        else:
            X, y = self.transform(df, y, kind=kind, return_graph=False, scaled=False)

        if kind == "nodes" and hasattr(self, "_node_encoder"):  # type: ignore
            if self._node_encoder is not None:  # type: ignore
                (
                    X,
                    y,
                    scaler,
                    scaler_target
                ) = self._node_encoder.scale(
                    X,
                    y,
                    use_scaler=use_scaler,
                    use_scaler_target=use_scaler_target,
                    impute=impute,
                    n_quantiles=n_quantiles,
                    quantile_range=quantile_range,
                    output_distribution=output_distribution,
                    n_bins=n_bins,
                    encode=encode,
                    strategy=strategy,
                    keep_n_decimals=keep_n_decimals,
                    return_pipeline=True
                )  # type: ignore
            else:
                raise AttributeError(
                    'Please run g.featurize(kind="nodes", *args, **kwargs) '
                    'first before scaling matrices and targets is possible.'
                )

        elif kind == "edges" and hasattr(self, "_edge_encoder"):
            # type: ignore
            if self._edge_encoder is not None:  # type: ignore
                (
                    X,
                    y,
                    scaler,
                    scaler_target
                ) = self._edge_encoder.scale(
                    X,
                    y,
                    use_scaler=use_scaler,
                    use_scaler_target=use_scaler_target,
                    impute=impute,
                    n_quantiles=n_quantiles,
                    quantile_range=quantile_range,
                    output_distribution=output_distribution,
                    n_bins=n_bins,
                    encode=encode,
                    strategy=strategy,
                    keep_n_decimals=keep_n_decimals,
                    return_pipeline=True
                )  # type: ignore
            else:
                raise AttributeError(
                    'Please run g.featurize(kind="edges", *args, **kwargs) '
                    'first before scaling matrices and targets is possible.'
                )
        if return_scalers:
            return X, y, scaler, scaler_target
        return X, y


    def featurize(
        self,
        kind: str = "nodes",
        X: XSymbolic = None,
        y: YSymbolic = None,
        use_scaler: Optional[str] = None,
        use_scaler_target: Optional[str] = None,
        cardinality_threshold: int = 40,
        cardinality_threshold_target: int = 400,
        n_topics: int = 42,
        n_topics_target: int = 12,
        multilabel: bool = False,
        embedding: bool = False,
        use_ngrams: bool = False,
        ngram_range: tuple = (1, 3),
        max_df: float = 0.2,
        min_df: int = 3,
        min_words: float = 4.5,
        model_name: str = "paraphrase-MiniLM-L6-v2",
        impute: bool = True,
        n_quantiles: int = 100,
        output_distribution: str = "normal",
        quantile_range = (25, 75),
        n_bins: int = 10,
        encode: str = "ordinal",
        strategy: str = "uniform",
        similarity: Optional[str] = None,  # turn this off in favor of Gap Encoder
        categories: Optional[str] = "auto",
        keep_n_decimals: int = 5,
        remove_node_column: bool = True,
        inplace: bool = False,
        feature_engine: FeatureEngine = "auto",
        engine: FeatureEngine = "auto",
        dbscan: bool = False,
        min_dist: float = 0.5,  # DBSCAN eps
        min_samples: int = 1,  # DBSCAN min_samples
        memoize: bool = True,
        verbose: bool = False,
    ):
        r"""Featurize Nodes or Edges of the underlying nodes/edges DataFrames.
        
        :param kind: specify whether to featurize `nodes` or `edges`.
                Edge featurization includes a pairwise
                src-to-dst feature block using a MultiLabelBinarizer,
                with any other columns being treated the
                same way as with `nodes` featurization.
        :param X: Optional input, default None. If symbolic, evaluated
                against self data based on kind.
                If None, will featurize all columns of DataFrame
        :param y: Optional Target(s) columns or explicit DataFrame, default None
        :param use_scaler: selects which scaler (and automatically imputes
                missing values using mean strategy)
                to scale the data. Options are;
                "minmax", "quantile", "standard", "robust",
                "kbins", default None.
                Please see scikits-learn documentation
                https://scikit-learn.org/stable/modules/preprocessing.html
                Here 'standard' corresponds to 'StandardScaler' in scikits.
        :param cardinality_threshold: dirty_cat threshold on cardinality of
                categorical labels across columns.
                If value is greater than threshold, will run GapEncoder
                (a topic model) on column.
                If below, will one-hot_encode. Default 40.
        :param cardinality_threshold_target: similar to cardinality_threshold,
                but for target features. Default is set high (400), as targets
                generally want to be one-hot encoded, but sometimes it can be
                useful to use
                GapEncoder (ie, set threshold lower) to create regressive
                targets, especially when those targets are
                textual/softly categorical and have semantic meaning across
                different labels.
                Eg, suppose a column has fields like
                ['Application Fraud', 'Other Statuses', 'Lost-Target scaling
                using/Stolen Fraud', 'Investigation Fraud', ...]
                the GapEncoder will concentrate the 'Fraud' labels together.
        :param n_topics: the number of topics to use in the GapEncoder if
                cardinality_thresholds is saturated.
                Default is 42, but good rule of thumb is to consult the
                Johnson-Lindenstrauss Lemma
                https://en.wikipedia.org/wiki/Johnson%E2%80%93Lindenstrauss_lemma
                or use the simplified `random walk` estimate =>
                n_topics_lower_bound ~ (\pi/2) * (N-documents)**(1/4)
        :param n_topics_target: the number of topics to use in the GapEncoder
                if cardinality_thresholds_target is
                saturated for the target(s). Default 12.
        :param min_words: sets threshold on how many words to consider in a
                textual column if it is to be considered in
                the text processing pipeline. Set this very high if you want
                any textual columns to bypass the
                transformer, in favor of GapEncoder (topic modeling). Set to 
                0 to force all named columns to be encoded as textual (embedding)
        :param model_name: Sentence Transformer model to use. Default
                Paraphrase model makes useful vectors,
                but at cost of encoding time. If faster encoding is needed,
                `average_word_embeddings_komninos` is useful
                and produces less semantically relevant vectors.
                Please see sentence_transformer
                (https://www.sbert.net/) library for all available models.
        :param multilabel: if True, will encode a *single* target column composed of
                lists of lists as multilabel outputs. 
                This only works with y=['a_single_col'], default False
        :param embedding: If True, produces a random node embedding of size `n_topics`
                default, False. If no node features are provided, will produce random embeddings 
                (for GNN models, for example)
        :param use_ngrams: If True, will encode textual columns as TfIdf Vectors,
                default, False.
        :param ngram_range: if use_ngrams=True, can set ngram_range, eg: tuple = (1, 3)
        :param max_df:  if use_ngrams=True, set max word frequency to consider in vocabulary
                eg: max_df = 0.2,
        :param min_df:  if use_ngrams=True, set min word count to consider in vocabulary
                eg: min_df = 3 or 0.00001
        :param categories: Optional[str] in ["auto", "k-means", "most_frequent"], decides which 
                category to select in Similarity Encoding, default 'auto'
        :param impute: Whether to impute missing values, default True
        :param n_quantiles: if use_scaler = 'quantile',
                sets the quantile bin size.
        :param output_distribution: if use_scaler = 'quantile',
                can return distribution as ["normal", "uniform"]
        :param quantile_range: if use_scaler = 'robust'|'quantile', 
                sets the quantile range.
        :param n_bins: number of bins to use in kbins discretizer, default 10
        :param encode: encoding for KBinsDiscretizer, can be one of
                `onehot`, `onehot-dense`, `ordinal`, default 'ordinal'
        :param strategy: strategy for KBinsDiscretizer, can be one of
                `uniform`, `quantile`, `kmeans`, default 'quantile'
        :param n_quantiles: if use_scaler = "quantile", sets the number of quantiles, default=100
        :param output_distribution: if use_scaler="quantile"|"robust", 
                choose from ["normal", "uniform"]
        :param dbscan: whether to run DBSCAN, default False.
        :param min_dist: DBSCAN eps parameter, default 0.5.
        :param min_samples: DBSCAN min_samples parameter, default 5.
        :param keep_n_decimals: number of decimals to keep                
        :param remove_node_column: whether to remove node column so it is
                not featurized, default True.
        :param inplace: whether to not return new graphistry instance or
                not, default False.
        :param memoize: whether to store and reuse results across runs,
                default True.
        :return: graphistry instance with new attributes set by the featurization process.
        """
        feature_engine = resolve_feature_engine(feature_engine)

        assert_imported_cucat()

        if inplace:
            res = self
        else:
            res = self.bind()


        if kind == "nodes":
            res = res._featurize_nodes(
                X=X,
                y=y,
                use_scaler=use_scaler,
                use_scaler_target=use_scaler_target,
                cardinality_threshold=cardinality_threshold,
                cardinality_threshold_target=cardinality_threshold_target,
                n_topics=n_topics,
                n_topics_target=n_topics_target,
                multilabel=multilabel,
                embedding=embedding,
                use_ngrams=use_ngrams,
                ngram_range=ngram_range,
                max_df=max_df,
                min_df=min_df,
                min_words=min_words,
                model_name=model_name,
                similarity=similarity,  
                categories=categories,
                impute=impute,
                n_quantiles=n_quantiles,
                quantile_range=quantile_range,
                output_distribution=output_distribution,
                n_bins=n_bins,
                encode=encode,
                strategy=strategy,
                keep_n_decimals=keep_n_decimals,
                remove_node_column=remove_node_column,
                feature_engine=feature_engine,
                memoize=memoize,
                verbose=verbose
            )
        elif kind == "edges":
            res = res._featurize_edges(
                X=X,
                y=y,
                use_scaler=use_scaler,
                use_scaler_target=use_scaler_target,
                cardinality_threshold=cardinality_threshold,
                cardinality_threshold_target=cardinality_threshold_target,
                n_topics=n_topics,
                n_topics_target=n_topics_target,
                multilabel=multilabel,
                use_ngrams=use_ngrams,
                ngram_range=ngram_range,
                max_df=max_df,
                min_df=min_df,
                min_words=min_words,
                model_name=model_name,
                similarity=similarity, 
                categories=categories,
                impute=impute,
                n_quantiles=n_quantiles,
                quantile_range=quantile_range,
                output_distribution=output_distribution,
                n_bins=n_bins,
                encode=encode,
                strategy=strategy,
                keep_n_decimals=keep_n_decimals,
                feature_engine=feature_engine,
                memoize=memoize,
                verbose=verbose
            )
        else:
            logger.warning(
                f"One may only featurize `nodes` or `edges`, got {kind}"
            )
            return self
        
        if dbscan:  # this adds columns to the dataframe, will break tests of pure featurization & umap, so set to False in those
            res = res.dbscan(min_dist=min_dist, min_samples=min_samples, kind=kind, fit_umap_embedding=False, verbose=verbose)  # type: ignore

        if not inplace:
            return res

    def _featurize_or_get_nodes_dataframe_if_X_is_None(
        self,
        X: XSymbolic = None,
        y: YSymbolic = None,
        use_scaler: Optional[str] = None,
        use_scaler_target: Optional[str] = None,
        cardinality_threshold: int = 40,
        cardinality_threshold_target: int = 400,
        n_topics: int = config.N_TOPICS_DEFAULT,
        n_topics_target: int = config.N_TOPICS_TARGET_DEFAULT,
        multilabel: bool = False,
        embedding: bool = False,
        use_ngrams: bool = False,
        ngram_range: tuple = (1, 3),
        max_df: float = 0.2,
        min_df: int = 3,
        min_words: float = 2.5,
        model_name: str = "paraphrase-MiniLM-L6-v2",
        similarity: Optional[
            str
        ] = None,  # turn this on to 'ngram' in favor of Similarity Encoder
        categories: Optional[str] = "auto",
        impute: bool = True,
        n_quantiles: int = 10,
        output_distribution: str = "normal",
        quantile_range=(25, 75),
        n_bins: int = 10,
        encode: str = "ordinal",
        strategy: str = "uniform",
        keep_n_decimals: int = 5,
        remove_node_column: bool = True,
        feature_engine: FeatureEngineConcrete = "pandas",
        reuse_if_existing=False,
        memoize: bool = True,
        verbose: bool = False,
    ) -> Tuple[pd.DataFrame, pd.DataFrame, MIXIN_BASE]:
        """helper method gets node feature and target matrix if X, y are not specified. if X, y are specified will set them as `_node_target` and `_node_target` attributes
        """

        res = self.bind()

        if not reuse_if_existing:  # will cause re-featurization
            res._node_features = None
            res._node_target = None

        if reuse_if_existing and res._node_features is not None:
            logger.info('-Reusing Existing Node Featurization')
            return res._node_features, res._node_target, res

        res = res._featurize_nodes(
            X=X,
            y=y,
            use_scaler=use_scaler,
            use_scaler_target=use_scaler_target,
            cardinality_threshold=cardinality_threshold,
            cardinality_threshold_target=cardinality_threshold_target,
            n_topics=n_topics,
            n_topics_target=n_topics_target,
            multilabel=multilabel,
            embedding=embedding,
            use_ngrams=use_ngrams,
            ngram_range=ngram_range,
            max_df=max_df,
            min_df=min_df,
            min_words=min_words,
            model_name=model_name,
            similarity=similarity,
            categories=categories,
            impute=impute,
            n_quantiles=n_quantiles,
            quantile_range=quantile_range,
            output_distribution=output_distribution,
            n_bins=n_bins,
            encode=encode,
            strategy=strategy,
            keep_n_decimals=keep_n_decimals,
            remove_node_column=remove_node_column,
            feature_engine=feature_engine,
            memoize=memoize,
            verbose=verbose,
        )

        assert res._node_features is not None  # ensure no infinite loop

        return res._featurize_or_get_nodes_dataframe_if_X_is_None(
            res._node_features,
            res._node_target,
            reuse_if_existing=True,
            memoize=memoize,
        )  # now we are guaranteed to have node feature and target matrices.

    def _featurize_or_get_edges_dataframe_if_X_is_None(
        self,
        X: XSymbolic = None,
        y: YSymbolic = None,
        use_scaler: Optional[str] = None,
        use_scaler_target: Optional[str] = None,
        cardinality_threshold: int = 40,
        cardinality_threshold_target: int = 400,
        n_topics: int = config.N_TOPICS_DEFAULT,
        n_topics_target: int = config.N_TOPICS_TARGET_DEFAULT,
        multilabel: bool = False,
        use_ngrams: bool = False,
        ngram_range: tuple = (1, 3),
        max_df: float = 0.2,
        min_df: int = 3,
        min_words: float = 2.5,
        model_name: str = "paraphrase-MiniLM-L6-v2",
        similarity: Optional[
            str
        ] = None,  # turn this off in favor of Gap Encoder
        categories: Optional[str] = "auto",
        impute: bool = True,
        n_quantiles: int = 10,
        output_distribution: str = "normal",
        quantile_range=(25, 75),
        n_bins: int = 10,
        encode: str = "ordinal",
        strategy: str = "uniform",
        keep_n_decimals: int = 5,
        feature_engine: FeatureEngineConcrete = "pandas",
        reuse_if_existing=False,
        memoize: bool = True,
        verbose: bool = False,
    ) -> Tuple[pd.DataFrame, Optional[pd.DataFrame], MIXIN_BASE]:
        """ helper method gets edge feature and target matrix if X, y are not specified
      
        :param X: Data Matrix
        :param y: target, default None
        :return: data `X` and `y`
        """

        res = self.bind()

        if not reuse_if_existing:
            res._edge_features = None
            res._edge_target = None

        if reuse_if_existing and res._edge_features is not None:
            logger.info('-Reusing Existing Edge Featurization')
            return res._edge_features, res._edge_target, res

        res = res._featurize_edges(
            X=X,
            y=y,
            use_scaler=use_scaler,
            use_scaler_target=use_scaler_target,
            cardinality_threshold=cardinality_threshold,
            cardinality_threshold_target=cardinality_threshold_target,
            n_topics=n_topics,
            n_topics_target=n_topics_target,
            multilabel=multilabel,
            use_ngrams=use_ngrams,
            ngram_range=ngram_range,
            max_df=max_df,
            min_df=min_df,
            min_words=min_words,
            model_name=model_name,
            similarity=similarity,
            categories=categories,
            impute=impute,
            n_quantiles=n_quantiles,
            quantile_range=quantile_range,
            output_distribution=output_distribution,
            n_bins=n_bins,
            encode=encode,
            strategy=strategy,
            keep_n_decimals=keep_n_decimals,
            feature_engine=feature_engine,
            memoize=memoize,
            verbose=verbose,
        )

        assert res._edge_features is not None  # ensure no infinite loop

        return res._featurize_or_get_edges_dataframe_if_X_is_None(
            res._edge_features,
            res._edge_target,
            reuse_if_existing=True,
            memoize=memoize,
        )

    
    def get_matrix(self, columns: Optional[Union[List, str]] = None, kind: str = 'nodes', target: bool = False) -> pd.DataFrame:
        """Returns feature matrix, and if columns are specified, returns matrix with only the columns that contain the string `column_part` in their name.`X = g.get_matrix(['feature1', 'feature2'])` will retrieve a feature matrix with only the columns that contain the string `feature1` or `feature2` in their name. Most useful for topic modeling, where the column names are of the form `topic_0: descriptor`, `topic_1: descriptor`, etc. Can retrieve unique columns in original dataframe, or actual topic features like [ip_part, shoes, preference_x, etc]. Powerful way to retrieve features from a featurized graph by column or (top) features of interest.
            
            **Example:**
            ::
            
                # get the full feature matrices
                X = g.get_matrix()
                y = g.get_matrix(target=True)
            
                # get subset of features, or topics, given topic model encoding
                X = g2.get_matrix(['172', 'percent'])
                X.columns
                    => ['ip_172.56.104.67', 'ip_172.58.129.252', 'item_percent']
                # or in targets
                y = g2.get_matrix(['total', 'percent'], target=True)
                y.columns
                    => ['basket_price_total', 'conversion_percent', 'CTR_percent', 'CVR_percent']

                # not as useful for sbert features. 

            Caveats:
                - if you have a column name that is a substring of another column name, you may get unexpected results.

        Args:
            :columns (Union[List, str]): list of column names or a single column name that may exist in columns of the feature matrix. If None, returns original feature matrix
            :kind (str, optional): Node or Edge features. Defaults to 'nodes'.
            :target (bool, optional): If True, returns the target matrix. Defaults to False.

        Returns:
            pd.DataFrame: feature matrix with only the columns that contain the string `column_part` in their name.
        """

        if target:
            X = self._get_target(kind)
        else:
            X = self._get_feature(kind)

        return get_matrix_by_column_parts(X, columns)<|MERGE_RESOLUTION|>--- conflicted
+++ resolved
@@ -78,9 +78,6 @@
 
 #@check_set_memoize
 
-<<<<<<< HEAD
-deps = DepManager()
-
 def assert_imported_cucat():
     cu_cat = deps.cu_cat
     cudf = deps.cudf
@@ -117,40 +114,6 @@
         return new_kwargs['X'], new_kwargs['y']
     else:
         return X, y
-=======
-# def assert_imported_text():
-#     Sentence_Transformer = deps.sentence_transformers.SentenceTransformer
-
-#     if not Sentence_Transformer:
-#         logger.error(  # noqa
-#             "AI Package sentence_transformers not found,"
-#             "trying running `pip install graphistry[ai]`"
-#         )
-
-
-def assert_imported():
-    scipy = deps.scipy
-    dirty_cat = deps.dirty_cat
-    sklearn = deps.sklearn
-    if None not in [scipy, dirty_cat, sklearn]:
-        logger.debug(f"SCIPY VERSION: {scipy.__version__}")
-        logger.debug(f"Dirty CAT VERSION: {dirty_cat.__version__}")
-        logger.debug(f"sklearn VERSION: {sklearn.__version__}")
-
-    else:
-        logger.error(  # noqa
-                     "AI Packages not found, trying running"  # noqa
-                     "`pip install graphistry[ai]`"  # noqa
-        )
-    #     err_list = [scipy_,dirty_cat_,sklearn_]
-    #     import_min_exn = [e for e in err_list if None in e]
-    
-        raise ValueError(  # noqa
-            f'dependencies required are'
-            '"scipy", "dirty_cat", "sklearn",'
-            f'but did not receive.'
-        )
->>>>>>> 79045df5
 
 
 # ############################################################################
