#include "common.h"

#define REPULSION_OVERLAP 0.00000001f
#define EPSILON 1.0f
#define IS_PREVENT_OVERLAP(flags) (flags & 1)
#define IS_STRONG_GRAVITY(flags) (flags & 2)
#define IS_DISSUADE_HUBS(flags) (flags & 4)
#define IS_LIN_LOG(flags) (flags & 8)

#define DEFAULT_NODE_SIZE 0.000001f

// The length of the 'randValues' array
#define RAND_LENGTH 73

// BARNES HUT defintions.
// TODO We don't need all these
#define THREADS1 256    /* must be a power of 2 */ // Used for setting local buffer sizes.
#define THREADS2 1024
#define THREADS3 1024
#define THREADS4 256
#define THREADS5 256
#define THREADS6 512

// block count = factor * #SMs
#define FACTOR1 3
#define FACTOR2 1
#define FACTOR3 1  /* must all be resident at the same time */
#define FACTOR4 1  /* must all be resident at the same time */
#define FACTOR5 5
#define FACTOR6 3

// In theory this should be set dynamically, or the code should be rewritten to be
// warp agnostic (as is proper in OpenCL)
// Should be gotten by CL_KERNEL_PREFERRED_WORK_GROUP_SIZE_MULTIPLE parameter in the clGetKernelWorkGroupInfo().
// Pretty sure most modern NVidia have warp of 32, and AMD 'wavefront' of 64
// Correctness is guaranteed if WARPSIZE is less than or equal to actual warp size.
#define WARPSIZE 16
#define MAXDEPTH 32

// TODO: I've replaced comparisons >= 0 with > NULLPOINTER for readability.
// We should benchmark to make sure that doesn't impact perf.
#define TREELOCK -2
#define NULLPOINTER -1


//============================= BARNES HUT

// Computes BarnesHut specific data.
__kernel void to_barnes_layout(
        //GRAPH_PARAMS
        float scalingRatio, float gravity, unsigned int edgeWeightInfluence, unsigned int flags,
        // number of points
        unsigned int numPoints,
        const __global float2* inputPositions,
        __global float *x_cords,
        __global float *y_cords,
        __global float* mass,
        __global volatile int* blocked,
        __global volatile int* maxdepthd,
        const __global uint* pointDegrees,
        const uint step_number
){
    //printf("Entering barnes layout\n");
    size_t gid = get_global_id(0);
    size_t global_size = get_global_size(0);


    for (int i = gid; i < numPoints; i += global_size) {
        x_cords[i] = inputPositions[i].x;
        y_cords[i] = inputPositions[i].y;
        mass[i] = (float) pointDegrees[i];
    }
    if (gid == 0) {
        *maxdepthd = -1;
        *blocked = 0;
    }
}


/*__attribute__ ((reqd_work_group_size(THREADS1, 1, 1)))*/
__kernel void bound_box(
        //graph params
        float scalingRatio, float gravity, unsigned int edgeWeightInfluence, unsigned int flags,
        __global float *x_cords,
        __global float *y_cords,
        __global float* accx,
        __global float* accy,
        __global int* children,
        __global float* mass,
        __global int* start,
        __global int* sort,
        __global float* global_x_mins,
        __global float* global_x_maxs,
        __global float* global_y_mins,
        __global float* global_y_maxs,
        __global float* swings,
        __global float* tractions,
        __global int* count,
        __global volatile int* blocked,
        __global volatile int* stepd,
        __global volatile int* bottomd,
        __global volatile int* maxdepthd,
        __global volatile float* radiusd,
        __global volatile float* globalSpeed,
        unsigned int step_number,
        float width,
        float height,
        const int num_bodies,
        const int num_nodes,
        __global float2* pointForces,
        float tau
){

    size_t tid = get_local_id(0);
    size_t gid = get_group_id(0);
    size_t dim = get_local_size(0);
    size_t global_dim_size = get_global_size(0);
    size_t idx = get_global_id(0);

    // TODO: Make sure we don't hit overflow issues with swing/traction summation ratio.
    float minx, maxx, miny, maxy;
    float swing, traction;
    float val;
    int inc = global_dim_size;

    // TODO: Make these kernel parameters, don't rely on macro
    __local float sminx[THREADS1], smaxx[THREADS1], sminy[THREADS1], smaxy[THREADS1];
    __local float local_swings[THREADS1], local_tractions[THREADS1];
    minx = maxx = x_cords[0];
    miny = maxy = y_cords[0];
    swing = 0.0f;
    traction = 0.0f;

    // For every body s.t. body_id % global_size == idx,
    // compute the min and max.
    for (int j = idx; j < num_bodies; j += inc) {
        val = x_cords[j];
        minx = min(val, minx);
        maxx = max(val, maxx);
        val = y_cords[j];
        miny = min(val, miny);
        maxy = max(val, maxy);
        swing += swings[j];
        traction += tractions[j];
    }

    // Standard reduction in shared memory to compute max/min for our
    // work group.
    sminx[tid] = minx;
    smaxx[tid] = maxx;
    sminy[tid] = miny;
    smaxy[tid] = maxy;
    local_swings[tid] = swing;
    local_tractions[tid] = traction;
    barrier(CLK_LOCAL_MEM_FENCE);

    for(int step = (dim / 2); step > 0; step = step / 2) {
        if (tid < step) {
            sminx[tid] = minx = min(sminx[tid] , sminx[tid + step]);
            smaxx[tid] = maxx = max(smaxx[tid], smaxx[tid + step]);
            sminy[tid] = miny = min(sminy[tid] , sminy[tid + step]);
            smaxy[tid] = maxy = max(smaxy[tid], smaxy[tid + step]);
            local_swings[tid] = swing = local_swings[tid] + local_swings[tid + step];
            local_tractions[tid] = traction = local_tractions[tid] + local_tractions[tid + step];
        }
        barrier(CLK_LOCAL_MEM_FENCE);
    }

    // Only one thread needs to write value to the global buffer
    inc = (global_dim_size / dim) - 1;
    if (tid == 0) {
        global_x_mins[gid] = minx;
        global_x_maxs[gid] = maxx;
        global_y_mins[gid] = miny;
        global_y_maxs[gid] = maxy;

        // We use swings/tractions as buffer here, even though it's waaay larger than
        // necessary for this purpose.
        swings[gid] = swing;
        tractions[gid] = traction;

        inc = (global_dim_size / dim) - 1;
        if (inc == atomic_inc(blocked)) {

            // If we're in this block, it means we're the last work group
            // to execute. Find min/max among the global buffer.
            for(int j = 0; j <= inc; j++) {
                minx = min(minx, global_x_mins[j]);
                maxx = max(maxx, global_x_maxs[j]);
                miny = min(miny, global_y_mins[j]);
                maxy = max(maxy, global_y_maxs[j]);
                swing = swing + swings[j];
                traction = traction + tractions[j];
            }

            // Compute global speed
            if (step_number > 1) {
                *globalSpeed = min(tau * (traction / swing), *globalSpeed * 2);
            } else {
                *globalSpeed = 1.0f;
            }

            // Compute the radius
            val = max(maxx - minx, maxy - miny);
            *radiusd = (float) (val* 0.5f);

            // Create the root node at index num_nodes.
            // Because memory is laid out as bodies then tree-nodes,
            // k will be the first tree-node. We set its position to
            // the center of the bounding box, and initialize values.
            int k = num_nodes;
            *bottomd = k;
            mass[k] = -1.0f;
            start[k] = 0;
            x_cords[num_nodes] = (minx + maxx) * 0.5f;
            y_cords[num_nodes] = (miny + maxy) * 0.5f;

            // Set children to -1 ('null pointer')
            k *= 4;
            for (int i = 0; i < 4; i++) children[k + i] = NULLPOINTER;
            (*stepd)++;
        }
    }
}


__kernel void build_tree(
        //graph params
        float scalingRatio, float gravity, unsigned int edgeWeightInfluence, unsigned int flags,
        __global volatile float *x_cords,
        __global float *y_cords,
        __global float* accx,
        __global float* accy,
        __global volatile int* child,
        __global float* mass,
        __global int* start,
        __global int* sort,
        __global float* global_x_mins,
        __global float* global_x_maxs,
        __global float* global_y_mins,
        __global float* global_y_maxs,
        __global float* swings,
        __global float* tractions,
        __global int* count,
        __global volatile int* blocked,
        __global volatile int* step,
        __global volatile int* bottom,
        __global volatile int* maxdepth,
        __global volatile float* radiusd,
        __global volatile float* globalSpeed,
        unsigned int step_number,
        float width,
        float height,
        const int num_bodies,
        const int num_nodes,
        __global float2* pointForces,
        float tau
){

    int inc =  get_global_size(0);
    int i = get_global_id(0);

    float radius = *radiusd;
    float rootx = x_cords[num_nodes];
    float rooty = y_cords[num_nodes];
    int localmaxdepth = 1;
    int skip = 1;

    float r;
    float x, y;
    int j;
    float px, py; // x and y of particle we're looking at
    int ch, n, cell, locked, patch;
    int depth;

    // Iterate through all bodies that were assigned to this thread
    // TODO: Make sure num_bodies is initialized to a proper value DYNAMICALLY
    while (i < num_bodies) {

        // If it's a new body, skip will be true, so we start at the root
        if (skip != 0) {
            skip = 0;
            px = x_cords[i];
            py = y_cords[i];
            n = num_nodes;
            depth = 1;
            r = radius;

            // j lets us know which of the 4 children to follow.
            j = 0;
            if (rootx < px) j = 1;
            if (rooty < py) j += 2;
        }

        // Walk down the path to a leaf node
        ch = child[n*4 + j];
        // We compare against num_bodies because it enforces two requirements.
        // If it's a body, then we know we've gone past the legal space for
        // cells. If it's a 'null' child, then it'll be initialized to -1, which
        // is also < num_bodies.
        while (ch >= num_bodies) {
            n = ch;
            depth++;
            r *= 0.5f;
            j = 0;
            // determine which child to follow
            if (x_cords[n] < px) j = 1;
            if (y_cords[n] < py) j += 2;
            ch = child[n*4+j];
        }

        // Skip if the child is currently locked.
        if (ch != TREELOCK) {
            locked = n*4+j;

            // Attempt to lock the child
            if (ch == atomic_cmpxchg(&child[locked], ch, TREELOCK)) {
                // TODO: Determine if we need this fence
                //mem_fence(CLK_GLOBAL_MEM_FENCE);

                // If the child was null, just insert the body.
                if (ch == NULLPOINTER) {
                    child[locked] = i;
                } else {
                    patch = NULLPOINTER;
                    // create new cell(s) and insert the old and new body

                    // TODO: Do we still need test?
                    int test = 1000000;
                    do {

                        // We allocate from right to left, so we use an atomic_dec
                        depth++;
                        cell = atomic_dec(bottom) - 1;

                        // Error case
                        if (cell <= num_bodies) {
                            // TODO (paden) add error message
                            // printf("BUILD TREE PROBLEM\n");
                            *bottom = num_nodes;
                            return;
                        }

                        patch = max(patch, cell);

                        x = (j & 1) * r;
                        y = ((j >> 1) & 1) * r;
                        r *= 0.5f;

                        mass[cell] = -1.0f;
                        start[cell] = NULLPOINTER;
                        x = x_cords[cell] = x_cords[n] - r + x;
                        y = y_cords[cell] = y_cords[n] - r + y;

                        // TODO: Unroll
                        // Initialize new children to null.
                        for (int k = 0; k < 4; k++) child[cell*4+k] = NULLPOINTER;

                        // Make it point to the cell if cell was greater than patch.
                        // This means that this is the first time this cell is accessed,
                        // and thus that it needs to be pointed to.
                        if (patch != cell) {
                            child[n*4+j] = cell;
                        }

                        // Place already existing body from before into the correct
                        // child node.
                        j = 0;
                        if (x < x_cords[ch]) j = 1;
                        if (y < y_cords[ch]) j += 2;
                        child[cell*4+j] = ch;

                        // If they have the exact same location, shift one slightly.
                        // TODO: Do we need this? Not in original CUDA impl.
                        if (x_cords[ch] == px && y_cords[ch] == py) {
                            x_cords[ch] += 0.0000001;
                            y_cords[ch] += 0.0000001;
                        }

                        n = cell;
                        j = 0;
                        if (x < px) j = 1;
                        if (y < py) j += 2;

                        // Updated ch to the child when our px/py body will go.
                        // If it's -1 (null) we exit out of this loop.
                        ch = child[n*4+j];

                        // TODO: Do we still need this?
                        test--;

                    } while (test > 0 && ch > NULLPOINTER);

                    // Place our body and expose to other threads.
                    child[n*4+j] = i;
                    mem_fence(CLK_GLOBAL_MEM_FENCE); // push out our subtree to other threads.
                    child[locked] = patch;
                }

                localmaxdepth = max(depth, localmaxdepth);
                i += inc;  // move on to next body
                skip = 1;
            }
        }
        // TODO: Uncomment this throttle after testing:
        // barrier(CLK_LOCAL_MEM_FENCE);
    }
    // Record our maximum depth globally.
    atomic_max(maxdepth, localmaxdepth);
}


__kernel void compute_sums(
        //graph params
        float scalingRatio, float gravity, unsigned int edgeWeightInfluence, unsigned int flags,
        __global volatile float *x_cords,
        __global float *y_cords,
        __global float* accx,
        __global float* accy,
        __global volatile int* children,
        __global float* mass,
        __global int* start,
        __global int* sort,
        __global float* global_x_mins,
        __global float* global_x_maxs,
        __global float* global_y_mins,
        __global float* global_y_maxs,
        __global float* swings,
        __global float* tractions,
        __global int* count,
        __global volatile int* blocked,
        __global volatile int* step,
        __global volatile int* bottom,
        __global volatile int* maxdepth,
        __global volatile float* radiusd,
        __global volatile float* globalSpeed,
        unsigned int step_number,
        float width,
        float height,
        const int num_bodies,
        const int num_nodes,
        __global float2* pointForces,
        float tau
){

    int i, j, k, inc, num_children_missing, cnt, bottom_value, child, local_size;
    float m, cm, px, py;

    // TODO: Should this be THREADS3 * 4 like in CUDA?
    volatile int missing_children[THREADS1 * 4];
    // TODO cache kernel information

    bottom_value = *bottom;
    inc = get_global_size(0);
    local_size = get_local_size(0);

    // Align work to WARP SIZE
    // k is our iteration variable
    k = (bottom_value & (-WARPSIZE)) + get_global_id(0);
    if (k < bottom_value) k += inc;

    num_children_missing = 0;

    while (k <= num_nodes) {
        if (num_children_missing == 0) { // Must be new cell
            // Initialize
            cm = 0.0f;
            px = 0.0f;
            py = 0.0f;
            cnt = 0;
            j = 0;
            for (i = 0; i < 4; i++) {
                child = children[k*4+i];
                if (child > NULLPOINTER) {
                    if (i != j) {
                        // Moving children to front. Apparently needed later
                        // TODO figure out why this is
                        children[k*4+i] = -1;
                        children[k*4+j] = child;
                    }
                    // TODO: Make sure threads value is correct.
                    missing_children[num_children_missing*local_size+get_local_id(0)] = child;
                    m = mass[child];
                    num_children_missing++;
                    if (m >= 0.0f) {
                        // Child has already been touched
                        num_children_missing--;
                        if (child >= num_bodies) { // Count the bodies. TODO Why?
                            // TODO: Where is this initialized. Is it initialized to anything before?
                            cnt += count[child] - 1;
                        }

                        // Sum mass and position contributions
                        cm += m;
                        px += x_cords[child] * m;
                        py += y_cords[child] * m;
                    }
                    j++;
                }
            }
            cnt += j;
        }

        if (num_children_missing != 0) {
            do {
                // poll for missing child
                child = missing_children[(num_children_missing - 1)*local_size+get_local_id(0)];
                m = mass[child];
                if (m >= 0.0f) {
                    // Child has been touched
                    num_children_missing--;
                    if (child >= num_bodies) { // Count the bodies. TODO Why?
                        cnt += count[child] - 1;
                    }
                    // Sum mass and positions
                    cm += m;
                    px += x_cords[child] * m;
                    py += y_cords[child] * m;
                }
            } while ((m >= 0.0f) && (num_children_missing != 0));
                // Repeat until we are done or child is not ready TODO question: is this for thread divergence?
        }

        if (num_children_missing == 0) {
            //We're done! finish the sum
            count[k] = cnt;
            m = 1.0f / cm;
            x_cords[k] = px * m;
            y_cords[k] = py * m;
            mem_fence(CLK_GLOBAL_MEM_FENCE);
            mass[k] = cm;
            k += inc;
        }
    }
}


// Sort bodies in in-order traversal order
__kernel void sort(
        //graph params
        float scalingRatio, float gravity, unsigned int edgeWeightInfluence, unsigned int flags,
        __global volatile float *x_cords,
        __global float *y_cords,
        __global float* accx,
        __global float* accy,
        __global volatile int* children,
        __global float* mass,
        __global volatile int* start,
        __global int* sort,
        __global float* global_x_mins,
        __global float* global_x_maxs,
        __global float* global_y_mins,
        __global float* global_y_maxs,
        __global float* swings,
        __global float* tractions,
        __global int* count,
        __global volatile int* blocked,
        __global volatile int* step,
        __global volatile int* bottom,
        __global volatile int* maxdepth,
        __global volatile float* radiusd,
        __global volatile float* globalSpeed,
        unsigned int step_number,
        float width,
        float height,
        const int num_bodies,
        const int num_nodes,
        __global float2* pointForces,
        float tau
){

    int i, k, child, decrement, start_index, bottom_node;

    bottom_node = *bottom;
    decrement = get_global_size(0);
    k = num_nodes + 1 - decrement + get_global_id(0);

    while (k >= bottom_node) {
        start_index = start[k];
        if (start_index >= 0) {
            for (i = 0; i < 4; i++) {
                child = children[k*4+i];
                if (child >= num_bodies) {
                    // Child must be a cell
                    start[child] = start_index; // Set start ID of child
                    start_index += count[child]; // Add number of bodies in subtree
                } else if (child >= 0) {
                    // Child must be a body
                    sort[start_index] = child; // Record the body in 'sorted' array
                    start_index++;
                }
            }
            k -= decrement; // Go to next cell
        }
        mem_fence(CLK_GLOBAL_MEM_FENCE);
        //barrier(CLK_GLOBAL_MEM_FENCE); //TODO how to add throttle?
    }
}


inline int thread_vote(__local int* allBlock, int warpId, int cond)
{
     /*Relies on underlying wavefronts (not whole workgroup)*/
         /*executing in lockstep to not require barrier */
    int old = allBlock[warpId];
    //printf("Cond: %d\n", cond);

    // Increment if true, or leave unchanged
    (void) atomic_add(&allBlock[warpId], cond);

    int ret = (allBlock[warpId] == WARPSIZE);
    /*printf("Return : %d , num: %d \n", ret, allBlock[warpId]);*/
    /*printf("allBlock[warp]: %d warp %d \n", allBlock[warpId], warpId);*/
    allBlock[warpId] = old;

    return ret;
}

inline int reduction_thread_vote(__local int* buffer, int cond, int offset, int diff) {
    // Relies on the fact that the wavefront/warp (not whole workgroup)
    // is executing in lockstep to avoid a barrier
    // Also, in C (and openCL) a conditional is an int value of 0 or 1
    int myoffset = offset + diff;
    buffer[myoffset] = cond;

    // Runs in log_2(WARPSIZE) steps.
    for (int step = WARPSIZE / 2; step > 0; step = step / 2) {
        if (diff < step) {
            buffer[myoffset] = buffer[myoffset] + buffer[myoffset + step];
        }
    }
    return (buffer[offset] == WARPSIZE);
}



inline float repulsionForce(const float2 distVec, const uint n1Degree, const uint n2Degree,
                            const float scalingRatio, const bool preventOverlap) {
    const float dist = length(distVec);
    const int degreeProd = (n1Degree + 1) * (n2Degree + 1);
    float force;

    if (preventOverlap) {
        //FIXME include in prefetch etc, use actual sizes
        float n1Size = DEFAULT_NODE_SIZE;
        float n2Size = DEFAULT_NODE_SIZE;
        float distB2B = dist - n1Size - n2Size; //border-to-border

        force = distB2B > EPSILON  ? (scalingRatio * degreeProd / dist)
            : distB2B < -EPSILON ? (REPULSION_OVERLAP * degreeProd)
            : 0.0f;
    } else {
        force = scalingRatio * degreeProd / dist;
    }

#ifndef NOREPULSION
    return clamp(force, 0.0f, 1000000.0f);
#else
    return 0.0f;
#endif
}


inline float gravityForce(const float gravity, const uint n1Degree, const float2 centerVec,
                          const bool strong) {

    const float gForce = gravity *
            (n1Degree + 1.0f) *
            (strong ? length(centerVec) : 1.0f);
#ifndef NOGRAVITY
    return gForce;
#else
    return 0.0f;
#endif
}


__kernel void calculate_forces(
        //graph params
        const float scalingRatio, const float gravity, const unsigned int edgeWeightInfluence, const unsigned int flags,
        __global float *x_cords,
        __global float *y_cords,
        __global float *accx,
        __global float * accy,
        __global int* children,
        __global float* mass,
        __global int* start,
        __global int* sort,
        __global float* global_x_mins,
        __global float* global_x_maxs,
        __global float* global_y_mins,
        __global float* global_y_maxs,
        __global float* swings,
        __global float* tractions,
        __global int* count,
        __global int* blocked,
        __global int* step,
        __global int* bottom,
        __global int* maxdepth,
        __global float* radiusd,
        __global volatile float* globalSpeed,
        unsigned int step_number,
        float width,
        float height,
        const int num_bodies,
        const int num_nodes,
        __global float2* pointForces,
        float tau
){

    const int idx = get_global_id(0);
    const int local_size = get_local_size(0);
    const int global_size = get_global_size(0);
    const int local_id = get_local_id(0);
    int k, index, i;
    float force;

    //float forceX, forceY;
    float2 forceVector;
    float2 distVector;


    float px, py, ax, ay, dx, dy, temp;
    int warp_id, starting_warp_thread_id, shared_mem_offset, difference, depth, child;

    // THREADS1/WARPSIZE is number of warps
    __local volatile int child_index[MAXDEPTH * THREADS1/WARPSIZE], parent_index[MAXDEPTH * THREADS1/WARPSIZE];
    __local volatile float dq[MAXDEPTH * THREADS1/WARPSIZE];

    __local volatile int shared_step, shared_maxdepth;
    __local int votingBuffer[THREADS1];

    if (local_id == 0) {
        int itolsqd = 1.0f / (0.5f*0.5f);
        shared_step = *step; // local
        shared_maxdepth = *maxdepth; // local
        temp = *radiusd; // local

        // dq is about 4 * radius^2 = 4*area.
        // each dq[i] is dq[i-1]/4 (because splitting into 4 at a new depth)
        // This is so at a given depth, we know a minimum distance before we can start
        // approximating with centers of mass.
        //
        // e.g., at depth 10 we have a distance of 4 * radius^2 * (0.25^10) before we can approximate
        dq[0] = temp * temp * itolsqd;
        for (i = 1; i < shared_maxdepth; i++) {
            dq[i] = dq[i - 1] * 0.25f;
        }
        if (shared_maxdepth > MAXDEPTH) {
            // TODO: Actual error handling here
<<<<<<< HEAD
            /*return;*/
=======
            // printf("MAXDEPTH PROBLEM\n");

            // This is temporarily commented out to run on Intel Iris.
            // return;
>>>>>>> b1029a72
        }
        //TODO: Do we haaave to do this?
        // for (i = 0; i < THREADS1/WARPSIZE; i++) {
        //     allBlocks[i] = 0;
        // }
    }

    //barrier(CLK_GLOBAL_MEM_FENCE | CLK_LOCAL_MEM_FENCE);
    barrier(CLK_LOCAL_MEM_FENCE); // Should only need local mem fence

    if (shared_maxdepth <= MAXDEPTH) {
        // Warp and memory ids
        warp_id = local_id / WARPSIZE;
        starting_warp_thread_id = warp_id * WARPSIZE;
        shared_mem_offset = warp_id * MAXDEPTH;
        difference = local_id - starting_warp_thread_id;

        if (difference < MAXDEPTH) {
            // This makes it so dq is laid out in memory like so:
            //
            // Idx:    0      1      2            WARPSIZE   WARPSIZE+1
            // Arr: [4*r^2, r^2, 0.25*r^2, ... ,   4*r^2,    r^2,
            //
            // This way each warp has access to its own copy of dq which was initialized earlier.

            dq[difference + shared_mem_offset] = dq[difference];
        }

        //barrier(CLK_GLOBAL_MEM_FENCE | CLK_LOCAL_MEM_FENCE);
        barrier(CLK_LOCAL_MEM_FENCE); // Should only need local mem fence

        // Iterate through bodies this thread is responsible for.
        for (k = idx; k < num_bodies; k+=global_size) {
            index = sort[k];
            px = x_cords[index];
            py = y_cords[index];
            forceVector = (float2) (0.0f, 0.0f);
            depth = shared_mem_offset; // We use this to both keep track of depth and index into dq.

            // initialize iteration stack, i.e., push root node onto stack
            if (starting_warp_thread_id == local_id) {
                parent_index[shared_mem_offset] = num_nodes; // num_nodes is the first cell (root)
                child_index[shared_mem_offset] = 0;
            }

            // Make sure it's visible
            // mem_fence(CLK_GLOBAL_MEM_FENCE | CLK_LOCAL_MEM_FENCE);
            mem_fence(CLK_LOCAL_MEM_FENCE);

            while (depth >= shared_mem_offset) {
                // Because we haven't exited out of the depth=0 (shared_mem_offset), we still need to
                // look at some elements on this stack.
                while(child_index[depth] < 4) {
                    // Node on top of stack still has children
                    child = children[parent_index[depth]*4+child_index[depth]]; // load the child pointer
                    if (local_id == starting_warp_thread_id) {
                        // Only the first thread per warp does this, signifying we looked at one child
                        child_index[depth]++;
                    }

                    //mem_fence(CLK_GLOBAL_MEM_FENCE | CLK_LOCAL_MEM_FENCE);
                    mem_fence(CLK_LOCAL_MEM_FENCE);
                    if (child > NULLPOINTER) {

                        // Compute distances
                        dx = px - x_cords[child];
                        dy = py - y_cords[child];
                        distVector = (float2) (dx, dy);
                        temp = dx*dx + (dy*dy + 0.00000000001);

                        if ((child < num_bodies) || reduction_thread_vote(votingBuffer, temp >= dq[depth], starting_warp_thread_id, difference)) {
                            // check if ALL threads agree that cell is far enough away (or is a body)

                            // TODO: Determine how often we diverge when a few threads see a body, and the
                            // rest fail because of insufficient distance.

                            // Adding all forces
                            forceVector += normalize(distVector) * repulsionForce(distVector, 1.0,
                                            mass[child], scalingRatio, IS_PREVENT_OVERLAP(flags));
                                // forceVector += (float2) (0.000001f, 0.000001f);

                        } else {
                            // Push this cell onto the stack.
                            depth++;
                            if (starting_warp_thread_id == local_id) {
                                parent_index[depth] = child;
                                child_index[depth] = 0;
                            }
                            //mem_fence(CLK_GLOBAL_MEM_FENCE | CLK_LOCAL_MEM_FENCE);
                            mem_fence(CLK_LOCAL_MEM_FENCE); // Make sure it's visible to other threads
                        }

                    } else {
                        depth = max(shared_mem_offset, depth - 1); // Exit early because all other children would be 0
                    }
                }
                depth--; // Finished this level
            }

            // Assigning force for force atlas.
            float2 n1Pos = (float2) (px, py);
            const float2 dimensions = (float2) (width, height);
            const float2 centerVec = (dimensions / 2.0f) - n1Pos;
            const float gForce = gravityForce(gravity, mass[index], centerVec, IS_STRONG_GRAVITY(flags));
            pointForces[index] = normalize(centerVec) * gForce + forceVector * mass[index];

        }
    }
}


__kernel void move_bodies(
        float scalingRatio, float gravity, unsigned int edgeWeightInfluence, unsigned int flags,
        __global volatile float *x_cords,
        __global float *y_cords,
        __global float *accx,
        __global float * accy,
        __global volatile int* children,
        __global float* mass,
        __global int* start,
        __global int* sort,
        __global float* global_x_mins,
        __global float* global_x_maxs,
        __global float* global_y_mins,
        __global float* global_y_maxs,
        __global float* swings,
        __global float* tractions,
        __global int* count,
        __global volatile int* blocked,
        __global volatile int* step,
        __global volatile int* bottom,
        __global volatile int* maxdepth,
        __global volatile float* radiusd,
        __global volatile float* globalSpeed,
        unsigned int step_number,
        float width,
        float height,
        const int num_bodies,
        const int num_nodes,
        __global float2* pointForces,
        float tau
){

    /*const float dtime = 0.025f;*/
    /*const float dthf = dtime * 0.5f;*/
    float velx, vely;

    /*printf("Gravity: %f\n", gravity);*/
    int inc = get_global_size(0);
    for (int i = get_global_id(0); i < num_bodies; i+= inc) {
        /*velx = accx[i] * dthf;*/
        /*vely = accy[i] * dthf;*/
        float center_distance_x = width/2 - x_cords[i];
        float center_distance_y = height/2 - y_cords[i];
        float gravity_force = gravity / sqrt(center_distance_x*center_distance_x + center_distance_y * center_distance_y);
        velx = (accx[i] * 0.00001f) + (0.01f * gravity_force * center_distance_x);
        vely = (accy[i] * 0.00001f) + (0.01f * gravity_force * center_distance_y);

        x_cords[i] += velx;
        y_cords[i] += vely;
    }
}


__kernel void from_barnes_layout(
        //GRAPH_PARAMS
        float scalingRatio, float gravity, unsigned int edgeWeightInfluence, unsigned int flags,
        // number of points
        unsigned int numPoints,
        const __global float2* outputPositions,
        __global float *x_cords,
        __global float *y_cords,
        __global float* mass,
        __global volatile int* blocked,
        __global volatile int* maxdepthd,
        unsigned int step_number
){

    size_t gid = get_global_id(0);
    size_t global_size = get_global_size(0);
    for (int i = gid; i < numPoints; i += global_size) {
        outputPositions[i].x = x_cords[i];
        outputPositions[i].y = y_cords[i];
    }
}
<|MERGE_RESOLUTION|>--- conflicted
+++ resolved
@@ -748,14 +748,10 @@
         }
         if (shared_maxdepth > MAXDEPTH) {
             // TODO: Actual error handling here
-<<<<<<< HEAD
-            /*return;*/
-=======
             // printf("MAXDEPTH PROBLEM\n");
 
             // This is temporarily commented out to run on Intel Iris.
             // return;
->>>>>>> b1029a72
         }
         //TODO: Do we haaave to do this?
         // for (i = 0; i < THREADS1/WARPSIZE; i++) {
