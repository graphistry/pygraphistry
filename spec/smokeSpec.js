'use strict';

var Rx           = require('rx');
var _            = require('underscore');
var fs           = require('fs');
var path         = require('path');
var driver       = require('../js/node-driver.js');
var StreamGL     = require('StreamGL');
var compress     = require('node-pigz');
var renderer     = StreamGL.renderer;
var rConf        = require('../js/renderer.config.js');
var loader       = require('../js/data-loader.js');
var server       = require('../server-viz.js');
var config       = require('config')();
var ioClient     = require('socket.io-client');
var supertest    = require('supertest');
var express      = require('express');
var app          = express();
var http         = require('http').Server(app);
var XMLHttpRequest = require('xhr2');
var io           = require('socket.io')(http, {transports: ['websocket']});
var zlib         = require('zlib');

// Because node swallows a lot of exceptions, uncomment this if tests are
// crashing without any details.

process.on('uncaughtException', function(err) {
  console.log(err.stack);
  throw err;
});

function distance(x, y) {
    return Math.sqrt(Math.pow(x[0] - y[0], 2) + Math.pow(x[1] - y[1], 2))
}

describe ("[SMOKE] Server-viz", function () {
    var animatePayload = {play: true, layout: true};
    var buffernames;
    var clients = {};
    var uberClient;
    var ids = {};
    var layoutOptions = {
        transports: ['websocket'],
        'force new connection': true,
        query: {datasetname: 'LayoutDebugLines'}
    };
    var uberOptions = {
        transports: ['websocket'],
        'force new connection': true,
        query: {datasetname: 'Uber'}
    };
    var socketURL = 'http://localhost:3000';
    var appURL = 'http://localhost:3000';
    var theRenderConfig;
    var vboBuffer = {};
    var lastVbos = {};

    var processVbos = function (data, handshake, names, cb, client, id) {
        var lengths = data.bufferByteLengths;
        _.each(_.range(names.length), function (i) {
            var name = names[i];
            var oReq = new XMLHttpRequest();
            var getUrl = appURL + '/' + 'vbo?buffer' + '=' + name + '&id=' + id;
            oReq.open('GET', getUrl, true);
            oReq.responseType = 'arraybuffer';
            oReq.onload = function () {
                // We do a conversion here because zlib.gunzip expects a nodejs Buffer.
                var bufferResponse = new Buffer( new Uint8Array( oReq.response));
                zlib.gunzip(bufferResponse, function(err, result) {
                    var trimmedArray = new Uint8Array(result, 0, lengths[name]);
                    vboBuffer[name] = trimmedArray;
                    if (_.keys(vboBuffer).length === names.length) {
                        lastVbos = _.extend({}, vboBuffer);
                        vboBuffer = {};
                        client.emit('received_buffers', 'faketime');
                        cb();
                    }
                });
            };
            oReq.send();
        });
    }

    // Setup
    // TODO: Consider having this callable in the server-viz itself
    it ("should setup http and socket listener", function (done) {
        var listen = Rx.Observable.fromNodeCallback(
                http.listen.bind(http, config.HTTP_LISTEN_PORT, config.HTTP_LISTEN_ADDRESS))();
        listen.subscribe(
                function () { console.log('\nViz worker listening'); done();},
                function (err) { console.error('\nError starting viz worker', err); });
        io.on('connection', function (socket) {
            console.log("Connected");
            socket.on('viz', function (msg, cb) { cb(); });
            server.init(app, socket);
        });
    });

    it ("should setup app and connect to LayoutDebugLines", function (done) {
        clients.layout = ioClient.connect(socketURL, layoutOptions);
        clients.layout.on('connect', function (data) {
            ids.layout = clients.layout.io.engine.id;
            done();
        });
    });

    // Tests
    it ("should get correct render config for LayoutDebugLines", function (done) {
        clients.layout.on('render_config', function (render_config) {
            theRenderConfig = render_config;
            expect(render_config).toBeDefined();
            var render_list = ['pointpicking', 'pointsampling',
                'edgeculled', 'pointculled'];
            expect(render_config.render).toEqual(render_list);
            var program_list = ['pointculled', 'edgeculled'];
            expect(_.keys(render_config.programs)).toEqual(program_list);
            done();
        });
        clients.layout.emit('get_render_config');
    });

    it ("should start streaming LayoutDebugLines and get an animation tick", function (done) {
        clients.layout.on('vbo_update', function (data, handshake) {
            buffernames = renderer.getServerBufferNames(theRenderConfig);
            processVbos(data, handshake, buffernames, done, clients.layout, ids.layout);
        });
        clients.layout.emit('begin_streaming');
        setTimeout(function () {
            clients.layout.emit('interaction', animatePayload);
        }, 100);
    });

    it ("should have returned initial vbos of correct size for 8 points", function () {
        // Float, count=2, stride=8, DEVICE
        var curPoints = new Float32Array(lastVbos.curPoints.buffer);
        expect(curPoints.length).toBe(16);

        // Uint8, count=1, stride=0, HOST
        var pointSizes = lastVbos.pointSizes;
        expect(pointSizes.length).toBe(8);

        // Float, count=2, stride=8, DEVICE
        var springsPos = new Float32Array(lastVbos.springsPos.buffer);
        expect(springsPos.length).toBe(16);

        // Uint8, count=4, stride=0, HOST
        var edgeColors = lastVbos.edgeColors;
        expect(edgeColors.length).toBe(32);

        // Uint8, count=4, stride=0, HOST
        var pointColors = lastVbos.pointColors;
        expect(pointColors.length).toBe(32);
    });

<<<<<<< HEAD
    it ("should converge positions after 50 iterations", function (done) {
        jasmine.getEnv().defaultTimeoutInterval = 15000;
=======
    xit ("should converge positions after 50 iterations", function (done) {
        jasmine.getEnv().defaultTimeoutInterval = 10000;
>>>>>>> d83c6d74
        var iterations = 0;
        var cb = function() {
            if (++iterations >= 50) {
                var curPoints = new Float32Array(lastVbos.curPoints.buffer);
                _.each(_.range(4), function (i) {
                    var points = curPoints.slice(4*i, 4*(i+1));
                    var p1 = points.slice(0,2);
                    var p2 = points.slice(2,4);
                    var dist = distance(p1, p2);
                    expect(dist).toBeLessThan(0.02);
                });
                clients.layout.removeAllListeners('vbo_update');
                done();
            } else {
                clients.layout.emit('interaction', animatePayload);
            }
        }
        clients.layout.removeAllListeners('vbo_update');
        clients.layout.on('vbo_update', function (data, handshake) {
            processVbos(data, handshake, buffernames, cb, clients.layout, ids.layout);
        });
        clients.layout.emit('interaction', animatePayload);

    });

    it ("should connect to Uber dataset", function (done) {
        clients.uber = ioClient.connect(socketURL, uberOptions);
        clients.uber.on('connect', function (data) {
            ids.uber = clients.uber.io.engine.id;
            done();
        });
    });

    it ("should get correct render config for Uber", function (done) {
        clients.uber.on('render_config', function (render_config) {
            theRenderConfig = render_config;
            expect(render_config).toBeDefined();
            var render_list = ['pointpicking', 'pointsampling',
                'midedgetextured', 'pointculled'];
            expect(render_config.render).toEqual(render_list);
            var program_list = ['pointculled', 'midedgetextured'];
            expect(_.keys(render_config.programs)).toEqual(program_list);
            done();
        });
        clients.uber.emit('get_render_config');
    });

    it ("should start streaming Uber and get an animation tick", function (done) {
        clients.uber.on('vbo_update', function (data, handshake) {
            buffernames = renderer.getServerBufferNames(theRenderConfig);
            processVbos(data, handshake, buffernames, done, clients.uber, ids.uber);
        });
        clients.uber.emit('begin_streaming');
        setTimeout(function () {
            clients.uber.emit('interaction', animatePayload);
        }, 100);
    });

    // No support for afterAll, so using a test case to tear down
    it ("should tear down", function () {
        _.each(clients, function (client) {
            client.close();
        });
        // TODO: Figure out how to actually tear down gracefully.
        // Since we can't easily end the loop right now, we just let jasmine
        // kill the process
    });


});<|MERGE_RESOLUTION|>--- conflicted
+++ resolved
@@ -152,13 +152,8 @@
         expect(pointColors.length).toBe(32);
     });
 
-<<<<<<< HEAD
-    it ("should converge positions after 50 iterations", function (done) {
-        jasmine.getEnv().defaultTimeoutInterval = 15000;
-=======
     xit ("should converge positions after 50 iterations", function (done) {
         jasmine.getEnv().defaultTimeoutInterval = 10000;
->>>>>>> d83c6d74
         var iterations = 0;
         var cb = function() {
             if (++iterations >= 50) {
