--- conflicted
+++ resolved
@@ -27,14 +27,8 @@
 var HTTP_SERVER_LISTEN_ADDRESS = '0.0.0.0';
 var HTTP_SERVER_LISTEN_PORT = 3000;
 
-<<<<<<< HEAD
 // FIXME: Get real viz server IP:port from DB
 var VIZ_SERVER_HOST = get_likely_local_ip();
-=======
-// Because the workers and central app now share a config, this is a thing we have to do.
-// Let's fix it and make it less confusing soon though. This is a way to hardcode the routing.
-var VIZ_SERVER_HOST = config.LISTEN_ADDRESS
->>>>>>> fe5ad3a1
 var VIZ_SERVER_PORT = config.LISTEN_PORT;
 debug("Will route clients to viz server at %s:%d", VIZ_SERVER_HOST, VIZ_SERVER_PORT);
 
