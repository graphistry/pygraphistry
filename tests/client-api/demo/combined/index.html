<html>
    <head>
        <title>Graphistry Client API Demo</title>
        <style>
            body {
                height: 100%;
                min-height: 600px;
                padding: 0;
                margin: 0;
                overflow: hidden;
            }

            #controls {
                height: 50%;
                width: 100%;
                overflow-y: scroll;
            }

            #viz {
                width: 100%;
                height: 50%;
            }

            td {
                vertical-align: top;
                padding-top: 1em;
            }

            #labels {
                position: absolute;
            }
            .label {
                position: absolute;
                width: 20px;
                height: 20px;
                background-color: rgba(255,255,255,0.5);
                border-radius: 15px;
            }
        </style>
        <script src="../../../../www/graphistryJS.js"></script>
        <script>

        function settingsButtons (g) {
            [
                ['showArrows', true],
                ['showArrows', false],
                ['pruneOrphans', true],
                ['pruneOrphans', false],
                //['background', new g.Color('#CCCCCC').rgb()],
                //['background', new g.Color('#444444').rgb()],
                ['edgeOpacity', 0.5],
                ['edgeOpacity', 1],
                ['edgeSize', 0.5],
                ['edgeSize', 1.0],
                ['edgeSize', 3.0],
                ['pointOpacity', 0.5],
                ['pointOpacity', 1],
                ['pointSize', 0.5],
                ['pointSize', 1.0],
                ['pointSize', 3.0],
                ['labelOpacity', 0.5], ['labelOpacity', 1],
                ['labelEnabled', true], ['labelEnabled', false],
                ['labelPOI', true], ['labelPOI', false],
                //['labelColor', new g.Color('#000000')],
                //['labelColor', new g.Color('#FF0000')],
                //['labelBackground', new g.Color('#0000FF')],
                //['labelBackground', new g.Color('#EEEEEE')]

                //['precisionVsSpeed', -1],
                //['precisionVsSpeed', 0],
                //['precisionVsSpeed', 1]

            ].forEach(function (pair) {
                document.getElementById('settings').innerHTML += ('<button onclick=\'window.g.updateSetting("' + pair[0]
                    + '", ' + JSON.stringify(pair[1]) + ")'>"
                    + pair[0] + ": " + JSON.stringify(pair[1]) + "</button>");
                });
        }


        document.addEventListener("DOMContentLoaded", function () {

            GraphistryJS(document.getElementById('viz'))
                .do(settingsButtons)
                .flatMap(function (g) {
                    window.g = g;
                    document.getElementById('controls').style.opacity=1.0;
                    console.log('opening filters');
                    return g.openFilters();
                })
                .delay(5000)
                .flatMap(function() {
                    console.log('filters opened');
                    // console.log('closing filters');
                    // return g.closeFilters();
                    // const columns = [
                    //     ['edge', 'highways', [66, 101, 280], 'number'],
                    //     ['point', 'theme parks', ['six flags', 'disney world', 'great america'], 'string']
                    // ];
                    // console.log('adding columns', columns);
                    // return g.addColumns.apply(g, columns);
                    return g.addColumns.apply(g, []);
                })
                .subscribe(function (result) {
                    console.log('all columns: ', result);
                });

                // g.addFilter('degree > 0');
                // g.updateSetting('background-color', '#FF0000');
                // g.tickClustering();
            // GraphistryLoader(document.getElementById('viz'), function (err, g) {
            //     window.g = g;
            //     document.getElementById('controls').style.opacity=1.0;
            // });
        });

        var cache ={
            point: {},
            edge: {}
        };
        function overlay(on) {
            var labels = document.getElementById('labels');
            if (on) {
                window.g.updateSetting('labelPOI', false);
                window.g.subscribeLabels({
                    onChange: function (id, entityType, x, y) {
                        var elt = cache[entityType][id];
                        if (!elt) {
                            elt = document.createElement('div');
                            elt.className = 'label';
                            labels.appendChild(elt);
                            cache[entityType][id] = elt;
                        }
                        elt.style.left = x;
                        elt.style.top = y;
                    },
                    onExit: function (id, entityType) {
                        labels.removeChild(cache[entityType][id]);
                        delete cache[entityType][id];
                    }
                });
            } else {
                labels.innerHTML = '';
                cache = {point: {}, edge: {}};
                window.g.updateSetting('labelPOI', true);
                window.g.unsubscribeLabels();
            }
        }

        function openInNewWindow() {
            window.g.getCurrentWorkbook(function (err, workbook) {
                if (err) return alert('Error: ' + err);
                window.open(
                    'http://127.0.0.1:10000/graph/graph.html?dataset=Miserables&workbook=' + workbook.id,
                    '_blank');
            });
        }
        </script>
    </head>
    <body>
        <div id="controls" style="opacity: 0.5">
            <h1>Client API</h1>
            <table>
                <tr style="opacity: 0.5">
                    <td>Clustering</td>
                    <td>
                        <button onclick="window.g.tickClustering()">Run one tick</button>
                    </td>
                </tr>
                <!--
                <tr>
                    <td>API callback</td>
                    <td>
                        <button onclick="window.g.tickClustering(function (f, s) { alert(f ? 'error: ' + f : 'success: ' + s); })">stop (w/ alert)</button>
                    </td>
                </tr>
<<<<<<< HEAD
                -->
                <tr>
=======
                <tr style="opacity: 0.5">
>>>>>>> 432ced4c
                    <td>Filter/Exclusions</td>
                    <td>
                        <button onclick="window.g.addFilter('point:degree > 2')">filter: point:degree > 2</button>
                        <button onclick="window.g.addExclusion('point:degree < 5')">exclude: point:degree < 5</button>
                    </td>
                </tr>
                <tr>
                    <td>Camera</td>
                    <td>
                        <!--
                        <button onclick="window.g.autocenter()">autocenter</button>
                        <button onclick="window.g.autocenter(0.95)">... on 95% entities</button>
                        -->
                        <button onclick="window.g.updateSetting('zoom', 1.5)">zoom out</button>
                        <button onclick="window.g.updateSetting('zoom', 0.5)">zoom in</button>
                        <button onclick="window.g.updateSetting('zoom', 1)">zoom regular (bounding box)</button>
                    </td>
                </tr>
                <tr style="opacity: 0.5">
                    <td>Save</td>
                    <td>
                        <button onclick="window.g.getCurrentWorkbook(function (err, out) { alert(out.id); })">get workbook id</button>
                        <button onclick="window.g.saveWorkbook()">save workbook</button>
                        <button onclick="openInNewWindow()">open in new window</button>
                        <!--
                        <button onclick="window.g.exportStatic('mytest', function (err, url) { alert('view at: ' + url); })">export static: "mytest"</button>-->
                    </td>
                <tr style="opacity: 0.5">
                    <td>Encodings</td>
                    <td>
                        <script>
                            [
                                ['point', 'size', 'categorical', 'community_spinglass'],
                                ['point', 'color', 'continuous', 'degree'],
                                ['edge', 'weight', 'weight'],
                                ['edge', 'color', 'continuous', 'weight']
                            ].forEach(function (config) {
                                document.write('<button onclick=\'window.g.updateEncoding('
                                    + config.map(JSON.stringify).join(', ') + ')\'>'
                                    + config.join(', ') + '</button>');
                            });
                        </script>
                        <br/>
                        <script>
                            [
                                ['point', 'size'],
                                ['point', 'color'],
                                ['edge', 'weight'],
                                ['edge', 'color']
                            ].forEach(function (config) {
                                document.write('<button onclick=\'window.g.updateEncoding('
                                    + config.map(JSON.stringify).join(', ') + ')\'>clear: '
                                    + config.join(', ') + '</button>');
                            });
                        </script>
                    </td>
                </tr>
                <tr>
                    <td>Settings</td>
                    <td><div id="settings"></div></td>
                </tr>
                <tr style="opacity: 0.5">
                    <td>Label Overlays</td>
                    <td>
                        <button onclick="window.overlay(true)">Use label overlays</button>
                        <button onclick="window.overlay(false)">Use default labels</button>
                    </td>
                </tr>
                <tr>
                    <td>Add Column</td>
                    <td><script>
                        var numNodes = 77;
                        var numEdges = 254;
                        var arrOfNodeValues = Array.apply(null, Array(numNodes)).map(Number.prototype.valueOf,1);
                        arrOfNodeValues[1] = 2;
                        arrOfNodeValues[2] = 2;
                        var arrOfEdgeValues = Array.apply(null, Array(numEdges)).map(String.prototype.valueOf, "sampleString");
                        arrOfEdgeValues[2] = "differentString";
                        arrOfEdgeValues[3] = "differentString";

                        [
                            ['point', 'demoPointNumValues', arrOfNodeValues, 'number'],
                            ['edge', 'demoEdgeStrValues', arrOfEdgeValues, 'string']
                        ].forEach(function (args) {
                            var htmlString = '<button onclick=\'window.g.addColumns(["' + args[0]
                                + '", "' + args[1] + '", ' + JSON.stringify(args[2]) + ', "'
                                + args[3] + '"' + "])'>"
                                + 'Add Column: ' + args[1] + "</button>";
                            document.write(htmlString);
                        });

                    </script></td>
                </tr>
                <tr>
                    <td>Chrome</td>
                    <td>
                        <button onclick="window.g.toggleChrome(false)">Hide chrome</button>
                        <button onclick="window.g.toggleChrome(true)">Show chrome</button>
                    </td>
                </tr>
            </table>
        </div>
        <div id="labels"></div>
        <iframe id="viz" src="http://127.0.0.1:10000/graph/graph.html?dataset=Miserables" />
    </body>
</html><|MERGE_RESOLUTION|>--- conflicted
+++ resolved
@@ -174,12 +174,8 @@
                         <button onclick="window.g.tickClustering(function (f, s) { alert(f ? 'error: ' + f : 'success: ' + s); })">stop (w/ alert)</button>
                     </td>
                 </tr>
-<<<<<<< HEAD
                 -->
-                <tr>
-=======
-                <tr style="opacity: 0.5">
->>>>>>> 432ced4c
+                <tr style="opacity: 0.5">
                     <td>Filter/Exclusions</td>
                     <td>
                         <button onclick="window.g.addFilter('point:degree > 2')">filter: point:degree > 2</button>
