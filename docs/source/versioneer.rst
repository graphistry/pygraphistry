<<<<<<< HEAD
versioneer module
=================
=======
.. versioneer module
.. =================
.. toctree:: 
   :maxdepth: 2
   
   graphistry.plugins_types
>>>>>>> 6809dc75
<|MERGE_RESOLUTION|>--- conflicted
+++ resolved
@@ -1,11 +1,6 @@
-<<<<<<< HEAD
-versioneer module
-=================
-=======
 .. versioneer module
 .. =================
 .. toctree:: 
    :maxdepth: 2
    
-   graphistry.plugins_types
->>>>>>> 6809dc75
+   graphistry.plugins_types