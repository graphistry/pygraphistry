FROM graphistry/baseapp:1.3
ENV graphistry_install_path "/var/graphistry"
ENV graphistry_temp_path "/tmp/graphistry"
ENV workers_count 2
ENV workers_port_start 10000
ENV upload_limit "128M"
ENV GRAPHISTRY_LOG_LEVEL INFO

RUN mkdir -p /var/log/graphistry-json $graphistry_temp_path $graphistry_install_path \
             /var/log/central-app /var/log/clients /var/log/worker /var/log/graphistry-json /var/log/reaper /root/.ssh

# logrotate.

COPY logrotate.conf /etc/logrotate.d/graphistry.conf

# reaper.

COPY reaper.py $graphistry_install_path

# supervisor.

COPY central.conf.envsubst viz_workers.conf.envsubst reaper.conf /etc/supervisor/conf.d/
COPY supervisord.conf /etc/supervisor
CMD bash -l -c "envsubst < /etc/supervisor/conf.d/central.conf.envsubst > /etc/supervisor/conf.d/central.conf && envsubst < /etc/supervisor/conf.d/viz_workers.conf.envsubst > /etc/supervisor/conf.d/viz_workers.conf && supervisord -n -c /etc/supervisor/supervisord.conf"

# config.

COPY central-cloud-options.json viz-worker-cloud-options.json ${graphistry_install_path}/
COPY mergeThreeFiles.js /usr/local/bin

# fetch secrets from our vault, do the npm installs, and delete the secrets.

RUN curl $(/sbin/ip route | awk '/default/ {print $3}'):17290/github/id_rsa > /root/.ssh/id_rsa && \
    curl $(/sbin/ip route | awk '/default/ {print $3}'):17290/github/id_rsa.pub > /root/.ssh/id_rsa.pub && \
    curl $(/sbin/ip route | awk '/default/ {print $3}'):17290/npm/rc > /root/.npmrc && \
    chmod 400 /root/.ssh/* && \
    (ssh -o StrictHostKeyChecking=no -T git@github.com || true) && \
    cd $graphistry_install_path && \
    npm install @graphistry/central && \
    bash -l -c "npm install @graphistry/viz-app" && \
    git clone git@github.com:graphistry/datasets.git && \
<<<<<<< HEAD
    git clone git@github.com:graphistry/docs.git && \
    mv datasets/preloaded/* central/assets/ && \
    mv docs/* central/assets/ && \
    rm -rf docs && \
=======
    mv datasets/preloaded/* node_modules/@graphistry/central/assets/ && \
>>>>>>> 8f6edc2a
    rm -rf datasets && \
    mv node_modules/@graphistry/central/assets/index-without-s3.html node_modules/@graphistry/central/assets/index.html && \
    rm -r /tmp/* && \
    sed -i -E -e "s/accessKeyId: '.+', secretAccessKey: '.+'/accessKeyId: null, secretAccessKey: null/" -e "s/SLACK_BOT_ETL_TOKEN: '.+'/SLACK_BOT_ETL_TOKEN: null/" -e "s/SECRET: '.+'/SECRET: 'IQT'/" $(find -L . -name index.js | grep '@graphistry/config/index.js') && \
    shred -u /root/.ssh/* /root/.npmrc<|MERGE_RESOLUTION|>--- conflicted
+++ resolved
@@ -39,14 +39,11 @@
     npm install @graphistry/central && \
     bash -l -c "npm install @graphistry/viz-app" && \
     git clone git@github.com:graphistry/datasets.git && \
-<<<<<<< HEAD
     git clone git@github.com:graphistry/docs.git && \
-    mv datasets/preloaded/* central/assets/ && \
-    mv docs/* central/assets/ && \
+    mkdir node_modules/@graphistry/central/assets/docs && \
+    mv docs/* node_modules/@graphistry/central/assets/docs && \
+    mv datasets/preloaded/* node_modules/@graphistry/central/assets/ && \
     rm -rf docs && \
-=======
-    mv datasets/preloaded/* node_modules/@graphistry/central/assets/ && \
->>>>>>> 8f6edc2a
     rm -rf datasets && \
     mv node_modules/@graphistry/central/assets/index-without-s3.html node_modules/@graphistry/central/assets/index.html && \
     rm -r /tmp/* && \
