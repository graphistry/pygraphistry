---
ansible_ssh_private_key_file: "./tools/ansible_id_rsa.pem"

# The path on the remote system where we should install global npm modules
npm_global_path: "/opt/npm_global"

npm_temp_path: "/tmp/npm"
graphistry_temp_path: "/tmp/graphistry"

# Path on the remote instance where Graphistry nodejs apps will be installed to
graphistry_install_path: "/var/graphistry"

<<<<<<< HEAD
# The port the first worker will listen on (each subsequent one will listen on the next higher port)
workers_port_start: 10000
=======
# The number of viz server worker processes to keep running
workers_count: 8
>>>>>>> 9ede8f55

# The Bash environmental variables needed to install node-webcl modules (CUDA + npm config)
nodecl_env:
    DISPLAY: ":0"
    PATH: "{{ npm_global_path }}/bin/:/usr/local/cuda/bin:/usr/local/bin:/usr/bin:/bin"
    LD_LIBRARY_PATH: "/usr/local/cuda/lib64"
    LIBRARY_PATH: "/usr/local/cuda/lib64"
    C_INCLUDE_PATH: "/usr/local/cuda/include"
    CPLUS_INCLUDE_PATH: "/usr/local/cuda/include"
    NODE_PATH: "/usr/lib/nodejs:{{ npm_global_path }}/lib/node_modules:/usr/lib/node_modules:/usr/share/javascript"
    _GRAPHISTRY_CUDA_INIT: 1
    npm_config_globalconfig: '{{ npm_global_path }}/etc/npmrc'
    _GRAPHISTRY_NODEJS_INIT: 1



user_groups:
  - graphistry-dev
  - www

default_groups:
  - graphistry-dev
  - www

users:
  - username: www
    # Only a member of the 'www' group
    groups:
      - sshauthsock
  - username: leo
    pubkey: "{{ pubkey_base }}/leo.pub"
  - username: thibaud
    pubkey: "{{ pubkey_base }}/thibaud.pub"
  - username: quinn
    pubkey: "{{ pubkey_base }}/quinn.pub"
  - username: paden
    pubkey: "{{ pubkey_base }}/paden.pub"
  - username: brian
    pubkey: "{{ pubkey_base }}/brian.pub"
  - username: lee
    pubkey: "{{ pubkey_base }}/lee.pub"
  - username: ubuntu
    pubkey: "{{ playbook_dir }}/tools/ansible_id_rsa.pub"
    groups:
      - graphistry-dev
      - www
      - sudo
      - ubuntu
      - adm
      - dialout
      - cdrom
      - floppy
      - audio
      - dip
      - video
      - plugdev
      - netdev
      - sshauthsock
  - username: mtorok
    pubkey: "{{ pubkey_base }}/mtorok.pub"
    groups:
      - graphistry-dev
      - www
      - sshauthsock<|MERGE_RESOLUTION|>--- conflicted
+++ resolved
@@ -10,13 +10,11 @@
 # Path on the remote instance where Graphistry nodejs apps will be installed to
 graphistry_install_path: "/var/graphistry"
 
-<<<<<<< HEAD
+# The number of viz server worker processes to keep running
+workers_count: 8
+
 # The port the first worker will listen on (each subsequent one will listen on the next higher port)
 workers_port_start: 10000
-=======
-# The number of viz server worker processes to keep running
-workers_count: 8
->>>>>>> 9ede8f55
 
 # The Bash environmental variables needed to install node-webcl modules (CUDA + npm config)
 nodecl_env:
