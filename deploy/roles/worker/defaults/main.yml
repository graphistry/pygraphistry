--- conflicted
+++ resolved
@@ -1,10 +1,5 @@
 ---
 mongodb_dbname: "graphistry-staging"
-<<<<<<< HEAD
 
 # The number of viz server worker processes to keep running
-workers_count: 8
-# The port the first worker will listen on (each subsequent one will listen on the next higher port)
-workers_port_start: 10000
-=======
->>>>>>> 9ede8f55
+workers_count: 8