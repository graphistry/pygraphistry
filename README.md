--- conflicted
+++ resolved
@@ -449,27 +449,15 @@
       
       g2 = g.featurize(X = ['text_col_1', .., 'text_col_n'], kind='nodes',
                         min_words=0,  # forces all named columns as textual ones
-<<<<<<< HEAD
-                        model_name: str = "paraphrase-MiniLM-L6-v2"  #encode text as paraphrase embeddings, supports any sbert/Huggingface model
-                        )
-                        
-      results_df, query_vector = g2.search('some search query', ...)
-
-      # `results_df` is rank ordered by distance away from the `query_vector` in decending order
-      
-      # or go directly to graph
-      
-      g2.search_graph('some search query', ...).plot()
-=======
                         #encode text as paraphrase embeddings, supports any sbert/Huggingface model
                         model_name: str = "paraphrase-MiniLM-L6-v2")
                         
       results_df, query_vector = g2.search('my natural language query', ...)
-      print(results_df[['distance', 'text_col_1', ..., 'text_col_n']])  #sorted by relevancy
+      
+      print(results_df[['_distance', 'text_col_1', ..., 'text_col_n']])  #sorted by relevancy
       
       # or see graph of matching entities and similarity edges (or optional original edges)
       g2.search_graph('my natural language query', ...).plot()
->>>>>>> f64738f2
     ```
     
 * If edges are not given, `g.umap(..)` will supply them: 
@@ -479,17 +467,10 @@
       g = graphistry.nodes(ndf)
       g2 = g.umap(X = ['text_col_1', .., 'text_col_n'], min_words=0, ...)
       
-<<<<<<< HEAD
-      g2.search_graph('some search query', ...).plot()
-    ```
-    
-See `help(g.search_graph)` for options.
-=======
       g2.search_graph('my natural language query', ...).plot()
     ```
     
 See `help(g.search_graph)` for options
->>>>>>> f64738f2
 
 
 ### Quickly configurable
