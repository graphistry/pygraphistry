--- conflicted
+++ resolved
@@ -54,11 +54,7 @@
   import graphistry
   graphistry.register(api=3, username='abc', password='xyz')  # Free: hub.graphistry.com
 
-<<<<<<< HEAD
-  #graphistry.register(..., org_name='my-org') # Specify an organization you are in
-=======
   #graphistry.register(..., org_name='my-org') # Upload into an organization account
->>>>>>> d5882ffb
   #graphistry.register(..., protocol='http', server='my.site.ngo')  # Use with a self-hosted server
   
   ```
@@ -369,14 +365,10 @@
 
 ### Configure
 
-<<<<<<< HEAD
-Most users connect to a Graphistry GPU server account via `graphistry.register(api=3, username='abc', password='xyz', org_name='optional_org')` (hub.graphistry.com) or  `graphistry.register(api=3, username='abc', password='xyz', protocol='http', server='my.private_server.org')`
-=======
 Most users connect to a Graphistry GPU server account via:
 * `graphistry.register(api=3, username='abc', password='xyz'`: personal hub.graphistry.com account
 * `graphistry.register(api=3, username='abc', password='xyz', org_name='optional_org')`: team hub.graphistry.com account
 * `graphistry.register(api=3, username='abc', password='xyz', org_name='optiona_org', protocol='http', server='my.private_server.org')`: private server
->>>>>>> d5882ffb
 
 For more advanced configuration, read on for:
 
